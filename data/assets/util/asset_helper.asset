openspace.printWarning("Warning asset_helper has been deprecated and will be removed in future verions");

local tableLength = function(table)
  local count = 0
  for _ in pairs(table) do count = count + 1 end
  return count
end


local registerSpiceKernels = function (spiceAsset, kernels)
  spiceAsset.onInitialize(function ()
    for i, kernel in ipairs(kernels) do
      openspace.spice.loadKernel(kernel)
    end
  end)
  spiceAsset.onDeinitialize(function ()
    for i = #kernels, 1, -1 do
      local kernel = kernels[i]
      openspace.spice.unloadKernel(kernel)
    end
  end)
end

local registerSceneGraphNodes = function (sceneAsset, nodes, override)
  override = override or false
  if not override then
    if tableLength(nodes) == 0 then
      openspace.printWarning(sceneAsset.filePath .. ": Register function was called with an empty node list. Pass 'true' as third argument to silence this warning")
      return
    end
  end


  sceneAsset.onInitialize(function ()
    for i, node in ipairs(nodes) do
      openspace.addSceneGraphNode(node)
    end
  end)
  sceneAsset.onDeinitialize(function ()
    for i = #nodes, 1, -1 do
      node = nodes[i]
      openspace.removeSceneGraphNode(node.Identifier)
    end
  end)
end


local registerScreenSpaceRenderables = function (sceneAsset, renderables, override)
  override = override or false
  if not override then
    if tableLength(renderables) == 0 then
      openspace.printWarning(sceneAsset.filePath .. ": Register function was called with an empty node list. Pass 'true' as third argument to silence this warning")
      return
    end
  end

  sceneAsset.onInitialize(function ()
    for i, node in ipairs(renderables) do
      openspace.addScreenSpaceRenderable(node)
    end
  end)
  sceneAsset.onDeinitialize(function ()
    for i = #renderables, 1, -1 do
      renderable = renderables[i]
      openspace.removeScreenSpaceRenderable(renderable.Identifier)
    end
  end)
end

local registerDashboardItems = function (dashboardAsset, items)
  dashboardAsset.onInitialize(
    function ()
      for i, item in ipairs(items) do
        openspace.dashboard.addDashboardItem(item)
      end
    end
  )
  dashboardAsset.onDeinitialize(function ()
    for i = #items, 1, -1 do
      local item = items[i]
      openspace.dashboard.removeDashboardItem(item.Identifier)
    end
  end)
end

local registerSceneGraphNodesAndExport = function (sceneAsset, nodes, override)
  override = override or false
  if not override then
    if tableLength(nodes) == 0 then
      openspace.printWarning(sceneAsset.filePath .. ": Register function was called with an empty node list. Pass 'true' as third argument to silence this warning")
      return
    end
  end

  for i, node in ipairs(nodes) do
    if not node.Identifier then
      openspace.printError("Could not load asset as Identifier was missing")
    end
  end

  sceneAsset.onInitialize(function ()
    for i, node in ipairs(nodes) do
      openspace.addSceneGraphNode(node)
    end
  end)
  sceneAsset.onDeinitialize(function ()
    for i = #nodes, 1, -1 do
      local node = nodes[i]
      openspace.removeSceneGraphNode(node.Identifier)
    end
  end)

  for i, node in ipairs(nodes) do
    sceneAsset.export(node.Identifier, node)
  end
end

local requireAll = function (sceneAsset, directory)
  function string.ends(String,End)
    return End=='' or string.sub(String,-string.len(End))==End
  end

  local result = {}

  local files = openspace.walkDirectoryFiles(sceneAsset.localResource('') .. directory, true)
  for _, file in pairs(files) do
    if file:ends('.asset') then
      openspace.printDebug("Requiring: " .. file:sub(file:find(directory), -7))
      local exports = sceneAsset.require(file:sub(1, -7))
      table.insert(result, exports)
    end
  end

  return result
end

local getDefaultLightSources = function (solarSystemBarycenterIdentifier)
  local sourceList = {
    {
      Type = "SceneGraphLightSource",
      Identifier = "Sun",
      Node = solarSystemBarycenterIdentifier,
      Intensity = 1.0
    },
    {
      Identifier = "Camera",
      Type = "CameraLightSource",
      Intensity = 0.5
    }
  }
  return sourceList
end


local createModelPart = function (parent, sunLightSourceNode, models, geometry, texture, performShading)
  local lightSources = {}
  if performShading then
    lightSources[1] = {
        Type = "SceneGraphLightSource",
        Identifier = "Sun",
        Node = sunLightSourceNode,
        Intensity = 1.0
    }
  end
  return {
    Identifier = parent .. "-" .. geometry,
    Parent = parent,
    Renderable = {
      Type = "RenderableModel",
      GeometryFile =  models .. "/" .. geometry .. ".obj",
      LightSources = lightSources,
      PerformShading = performShading,
<<<<<<< HEAD
      EnableFaceCulling = true
=======
      DisableFaceCulling = true
>>>>>>> ccfe61cb
    },
    GUI = {
      Hidden = true
    }
  }
end

asset.export("registerSceneGraphNodes", registerSceneGraphNodes)
asset.export("registerSceneGraphNodesAndExport", registerSceneGraphNodesAndExport)
asset.export("registerScreenSpaceRenderables", registerScreenSpaceRenderables)
asset.export("registerSpiceKernels", registerSpiceKernels)
asset.export("registerDashboardItems", registerDashboardItems)
asset.export("requireAll", requireAll)
asset.export("getDefaultLightSources", getDefaultLightSources)
asset.export("createModelPart", createModelPart)<|MERGE_RESOLUTION|>--- conflicted
+++ resolved
@@ -170,11 +170,7 @@
       GeometryFile =  models .. "/" .. geometry .. ".obj",
       LightSources = lightSources,
       PerformShading = performShading,
-<<<<<<< HEAD
       EnableFaceCulling = true
-=======
-      DisableFaceCulling = true
->>>>>>> ccfe61cb
     },
     GUI = {
       Hidden = true
