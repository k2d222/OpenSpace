--- conflicted
+++ resolved
@@ -20,10 +20,7 @@
 local issPosition = {
   Identifier = "ISSPosition",
   Parent = transforms.EarthInertial.Identifier,
-<<<<<<< HEAD
-=======
   BoundingSphere = 54.5, -- half the width
->>>>>>> 51616629
   Transform = {
     Translation = {
       Type = "GPTranslation",
