local transforms = asset.require('scene/solarsystem/planets/earth/transforms')
local debugHelper = asset.require('util/debug_helper')
local sun_transforms = asset.require('scene/solarsystem/sun/transforms')

local sunRadius = 6.957E8
local earthRadius = 6.371E6

debugHelper.registerCartesianAxes(asset, {
  Parent = transforms.EarthBarycenter.Identifier,
  Scale = earthRadius * 3.5
})

debugHelper.registerCartesianAxes(asset, {
  Parent = transforms.EarthInertial.Identifier,
  Scale = earthRadius * 2.5
})

debugHelper.registerCartesianAxes(asset, {
<<<<<<< HEAD
    Parent = transforms.EarthIAU.Identifier,
    Scale = earthRadius * 1.5
})

debugHelper.registerCartesianAxes(asset, {
    Parent = sun_transforms.SunIAU.Identifier,
    Scale = sunRadius * 300
=======
  Parent = transforms.EarthIAU.Identifier,
  Scale = earthRadius * 1.5
>>>>>>> 9166abab
})<|MERGE_RESOLUTION|>--- conflicted
+++ resolved
@@ -16,16 +16,11 @@
 })
 
 debugHelper.registerCartesianAxes(asset, {
-<<<<<<< HEAD
-    Parent = transforms.EarthIAU.Identifier,
-    Scale = earthRadius * 1.5
+  Parent = transforms.EarthIAU.Identifier,
+  Scale = earthRadius * 1.5
 })
 
 debugHelper.registerCartesianAxes(asset, {
     Parent = sun_transforms.SunIAU.Identifier,
     Scale = sunRadius * 300
-=======
-  Parent = transforms.EarthIAU.Identifier,
-  Scale = earthRadius * 1.5
->>>>>>> 9166abab
 })