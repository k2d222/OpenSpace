--- conflicted
+++ resolved
@@ -200,11 +200,6 @@
             if (button == MouseButton::Right && action == MouseAction::Press) {
                 windowingGlobals.mouseButtons |= 1 << 2;
             }
-<<<<<<< HEAD
-            
-=======
-
->>>>>>> 87ce1925
             using KM = KeyModifier;
             KM mod = KM::NoModifier;
             mod |= keyboardState.modifierShift ? KM::Shift : KM::NoModifier;
