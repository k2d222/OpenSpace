/*****************************************************************************************
 *                                                                                       *
 * OpenSpace                                                                             *
 *                                                                                       *
 * Copyright (c) 2014-2015                                                               *
 *                                                                                       *
 * Permission is hereby granted, free of charge, to any person obtaining a copy of this  *
 * software and associated documentation files (the "Software"), to deal in the Software *
 * without restriction, including without limitation the rights to use, copy, modify,    *
 * merge, publish, distribute, sublicense, and/or sell copies of the Software, and to    *
 * permit persons to whom the Software is furnished to do so, subject to the following   *
 * conditions:                                                                           *
 *                                                                                       *
 * The above copyright notice and this permission notice shall be included in all copies *
 * or substantial portions of the Software.                                              *
 *                                                                                       *
 * THE SOFTWARE IS PROVIDED "AS IS", WITHOUT WARRANTY OF ANY KIND, EXPRESS OR IMPLIED,   *
 * INCLUDING BUT NOT LIMITED TO THE WARRANTIES OF MERCHANTABILITY, FITNESS FOR A         *
 * PARTICULAR PURPOSE AND NONINFRINGEMENT. IN NO EVENT SHALL THE AUTHORS OR COPYRIGHT    *
 * HOLDERS BE LIABLE FOR ANY CLAIM, DAMAGES OR OTHER LIABILITY, WHETHER IN AN ACTION OF  *
 * CONTRACT, TORT OR OTHERWISE, ARISING FROM, OUT OF OR IN CONNECTION WITH THE SOFTWARE  *
 * OR THE USE OR OTHER DEALINGS IN THE SOFTWARE.                                         *
 ****************************************************************************************/

#include <openspace/scenegraph/scenegraph.h>

#include <openspace/abuffer/abuffer.h>
#include <openspace/engine/configurationmanager.h>
#include <openspace/engine/openspaceengine.h>
#include <openspace/gui/gui.h>
#include <openspace/interaction/interactionhandler.h>
#include <openspace/query/query.h>
#include <openspace/rendering/renderengine.h>
#include <openspace/scenegraph/scenegraphnode.h>
#include <openspace/scripting/scriptengine.h>
#include <openspace/util/constants.h>
#include <openspace/util/time.h>

#include <ghoul/filesystem/filesystem.h>
#include "ghoul/io/texture/texturereader.h"
#include <ghoul/misc/dictionary.h>
#include "ghoul/logging/logmanager.h"
#include <ghoul/lua/ghoul_lua.h>
#include <ghoul/lua/lua_helper.h>
#include "ghoul/opengl/programobject.h"
#include "ghoul/opengl/texture.h"

#include <iostream>
#include <fstream>
#include <string>
#include <chrono>

namespace {
    const std::string _loggerCat = "SceneGraph";
    const std::string _moduleExtension = ".mod";
	const std::string _defaultCommonDirectory = "common";
	const std::string _commonModuleToken = "${COMMON_MODULE}";
}

namespace openspace {

namespace luascriptfunctions {

/**
 * \ingroup LuaScripts
 * setPropertyValue(string, *):
 * Sets the property identified by the URI in the first argument to the value passed to
 * the second argument. The type of the second argument is arbitrary, but it must agree
 * with the type the denoted Property expects
 */
int property_setValue(lua_State* L) {
	using ghoul::lua::luaTypeToString;

	int nArguments = lua_gettop(L);
	if (nArguments != 2)
		return luaL_error(L, "Expected %i arguments, got %i", 2, nArguments);

	std::string uri = luaL_checkstring(L, -2);
	const int type = lua_type(L, -1);

	openspace::properties::Property* prop = property(uri);
	if (!prop)
		return luaL_error(L, "Property with URL '%s' could not be found", uri.c_str());

	if (type != prop->typeLua())
		return luaL_error(L, "Property '%s' does not accept input of type '%s'. \
							  Requested type: '%s'", uri.c_str(),
							  luaTypeToString(type).c_str(),
							  luaTypeToString(prop->typeLua()).c_str());
	else
		prop->setLua(L);

	return 0;
}

/**
 * \ingroup LuaScripts
 * getPropertyValue(string):
 * Returns the value of the property identified by the passed URI as a Lua object that can
 * be passed to the setPropertyValue method.
 */
int property_getValue(lua_State* L) {
	int nArguments = lua_gettop(L);
	if (nArguments != 1)
		return luaL_error(L, "Expected %i arguments, got %i", 1, nArguments);

	std::string uri = luaL_checkstring(L, -1);

	openspace::properties::Property* prop = property(uri);
	if (!prop)
		return luaL_error(L, "Property with URL '%s' could not be found", uri.c_str());
	else
		prop->getLua(L);
	return 1;
}

/**
 * \ingroup LuaScripts
 * getPropertyValue(string):
 * Returns the value of the property identified by the passed URI as a Lua object that can
 * be passed to the setPropertyValue method.
 */
int loadScene(lua_State* L) {
	int nArguments = lua_gettop(L);
	if (nArguments != 1)
		return luaL_error(L, "Expected %i arguments, got %i", 1, nArguments);

	std::string sceneFile = luaL_checkstring(L, -1);

	OsEng.renderEngine()->sceneGraph()->scheduleLoadSceneFile(sceneFile);

	return 0;
}

} // namespace luascriptfunctions

SceneGraph::SceneGraph()
    : _focus(SceneGraphNode::RootNodeName)
    , _root(nullptr)
{
}

SceneGraph::~SceneGraph()
{
    deinitialize();
}

bool SceneGraph::initialize()
{
    LDEBUG("Initializing SceneGraph");
   
    using ghoul::opengl::ShaderObject;
    using ghoul::opengl::ProgramObject;

    ProgramObject* tmpProgram;

	ghoul::opengl::ProgramObject::ProgramObjectCallback cb = [this](ghoul::opengl::ProgramObject* program) {
		_programUpdateLock.lock();
		_programsToUpdate.insert(program);
		_programUpdateLock.unlock();
	};

	// Start Timing for building SceneGraph shaders
	typedef std::chrono::high_resolution_clock clock_;
	typedef std::chrono::duration<double, std::ratio<1> > second_;
	std::chrono::time_point<clock_> beginning(clock_::now());

	// pscstandard
	tmpProgram = ProgramObject::Build("pscstandard",
		"${SHADERS}/pscstandard_vs.glsl",
		"${SHADERS}/pscstandard_fs.glsl");
    if( ! tmpProgram) return false;
	tmpProgram->setProgramObjectCallback(cb);
	_programs.push_back(tmpProgram);
    OsEng.ref().configurationManager()->setValue("pscShader", tmpProgram);

    // RaycastProgram
	tmpProgram = ProgramObject::Build("RaycastProgram",
		"${SHADERS}/exitpoints.vert",
		"${SHADERS}/exitpoints.frag");
	if (!tmpProgram) return false;
	tmpProgram->setProgramObjectCallback(cb);
	_programs.push_back(tmpProgram);
    OsEng.ref().configurationManager()->setValue("RaycastProgram", tmpProgram);

	// Grid program
	tmpProgram = ProgramObject::Build("Grid",
		"${SHADERS}/grid_vs.glsl",
		"${SHADERS}/grid_fs.glsl");
	if (!tmpProgram) return false;
	tmpProgram->setProgramObjectCallback(cb);
	_programs.push_back(tmpProgram);
	OsEng.ref().configurationManager()->setValue("GridProgram", tmpProgram);

	// Done building shaders
    double elapsed = std::chrono::duration_cast<second_>(clock_::now()-beginning).count();
    LINFO("Time to load scene graph shaders: " << elapsed << " seconds");


    return true;
}

bool SceneGraph::deinitialize()
{
	clearSceneGraph();

	// clean up all programs
	_programsToUpdate.clear();
	for (ghoul::opengl::ProgramObject* program : _programs)
		delete program;
	_programs.clear();
    return true;
}

void SceneGraph::update(const UpdateData& data)
{
	if (!_sceneGraphToLoad.empty()) {
		OsEng.renderEngine()->sceneGraph()->clearSceneGraph();
		bool success = loadSceneInternal(_sceneGraphToLoad);
		_sceneGraphToLoad = "";
		if (!success)
			return;
#ifndef __APPLE__
		OsEng.renderEngine()->abuffer()->invalidateABuffer();
#endif
	}
    for (SceneGraphNode* node : _nodes)
        node->update(data);
}

void SceneGraph::evaluate(Camera* camera)
{
	if (_root)
		_root->evaluate(camera);
}

void SceneGraph::render(const RenderData& data)
{
	bool emptyProgramsToUpdate = _programsToUpdate.empty();
		
	_programUpdateLock.lock();
	for (ghoul::opengl::ProgramObject* program : _programsToUpdate) {
		LDEBUG("Attempting to recompile " << program->name());
		program->rebuildFromFile();
	}
	_programsToUpdate.erase(_programsToUpdate.begin(), _programsToUpdate.end());
	_programUpdateLock.unlock();

	if (!emptyProgramsToUpdate) {
		LDEBUG("Setting uniforms");
		// Ignore attribute locations
		for (ghoul::opengl::ProgramObject* program : _programs)
			program->setIgnoreSubroutineUniformLocationError(true);
	}

	if (_root)
		_root->render(data);
}

void SceneGraph::scheduleLoadSceneFile(const std::string& sceneDescriptionFilePath) {
	_sceneGraphToLoad = sceneDescriptionFilePath;
}

void SceneGraph::clearSceneGraph() {
	// deallocate the scene graph. Recursive deallocation will occur
	if (_root) {
		_root->deinitialize();
		delete _root;
		_root = nullptr;
	}

    _nodes.erase(_nodes.begin(), _nodes.end());
    _allNodes.erase(_allNodes.begin(), _allNodes.end());

    _focus.clear();
}

bool SceneGraph::loadSceneInternal(const std::string& sceneDescriptionFilePath)
{
    using ghoul::Dictionary;
    using ghoul::lua::loadDictionaryFromFile;

	if (!FileSys.fileExists(sceneDescriptionFilePath)) {
		LFATAL("Scene description file '" << sceneDescriptionFilePath << "' not found");
		return false;
	}

    LDEBUG("Loading scenegraph nodes");
    if (_root != nullptr) {
        LFATAL("Scenegraph already loaded");
        return false;
    }

    // initialize the root node
    _root = new SceneGraphNode();
    _root->setName(SceneGraphNode::RootNodeName);
    _nodes.push_back(_root);
    _allNodes.emplace(SceneGraphNode::RootNodeName, _root);
    _focus = SceneGraphNode::RootNodeName;

    Dictionary dictionary;
	//load default.scene 
    loadDictionaryFromFile(sceneDescriptionFilePath, dictionary);

	std::string&& sceneDescriptionDirectory =
		ghoul::filesystem::File(sceneDescriptionFilePath).directoryName();
	std::string moduleDirectory(".");
	dictionary.getValue(constants::scenegraph::keyPathScene, moduleDirectory);

	// The scene path could either be an absolute or relative path to the description
	// paths directory
	std::string&& relativeCandidate = sceneDescriptionDirectory +
		ghoul::filesystem::FileSystem::PathSeparator + moduleDirectory;
	std::string&& absoluteCandidate = absPath(moduleDirectory);

	if (FileSys.directoryExists(relativeCandidate))
		moduleDirectory = relativeCandidate;
	else if (FileSys.directoryExists(absoluteCandidate))
		moduleDirectory = absoluteCandidate;
	else {
		LFATAL("The '" << constants::scenegraph::keyPathScene << "' pointed to a "
			"path '" << moduleDirectory << "' that did not exist");
		return false;
	}

	// Load the modules/scenegraph nodes
	loadModules(moduleDirectory, dictionary);

    // TODO: Make it less hard-coded and more flexible when nodes are not found
    Dictionary cameraDictionary;
    if (dictionary.getValue(constants::scenegraph::keyCamera, cameraDictionary)) {
        LDEBUG("Camera dictionary found");
        std::string focus;

        if (cameraDictionary.hasKey(constants::scenegraph::keyFocusObject)
            && cameraDictionary.getValue(constants::scenegraph::keyFocusObject, focus)) {
            auto focusIterator = _allNodes.find(focus);
            if (focusIterator != _allNodes.end()) {
                _focus = focus;
                LDEBUG("Setting camera focus to '" << _focus << "'");
            }
            else
                LERROR("Could not find focus object '" << focus << "'");
        }
    }

    // Initialize all nodes
    for (SceneGraphNode* node : _nodes) {
		bool success = node->initialize();
        if (success)
            LDEBUG(node->name() << " initialized successfully!");
        else
            LWARNING(node->name() << " not initialized.");
    }

    // update the position of all nodes
	// TODO need to check this; unnecessary? (ab)
	for (SceneGraphNode* node : _nodes)
		node->update({ Time::ref().currentTime() });

    // Calculate the bounding sphere for the scenegraph
    _root->calculateBoundingSphere();

    // set the camera position
	Camera* c = OsEng.ref().renderEngine()->camera();
    auto focusIterator = _allNodes.find(_focus);

	glm::vec2 cameraScaling(1);
	psc cameraPosition(0,0,1,0);
	glm::vec3 cameraDirection = glm::vec3(0, 0, -1);

    if (focusIterator != _allNodes.end()) {
        LDEBUG("Camera focus is '" << _focus << "'");
        SceneGraphNode* focusNode = focusIterator->second;
        //Camera* c = OsEng.interactionHandler().getCamera();

        // TODO: Make distance depend on radius
        // TODO: Set distance and camera direction in some more smart way
        // TODO: Set scaling dependent on the position and distance
        // set position for camera
		const PowerScaledScalar bound = focusNode->calculateBoundingSphere();

        // this part is full of magic!
		glm::vec2 boundf = bound.vec2();
        //glm::vec2 scaling{1.0f, -boundf[1]};
		cameraScaling = glm::vec2(1.f, -boundf[1]);
        boundf[0] *= 5.0f;
        
		//psc cameraPosition = focusNode->position();
        //cameraPosition += psc(glm::vec4(0.f, 0.f, boundf));

		//cameraPosition = psc(glm::vec4(0.f, 0.f, 1.f,0.f));

		cameraPosition = focusNode->position();
		cameraPosition += psc(glm::vec4(0.f, 0.f, boundf));
		
		//why this line? (JK)
		cameraPosition = psc(glm::vec4(0.f, 0.f, 1.f, 0.f));

		//c->setPosition(cameraPosition);
       // c->setCameraDirection(glm::vec3(0, 0, -1));
      //  c->setScaling(scaling);

        // Set the focus node for the interactionhandler
        OsEng.interactionHandler()->setFocusNode(focusNode);
    }

	glm::vec4 position;
	if (cameraDictionary.hasKey(constants::scenegraph::keyPositionObject)
		&& cameraDictionary.getValue(constants::scenegraph::keyPositionObject, position)) {

		LDEBUG("Camera position is (" 
			<< position[0] << ", " 
			<< position[1] << ", " 
			<< position[2] << ", " 
			<< position[3] << ")");

		cameraPosition = psc(position);
		//c->setPosition(position);
	}

	// the camera position
	const SceneGraphNode* fn = OsEng.interactionHandler()->focusNode();
	//psc relative = fn->worldPosition() - c->position();
	psc relative = fn->worldPosition() - cameraPosition;

	glm::mat4 la = glm::lookAt(cameraPosition.vec3(), fn->worldPosition().vec3(), c->lookUpVector());

	c->setRotation(la);
	c->setPosition(cameraPosition);
	c->setScaling(cameraScaling);

	glm::vec3 viewOffset;
	if (cameraDictionary.hasKey(constants::scenegraph::keyViewOffset)
		&& cameraDictionary.getValue(constants::scenegraph::keyViewOffset, viewOffset)) {
	    glm::quat rot = glm::quat(viewOffset);
	    c->rotate(rot);
	}


	for (SceneGraphNode* node : _nodes) {
		std::vector<properties::Property*> properties = node->propertiesRecursive();
		for (properties::Property* p : properties) {
<<<<<<< HEAD
			OsEng.gui()._property.registerProperty(p->description());
=======
			OsEng.gui()->registerProperty(p);
>>>>>>> a6ebddb8
		}
	}

    return true;
}

void SceneGraph::loadModules(
	const std::string& directory, 
	const ghoul::Dictionary& dictionary) 
{
	// Struct containing dependencies and nodes
	LoadMaps m;

	// Get the common directory
	std::string commonDirectory(_defaultCommonDirectory);
	dictionary.getValue(constants::scenegraph::keyCommonFolder, commonDirectory);
	FileSys.registerPathToken(_commonModuleToken, commonDirectory);

	LDEBUG("Loading common module folder '" << commonDirectory << "'");

	// Load common modules into LoadMaps struct
	loadModule(m,FileSys.pathByAppendingComponent(directory, commonDirectory));

	// Load the rest of the modules into LoadMaps struct
    ghoul::Dictionary moduleDictionary;
    if (dictionary.getValue(constants::scenegraph::keyModules, moduleDictionary)) {
        std::vector<std::string> keys = moduleDictionary.keys();
        std::sort(keys.begin(), keys.end());
        for (const std::string& key : keys) {
            std::string moduleFolder;
			if (moduleDictionary.getValue(key, moduleFolder)) {
                loadModule(m,FileSys.pathByAppendingComponent(directory, moduleFolder));
			}
        }
    }

    // Load and construct scenegraphnodes from LoadMaps struct
    loadNodes(SceneGraphNode::RootNodeName, m);

    // Remove loaded nodes from dependency list
    for(const auto& name: m.loadedNodes) {
    	m.dependencies.erase(name);
    }

    // Check to see what dependencies are not resolved.
    for(auto& node: m.dependencies) {
    	LWARNING(
    		"'" << node.second << "'' not loaded, parent '" 
    		<< node.first << "' not defined!");
    }
}

void SceneGraph::loadModule(LoadMaps& m,const std::string& modulePath) {
	auto pos = modulePath.find_last_of(ghoul::filesystem::FileSystem::PathSeparator);
    if (pos == modulePath.npos) {
        LERROR("Bad format for module path: " << modulePath);
        return;
    }

    std::string fullModule = modulePath + modulePath.substr(pos) + _moduleExtension;
    LDEBUG("Loading nodes from: " << fullModule);

    ghoul::Dictionary moduleDictionary;
    ghoul::lua::loadDictionaryFromFile(fullModule, moduleDictionary);
    std::vector<std::string> keys = moduleDictionary.keys();
    for (const std::string& key : keys) {
        if (!moduleDictionary.hasValue<ghoul::Dictionary>(key)) {
            LERROR("SceneGraphElement '" << key << "' is not a table in module '"
                                         << fullModule << "'");
            continue;
        }
        
        ghoul::Dictionary element;
        std::string nodeName;
        std::string parentName;

        moduleDictionary.getValue(key, element);
		element.setValue(constants::scenegraph::keyPathModule, modulePath);

		element.getValue(constants::scenegraphnode::keyName, nodeName);
		element.getValue(constants::scenegraphnode::keyParentName, parentName);

		m.nodes[nodeName] = element;
		m.dependencies.emplace(parentName,nodeName);
    }
}

void SceneGraph::loadNodes(const std::string& parentName, LoadMaps& m) {
	auto eqRange = m.dependencies.equal_range(parentName);
	for (auto it = eqRange.first; it != eqRange.second; ++it) {
		auto node = m.nodes.find((*it).second);
		loadNode(node->second);
		loadNodes((*it).second, m);
	}
	m.loadedNodes.emplace_back(parentName);
}

void SceneGraph::loadNode(const ghoul::Dictionary& dictionary) {
    SceneGraphNode* node = SceneGraphNode::createFromDictionary(dictionary);
    if(node) {
    	_allNodes.emplace(node->name(), node);
    	_nodes.push_back(node);
    }
}

void SceneGraph::loadModule(const std::string& modulePath)
{
    auto pos = modulePath.find_last_of(ghoul::filesystem::FileSystem::PathSeparator);
    if (pos == modulePath.npos) {
        LERROR("Bad format for module path: " << modulePath);
        return;
    }

    std::string fullModule = modulePath + modulePath.substr(pos) + _moduleExtension;
    LDEBUG("Loading modules from: " << fullModule);

    ghoul::Dictionary moduleDictionary;
    ghoul::lua::loadDictionaryFromFile(fullModule, moduleDictionary);
    std::vector<std::string> keys = moduleDictionary.keys();
    for (const std::string& key : keys) {
        if (!moduleDictionary.hasValue<ghoul::Dictionary>(key)) {
            LERROR("SceneGraphElement '" << key << "' is not a table in module '"
                                         << fullModule << "'");
            continue;
        }
        
        ghoul::Dictionary element;
        moduleDictionary.getValue(key, element);

        element.setValue(constants::scenegraph::keyPathModule, modulePath);

		//each element in this new dictionary becomes a scenegraph node. 
        SceneGraphNode* node = SceneGraphNode::createFromDictionary(element);

        _allNodes.emplace(node->name(), node);
        _nodes.push_back(node);
    }

    // Print the tree
    //printTree(_root);
}

SceneGraphNode* SceneGraph::root() const
{
    return _root;
}
    
SceneGraphNode* SceneGraph::sceneGraphNode(const std::string& name) const {
    auto it = _allNodes.find(name);
    if (it == _allNodes.end())
        return nullptr;
    else
        return it->second;
}

std::vector<SceneGraphNode*> SceneGraph::allSceneGraphNodes() const {
	return _nodes;
}

scripting::ScriptEngine::LuaLibrary SceneGraph::luaLibrary() {
	return {
		"",
		{
			{
				"setPropertyValue",
				&luascriptfunctions::property_setValue,
				"string, *",
				"Sets a property identified by the URI in "
				"the first argument. The second argument can be any type, but it has to "
				" agree with the type that the property expects"
			},
			{
				"getPropertyValue",
				&luascriptfunctions::property_getValue,
				"string",
				"Returns the value the property, identified by "
				"the provided URI."
			},
			{
				"loadScene",
				&luascriptfunctions::loadScene,
				"string",
				"Loads the scene found at the file passed as an "
				"argument. If a scene is already loaded, it is unloaded first"
			}
		}
	};
}

}  // namespace openspace<|MERGE_RESOLUTION|>--- conflicted
+++ resolved
@@ -441,11 +441,8 @@
 	for (SceneGraphNode* node : _nodes) {
 		std::vector<properties::Property*> properties = node->propertiesRecursive();
 		for (properties::Property* p : properties) {
-<<<<<<< HEAD
-			OsEng.gui()._property.registerProperty(p->description());
-=======
-			OsEng.gui()->registerProperty(p);
->>>>>>> a6ebddb8
+            OsEng.gui()->_property.registerProperty(p);
+			//OsEng.gui()->_property.registerProperty(p->description());
 		}
 	}
 
