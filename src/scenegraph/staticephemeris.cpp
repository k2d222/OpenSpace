--- conflicted
+++ resolved
@@ -47,11 +47,8 @@
     return _position;
 }
 
-<<<<<<< HEAD
 void StaticEphemeris::update(RuntimeData* runtimeData) {
 
 }
 
-=======
->>>>>>> 82ff7fa9
 } // namespace openspace