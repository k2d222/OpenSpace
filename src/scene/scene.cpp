--- conflicted
+++ resolved
@@ -138,17 +138,13 @@
     _dirtyNodeRegistry = true;
 }
 
-<<<<<<< HEAD
 void Scene::updateNodeRegistry() {
-=======
+    sortTopologically();
+    _dirtyNodeRegistry = false;
+}
+
 void Scene::addSceneLicense(SceneLicense license) {
     _licenses.push_back(std::move(license));
-}
-
-void Scene::updateDependencies() {
->>>>>>> a599516f
-    sortTopologically();
-    _dirtyNodeRegistry = false;
 }
 
 void Scene::sortTopologically() {
@@ -274,8 +270,6 @@
 const std::vector<SceneGraphNode*>& Scene::allSceneGraphNodes() const {
     return _topologicallySortedNodes;
 }
-
-<<<<<<< HEAD
 
 SceneGraphNode* Scene::loadNode(const ghoul::Dictionary& dict) {
     // First interpret the dictionary
@@ -351,11 +345,11 @@
 
     rawNodePointer->setDependencies(dependencies);
     return rawNodePointer;
-=======
+}
+
 void Scene::writeSceneLicenseDocumentation(const std::string& path) const {
     SceneLicenseWriter writer(_licenses);
     writer.writeDocumentation(path);
->>>>>>> a599516f
 }
 
 std::string Scene::generateJson() const {
@@ -504,6 +498,7 @@
             {
                 "hasSceneGraphNode",
                 &luascriptfunctions::hasSceneGraphNode,
+                {},
                 "string",
                 "Checks whether the specifies SceneGraphNode is present in the current "
                 "scene"
