--- conflicted
+++ resolved
@@ -30,11 +30,6 @@
 
 namespace {
     const std::string _loggerCat = "WavefrontGeometry";
-<<<<<<< HEAD
-=======
-	const std::string keyEnabled = "StartsEnabled";
-
->>>>>>> 59ab2684
     const std::string keyObjFile = "ObjFile";
     const int8_t CurrentCacheVersion = 3;
 }
@@ -43,65 +38,9 @@
 namespace modelgeometry {
 
 WavefrontGeometry::WavefrontGeometry(const ghoul::Dictionary& dictionary)
-<<<<<<< HEAD
     : ModelGeometry(dictionary) 
 {
 	loadObj(_file);
-=======
-    : ModelGeometry()
-	,_mode(GL_TRIANGLES)
-{
-	using constants::scenegraphnode::keyName;
-
-    std::string name;
-    bool success = dictionary.getValue(keyName, name);
-    ghoul_assert(success, "Name tag was not present");
-
-	std::string file;
-	success = dictionary.getValue(keyObjFile, file);
-	if (!success) {
-        LERROR("WaveFrontGeometry of '" << name << "' did not provide a key '"
-			                               << keyObjFile << "'");
-	}
-	file = FileSys.absolutePath(file);
-
-    if (FileSys.fileExists(file, true))
-        loadObj(file);
-    else
-        LERROR("Could not load OBJ file '" << file << "': File not found");
-}
-
-bool WavefrontGeometry::loadObj(const std::string& filename){
-    std::string cachedFile = "";
-	
-    FileSys.cacheManager()->getCachedFile(filename, cachedFile, true);
-
-    bool hasCachedFile = FileSys.fileExists(cachedFile);
-    if (hasCachedFile) {
-        LINFO("Cached file '" << cachedFile << "' used for Model file '" << filename << "'");
-
-        bool success = loadCachedFile(cachedFile);
-        if (success)
-            return true;
-        else
-            FileSys.cacheManager()->removeCacheFile(filename);
-        // Intentional fall-through to the 'else' computation to generate the cache
-        // file for the next run
-    }
-    else {
-        LINFO("Cache for Model'" << filename << "' not found");
-    }
-	
-    LINFO("Loading OBJ file '" << filename << "'");
-    bool success = loadModel(filename);
-    if (!success)
-        return false;
-
-    LINFO("Saving cache");
-    success = saveCachedFile(cachedFile);
-
-    return success;
->>>>>>> 59ab2684
 }
 
 bool WavefrontGeometry::initialize(RenderableModel* parent) {
@@ -110,24 +49,7 @@
 }
 
 void WavefrontGeometry::deinitialize() {
-<<<<<<< HEAD
 	ModelGeometry::deinitialize();
-=======
-	glDeleteBuffers(1, &_vbo);
-	glDeleteVertexArrays(1, &_vaoID);
-    glDeleteBuffers(1, &_ibo);
-}
-
-void WavefrontGeometry::changeRenderMode(const GLenum mode){
-	_mode = mode;
-}
-
-void WavefrontGeometry::render() {
-	glBindVertexArray(_vaoID);
-    glBindBuffer(GL_ELEMENT_ARRAY_BUFFER, _ibo);
-	glDrawElements(_mode, _indices.size(), GL_UNSIGNED_INT, 0);
-	glBindVertexArray(0);
->>>>>>> 59ab2684
 }
 
 bool WavefrontGeometry::loadModel(const std::string& filename) {
@@ -172,14 +94,9 @@
             _vertices[j + currentPosition].location[0] = shapes[i].mesh.positions[3 * j + 0];
             _vertices[j + currentPosition].location[1] = shapes[i].mesh.positions[3 * j + 1];
             _vertices[j + currentPosition].location[2] = shapes[i].mesh.positions[3 * j + 2];
-<<<<<<< HEAD
             _vertices[j + currentPosition].location[3] = 5; // Temp size for the power scale coordinate.
 			// Could be defined per object as a dictionary key.
 
-=======
-            _vertices[j + currentPosition].location[3] = 5;
-			
->>>>>>> 59ab2684
             _vertices[j + currentPosition].normal[0] = shapes[i].mesh.normals[3 * j + 0];
             _vertices[j + currentPosition].normal[1] = shapes[i].mesh.normals[3 * j + 1];
             _vertices[j + currentPosition].normal[2] = shapes[i].mesh.normals[3 * j + 2];
@@ -199,41 +116,8 @@
             );
         p += shapes[i].mesh.indices.size();
     }
-	/*
-	std::cout << _vertices.size() << " " << shapes[0].mesh.texcoords.size() << std::endl;
-	
-	const size_t face_count = shapes[0].mesh.indices.size() / 3;
 
-	for (size_t f = 0; f < face_count; f++)
-	{
-		int vertex_index_list[3];
-		vertex_index_list[0] = shapes[0].mesh.indices[f * 3 + 0];
-		vertex_index_list[1] = shapes[0].mesh.indices[f * 3 + 1];
-		vertex_index_list[2] = shapes[0].mesh.indices[f * 3 + 2];
-
-		const int face[] = {
-			vertex_index_list[0],
-			vertex_index_list[1],
-			vertex_index_list[2]
-		};
-
-		if (!shapes[0].mesh.texcoords.empty()) 
-		{
-			for (int k = 0; k < 3; k++)
-			{
-				const int vi = face[k];
-				if (vi*2+1 < shapes[0].mesh.texcoords.size()){
-
-				_vertices[vi].tex[0] = shapes[0].mesh.texcoords[2 * vi + 0];
-				_vertices[vi].tex[1] = shapes[0].mesh.texcoords[2 * vi + 1];
-				}
-
-			}
-		}
-	}
-	*/
-	
-    return true;
+	return true;
 }
 
 
