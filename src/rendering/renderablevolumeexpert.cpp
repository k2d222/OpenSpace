/*****************************************************************************************
 *                                                                                       *
 * OpenSpace                                                                             *
 *                                                                                       *
 * Copyright (c) 2014                                                                    *
 *                                                                                       *
 * Permission is hereby granted, free of charge, to any person obtaining a copy of this  *
 * software and associated documentation files (the "Software"), to deal in the Software *
 * without restriction, including without limitation the rights to use, copy, modify,    *
 * merge, publish, distribute, sublicense, and/or sell copies of the Software, and to    *
 * permit persons to whom the Software is furnished to do so, subject to the following   *
 * conditions:                                                                           *
 *                                                                                       *
 * The above copyright notice and this permission notice shall be included in all copies *
 * or substantial portions of the Software.                                              *
 *                                                                                       *
 * THE SOFTWARE IS PROVIDED "AS IS", WITHOUT WARRANTY OF ANY KIND, EXPRESS OR IMPLIED,   *
 * INCLUDING BUT NOT LIMITED TO THE WARRANTIES OF MERCHANTABILITY, FITNESS FOR A         *
 * PARTICULAR PURPOSE AND NONINFRINGEMENT. IN NO EVENT SHALL THE AUTHORS OR COPYRIGHT    *
 * HOLDERS BE LIABLE FOR ANY CLAIM, DAMAGES OR OTHER LIABILITY, WHETHER IN AN ACTION OF  *
 * CONTRACT, TORT OR OTHERWISE, ARISING FROM, OUT OF OR IN CONNECTION WITH THE SOFTWARE  *
 * OR THE USE OR OTHER DEALINGS IN THE SOFTWARE.                                         *
 ****************************************************************************************/

// open space includes
#include <openspace/rendering/renderablevolumeexpert.h>

#include <openspace/engine/openspaceengine.h>

#include <ghoul/opengl/texturereader.h>
#include <ghoul/opencl/clworksize.h>
#include <ghoul/filesystem/filesystem.h>
#include <ghoul/io/rawvolumereader.h>

#include <algorithm>

namespace {
    std::string _loggerCat = "RenderableVolumeExpert";
    
    size_t countKernelArguments(ghoul::opencl::CLKernel& kernel) {
        
        using ghoul::opencl::CLKernel;
        CLKernel::AddressQualifier adq;
        CLKernel::AccessQualifier acq;
        CLKernel::TypeQualifier atq;
        
        size_t arguments = 0;
        do {
            adq = kernel.argumentAddressQualifier(arguments);
            acq = kernel.argumentAccessQualifier(arguments);
            atq = kernel.argumentTypeQualifier(arguments);
            ++arguments;
        } while (adq != CLKernel::AddressQualifier::ERROR &&
                 acq != CLKernel::AccessQualifier::ERROR &&
                 atq != CLKernel::TypeQualifier::ERROR);
        
        return arguments - 1;
    }
}

namespace openspace {

RenderableVolumeExpert::RenderableVolumeExpert(const ghoul::Dictionary& dictionary):
    RenderableVolume(dictionary),
    _output(nullptr),
    _clBackTexture(0), _clFrontTexture(0), _clOutput(0),
    _kernelSourceFile(nullptr), _programUpdateOnSave(false), _colorBoxRenderer(nullptr),
    _boxScaling(1.0,1.0,1.0) {
        
    _kernelLock = new std::mutex;
    _textureLock = new std::mutex;
    
    if(dictionary.hasKey("Volumes")) {
        ghoul::Dictionary volumes;
        if(dictionary.getValue("Volumes", volumes)) {
            auto keys = volumes.keys();
            for(auto key: keys) {
                ghoul::Dictionary volume;
                if(volumes.getValue(key, volume)) {
                    if (volume.hasKey("File")) {
                        std::string file = "";
                        if (volume.getValue("File", file)) {
                            file = findPath(file);
                            if (file != "") {
                                
                                // parse hints
                                ghoul::Dictionary hintsDictionary;
                                if(volume.hasKey("Hints"))
                                    volume.getValue("Hints", hintsDictionary);
                                
                                _volumePaths.push_back(file);
                                _volumeHints.push_back(hintsDictionary);
                            }
                        }
                    }
                }
            }
        }
    }
    
    if(dictionary.hasKey("TransferFunctions")) {
        ghoul::Dictionary transferFunctions;
        if(dictionary.getValue("TransferFunctions", transferFunctions)) {
            auto keys = transferFunctions.keys();
            for(auto key: keys) {
                std::string transferFunctionPath = "";
                if(transferFunctions.getValue(key, transferFunctionPath)) {
                    transferFunctionPath = findPath(transferFunctionPath);
                    ghoul::opengl::Texture* tmpTexture = loadTransferFunction(transferFunctionPath);
                    if(tmpTexture) {
                        ghoul::filesystem::File* tmp = new ghoul::filesystem::File(transferFunctionPath, false);
                        _transferFunctions.push_back(tmpTexture);
                        _transferFunctionsFiles.push_back(tmp);
                    }
                }
            }
        }
    }
    
    std::string kernelPath = "";
    if (dictionary.hasKey("Kernel")) {
        ghoul::Dictionary kernelDictionary;
        if(dictionary.getValue("Kernel", kernelDictionary)) {
            if(kernelDictionary.getValue("Source", kernelPath)) {
                kernelPath = findPath(kernelPath);
                
            }
            if(kernelDictionary.hasKey("UpdateOnSave")) {
                kernelDictionary.getValue("UpdateOnSave", _programUpdateOnSave);
            }
            
            if(kernelDictionary.hasKey("Options")) {
                using namespace ghoul::opencl;
                ghoul::Dictionary kernelOptions;
                if(kernelDictionary.getValue("Options", kernelOptions)) {
                    auto keys = kernelOptions.keys();
                    for(auto key: keys) {
                        bool value = false;
                        if(kernelOptions.getValue(key, value)) {
                            if(key == "DenormsAreZero") {
                                _kernelOptions.push_back(std::make_pair(CLProgram::Option::DenormsAreZero, value));
                            } else if(key == "FastRelaxedMath") {
                                _kernelOptions.push_back(std::make_pair(CLProgram::Option::FastRelaxedMath, value));
                            } else if(key == "FiniteMathOnly") {
                                _kernelOptions.push_back(std::make_pair(CLProgram::Option::FiniteMathOnly, value));
                            } else if(key == "KernelArgInfo") {
                                _kernelOptions.push_back(std::make_pair(CLProgram::Option::KernelArgInfo, value));
                            } else if(key == "MadEnable") {
                                _kernelOptions.push_back(std::make_pair(CLProgram::Option::MadEnable, value));
                            } else if(key == "NoSignedZero") {
                                _kernelOptions.push_back(std::make_pair(CLProgram::Option::NoSignedZero, value));
                            } else if(key == "OptDisable") {
                                _kernelOptions.push_back(std::make_pair(CLProgram::Option::OptDisable, value));
                            } else if(key == "SinglePrecisionConstant") {
                                _kernelOptions.push_back(std::make_pair(CLProgram::Option::SinglePrecisionConstant, value));
                            } else if(key == "StrictAliasing") {
                                _kernelOptions.push_back(std::make_pair(CLProgram::Option::StrictAliasing, value));
                            } else if(key == "UnsafeMathOptimizations") {
                                _kernelOptions.push_back(std::make_pair(CLProgram::Option::UnsafeMathOptimizations, value));
                            }
                        }
                    }
                }
            }
            
            ghoul::Dictionary includeDictionary;
            if (kernelDictionary.hasKey("Includes") && kernelDictionary.getValue("Includes", includeDictionary)) {
                auto keys = includeDictionary.keys();
                for(auto key: keys) {
                    std::string includePath;
                    if(includeDictionary.getValue(key, includePath)) {
                        if(FileSys.directoryExists(includePath)) {
                            _kernelIncludes.push_back(absPath(includePath));
                        }
                    }
                }
            }
            
            ghoul::Dictionary defineDictionary;
            if (kernelDictionary.hasKey("Definitions") && kernelDictionary.getValue("Definitions", defineDictionary)) {
                auto keys = defineDictionary.keys();
                for(auto key: keys) {
                    std::string defintion;
                    if(defineDictionary.getValue(key, defintion)) {
                        _kernelDefinitions.push_back(std::make_pair(key, defintion));
                    }
                }
            }
        }
    }
    if (kernelPath != "") {
        _kernelSourceFile = new ghoul::filesystem::File(kernelPath, false);
    }
        
    _colorBoxRenderer = new VolumeRaycasterBox();
    double tempValue;
    if(dictionary.hasKey("BoxScaling.1") && dictionary.getValue("BoxScaling.1", tempValue)) {
        if(tempValue > 0.0) {
            _boxScaling[0] = tempValue;
        }
    }
    if(dictionary.hasKey("BoxScaling.2") && dictionary.getValue("BoxScaling.2", tempValue)) {
        if(tempValue > 0.0) {
            _boxScaling[1] = tempValue;
        }
    }
    if(dictionary.hasKey("BoxScaling.3") && dictionary.getValue("BoxScaling.3", tempValue)) {
        if(tempValue > 0.0) {
            _boxScaling[2] = tempValue;
        }
    }
    
    setBoundingSphere(pss::CreatePSS(_boxScaling.length()));
}

RenderableVolumeExpert::~RenderableVolumeExpert() {
    deinitialize();
    delete _textureLock;
    delete _kernelLock;
}

bool RenderableVolumeExpert::initialize() {
    if(_kernelSourceFile == nullptr) {
        LERROR("Could not find the kernel file!");
        return false;
    }
    
    _context = OsEng.clContext();
    
    auto textureCallback = [this](const ghoul::filesystem::File& file) {
        safeUpdateTexture(file);
    };
    auto kernelCallback = [this](const ghoul::filesystem::File& file) {
        safeKernelCompilation();
    };
    
    for(auto texture: _transferFunctions) {
        texture->uploadTexture();
        cl_mem transferMem = _context.createTextureFromGLTexture(CL_MEM_READ_ONLY, *texture);
        _clTransferFunctions.push_back(transferMem);
    }
    if(_programUpdateOnSave) {
        _kernelSourceFile->setCallback(kernelCallback);
        for(auto texture: _transferFunctionsFiles) {
            texture->setCallback(textureCallback);
        }
    }
    
    for (int i = 0; i < _volumePaths.size(); ++i) {
        ghoul::opengl::Texture* volume = loadVolume(_volumePaths.at(i), _volumeHints.at(i));
        if(volume) {
            volume->uploadTexture();
            
            LDEBUG("Creating CL texture from GL texture with path '" << _volumePaths.at(i) << "'");
            cl_mem volumeTexture = _context.createTextureFromGLTexture(CL_MEM_READ_ONLY, *volume);
            
            _volumes.push_back(volume);
            _clVolumes.push_back(volumeTexture);
        }
    }
    
    //	------ SETUP GEOMETRY ----------------
	const GLfloat size = 1.0f;
	const GLfloat vertex_texcoord_data[] = { // square of two triangles (sigh)
        //	  x      y     z     s     t
        -size, -size, 0.0f, 0.0f, 0.0f,
        size,	size, 0.0f, 1.0f, 1.0f,
        -size,  size, 0.0f, 0.0f, 1.0f,
        -size, -size, 0.0f, 0.0f, 0.0f,
        size, -size, 0.0f, 1.0f, 0.0f,
        size,	size, 0.0f, 1.0f, 1.0f
    };
    
	GLuint vertexPositionBuffer;
	glGenVertexArrays(1, &_screenQuad); // generate array
	glBindVertexArray(_screenQuad); // bind array
	glGenBuffers(1, &vertexPositionBuffer); // generate buffer
	glBindBuffer(GL_ARRAY_BUFFER, vertexPositionBuffer); // bind buffer
	glBufferData(GL_ARRAY_BUFFER, sizeof(vertex_texcoord_data), vertex_texcoord_data, GL_STATIC_DRAW);
    
	// Vertex positions
	GLuint vertexLocation = 2;
	glEnableVertexAttribArray(vertexLocation);
	glVertexAttribPointer(vertexLocation, 3, GL_FLOAT, GL_FALSE, 5*sizeof(GLfloat), reinterpret_cast<void*>(0));
    
	// Texture coordinates
	GLuint texcoordLocation = 0;
	glEnableVertexAttribArray(texcoordLocation);
	glVertexAttribPointer(texcoordLocation, 2, GL_FLOAT, GL_FALSE, 5*sizeof(GLfloat), (void*)(3*sizeof(GLfloat)));
    
	glBindBuffer(GL_ARRAY_BUFFER, 0); //unbind buffer
	glBindVertexArray(0); //unbind array
    
	if( ! OsEng.ref().configurationManager().getValue("Quad", _quadProgram)) {
        LERROR("Could not find 'Quad'");
        return false;
    }
    
    _colorBoxRenderer->initialize();
    glm::size2_t dimensions = _colorBoxRenderer->dimensions();
    
	ghoul::opengl::Texture* backTexture = _colorBoxRenderer->backFace();
	ghoul::opengl::Texture* frontTexture = _colorBoxRenderer->frontFace();
	_output = new ghoul::opengl::Texture(glm::size3_t(dimensions[0],dimensions[1],1));
	_output->uploadTexture();
    
    _context = OsEng.clContext();
    _commands = _context.createCommandQueue();
    
    _clBackTexture = _context.createTextureFromGLTexture(CL_MEM_READ_ONLY, *backTexture);
    _clFrontTexture = _context.createTextureFromGLTexture(CL_MEM_READ_ONLY, *frontTexture);
    _clOutput = _context.createTextureFromGLTexture(CL_MEM_WRITE_ONLY, *_output);
    
    // Compile kernels
    safeKernelCompilation();
    
    // create work group
    size_t local_x = 32;
    size_t local_y = 32;
    while (local_x > 1) {
        if(dimensions[0] % local_x == 0)
            break;
        local_x /= 2;
    }
    while (local_y > 1) {
        if(dimensions[1] % local_y == 0)
            break;
        local_y /= 2;
    }
    _ws = new ghoul::opencl::CLWorkSize({dimensions[0],dimensions[1]}, {local_x,local_y});
    
    return true;
}

bool RenderableVolumeExpert::deinitialize() {

    
    return true;
}

void RenderableVolumeExpert::render(const Camera *camera, const psc &thisPosition) {
    if( ! _kernel.isValidKernel())
        return;
    
<<<<<<< HEAD
    glm::mat4 transform = camera->getViewProjectionMatrix();
    glm::mat4 camTransform = camera->getViewRotationMatrix();
    psc relative = thisPosition-camera->getPosition();

=======
    psc camPos = camera->getPosition();
    psc relative = thisPosition-camPos;
    double factor = pow(10.0,relative[3]);
    glm::mat4 camTransform = camera->getViewRotationMatrix();
    
    glm::mat4 transform = camera->getViewProjectionMatrix();
>>>>>>> a4a52837
    transform = transform*camTransform;
    transform = glm::translate(transform, relative.getVec3f());
    transform = glm::scale(transform, _boxScaling);
<<<<<<< HEAD

=======
>>>>>>> a4a52837
    _colorBoxRenderer->render(transform);
    
    _textureLock->lock();
    _kernelLock->lock();
    
    // tell opengl to finish everything before opencl takes ownerhip (uses) the textures
    glFinish();
    
    // Aquire GL objects
    _commands.enqueueAcquireGLObjects(_clBackTexture);
    _commands.enqueueAcquireGLObjects(_clFrontTexture);
    _commands.enqueueAcquireGLObjects(_clOutput);
    _commands.enqueueAcquireGLObjects(_clVolumes);
    _commands.enqueueAcquireGLObjects(_clTransferFunctions);

    _commands.enqueueKernelBlocking(_kernel, *_ws);
    _commands.finish();

    // Release GL objects
    _commands.enqueueReleaseGLObjects(_clBackTexture);
    _commands.enqueueReleaseGLObjects(_clFrontTexture);
    _commands.enqueueReleaseGLObjects(_clOutput);
    _commands.enqueueReleaseGLObjects(_clVolumes);
	_commands.enqueueReleaseGLObjects(_clTransferFunctions);

    _quadProgram->activate();
    glActiveTexture(GL_TEXTURE0);
    _output->bind();
    
    // enable blending
    glEnable(GL_BLEND);
    glDisable(GL_DEPTH_TEST);
    glBlendFunc(GL_ONE_MINUS_SRC_ALPHA, GL_SRC_ALPHA);

    glBindVertexArray(_screenQuad);
    glDrawArrays(GL_TRIANGLES, 0, 6);
    glBindVertexArray(0);

    _kernelLock->unlock();
    _textureLock->unlock();
    
    // disable blending
    glDisable(GL_BLEND);
    glEnable(GL_DEPTH_TEST);
    glBlendFunc(GL_ONE, GL_ZERO);
    
    _quadProgram->deactivate();
}

void RenderableVolumeExpert::update() {
    
}

void RenderableVolumeExpert::safeKernelCompilation() {
    if(_context.isValidContext()) {
        
        ghoul::opencl::CLProgram tmpProgram = _context.createProgram(_kernelSourceFile->path());
        for(auto option: _kernelOptions) {
            tmpProgram.setOption(option.first, option.second);
        }
        
        for(auto defintion: _kernelDefinitions) {
            tmpProgram.addDefinition(defintion.first, defintion.second);
        }
        
        // add the include directories
        tmpProgram.addIncludeDirectory(_kernelIncludes);
        
        if(tmpProgram.build()) {
            ghoul::opencl::CLKernel tmpKernel = tmpProgram.createKernel("volumeraycaster");
            if(tmpKernel.isValidKernel()) {
            
                auto begin = _kernelOptions.begin();
                auto end = _kernelOptions.end();
                auto f = std::find(begin, end, std::make_pair(ghoul::opencl::CLProgram::Option::KernelArgInfo, true));
                
                int maxarguments = 1024;
                bool argumentError = false;
                if (f != end) {
                    LDEBUG("Checking argument types");
                    
                    using ghoul::opencl::CLKernel;
                    maxarguments = countKernelArguments(tmpKernel);
                    
                    for (int i = 3; i<maxarguments; ++i) {
                        CLKernel::AccessQualifier acq = tmpKernel.argumentAccessQualifier(i);
                        CLKernel::AccessQualifier expected = CLKernel::AccessQualifier::READ_ONLY;
                        if (acq != expected) {
                            LWARNING("Argument " << i << " is '" <<
                                     CLKernel::AccessQualifierName(acq) <<"', expected '" <<
                                     CLKernel::AccessQualifierName(expected) << "'");
                            argumentError = true;
                        }
                    }
                }
                
                if(argumentError)
                    return;
                
                tmpKernel.setArgument(0, &_clFrontTexture);
                tmpKernel.setArgument(1, &_clBackTexture);
                tmpKernel.setArgument(2, &_clOutput);
                
                size_t argumentNr = 3;
                  for(auto volume: _clVolumes) {
                    tmpKernel.setArgument(argumentNr, &volume);
                    ++argumentNr;
                }
                for(auto transferFunction: _clTransferFunctions) {
                    tmpKernel.setArgument(argumentNr, &transferFunction);
                    ++argumentNr;
                }
                
                if (argumentNr > maxarguments) {
                    LWARNING("More arguments set than kernel accepts.");
                }
                
                // do the actual assignment behind locked doors
                _kernelLock->lock();
                _program = tmpProgram;
                _kernel = tmpKernel;
                _kernelLock->unlock();
                LDEBUG("Done updating kernel");
            }
        }
    }
}
    
void RenderableVolumeExpert::safeUpdateTexture(const ghoul::filesystem::File& file) {
    int fileID = 0;
    for (fileID = 0; fileID < _transferFunctionsFiles.size(); ++fileID) {
        if (_transferFunctionsFiles.at(fileID) == &file) {
            //LDEBUG("Transferfunction found at id " << fileID);
            break;
        }
    }
    if(fileID == _transferFunctionsFiles.size())
        return;

    LDEBUG("Updating transferfunction");
    
    // create the new texture
    ghoul::opengl::Texture* newTexture = loadTransferFunction(file.path());
    if(newTexture) {
        
        // upload the new texture and create a cl memory
        newTexture->uploadTexture();
        cl_mem clNewTexture = _context.createTextureFromGLTexture(CL_MEM_READ_ONLY, *newTexture);
        
        // check if opencl memory is unsuccessfull
        if(clNewTexture == 0) {
            delete newTexture;
            return;
        }
        
        // everything seems ok, critical point to replace current texture pointers
        _textureLock->lock();
        
        // deallocate current texture
        clReleaseMemObject(_clTransferFunctions.at(fileID));
        delete _transferFunctions.at(fileID);
        
        // set the new texture
        _transferFunctions.at(fileID) = newTexture;
        _clTransferFunctions.at(fileID) = clNewTexture;
        
        // update kernel
        // __kernel arguments(front, back, output, [_volumes], .. fileID))
        _kernel.setArgument(3 + _volumes.size() + fileID, &clNewTexture);
        
        LDEBUG("Transferfunction successfully updated");
        
        // end of critical section
        _textureLock->unlock();
    }
}
	
} // namespace openspace<|MERGE_RESOLUTION|>--- conflicted
+++ resolved
@@ -298,7 +298,6 @@
     
     _colorBoxRenderer->initialize();
     glm::size2_t dimensions = _colorBoxRenderer->dimensions();
-    
 	ghoul::opengl::Texture* backTexture = _colorBoxRenderer->backFace();
 	ghoul::opengl::Texture* frontTexture = _colorBoxRenderer->frontFace();
 	_output = new ghoul::opengl::Texture(glm::size3_t(dimensions[0],dimensions[1],1));
@@ -342,26 +341,14 @@
     if( ! _kernel.isValidKernel())
         return;
     
-<<<<<<< HEAD
     glm::mat4 transform = camera->getViewProjectionMatrix();
     glm::mat4 camTransform = camera->getViewRotationMatrix();
     psc relative = thisPosition-camera->getPosition();
 
-=======
-    psc camPos = camera->getPosition();
-    psc relative = thisPosition-camPos;
-    double factor = pow(10.0,relative[3]);
-    glm::mat4 camTransform = camera->getViewRotationMatrix();
-    
-    glm::mat4 transform = camera->getViewProjectionMatrix();
->>>>>>> a4a52837
     transform = transform*camTransform;
     transform = glm::translate(transform, relative.getVec3f());
     transform = glm::scale(transform, _boxScaling);
-<<<<<<< HEAD
-
-=======
->>>>>>> a4a52837
+
     _colorBoxRenderer->render(transform);
     
     _textureLock->lock();
@@ -461,6 +448,7 @@
                 if(argumentError)
                     return;
                 
+            
                 tmpKernel.setArgument(0, &_clFrontTexture);
                 tmpKernel.setArgument(1, &_clBackTexture);
                 tmpKernel.setArgument(2, &_clOutput);
@@ -505,6 +493,7 @@
     
     // create the new texture
     ghoul::opengl::Texture* newTexture = loadTransferFunction(file.path());
+    
     if(newTexture) {
         
         // upload the new texture and create a cl memory
