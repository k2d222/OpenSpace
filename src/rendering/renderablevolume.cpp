/*****************************************************************************************
 *                                                                                       *
 * OpenSpace                                                                             *
 *                                                                                       *
 * Copyright (c) 2014                                                                    *
 *                                                                                       *
 * Permission is hereby granted, free of charge, to any person obtaining a copy of this  *
 * software and associated documentation files (the "Software"), to deal in the Software *
 * without restriction, including without limitation the rights to use, copy, modify,    *
 * merge, publish, distribute, sublicense, and/or sell copies of the Software, and to    *
 * permit persons to whom the Software is furnished to do so, subject to the following   *
 * conditions:                                                                           *
 *                                                                                       *
 * The above copyright notice and this permission notice shall be included in all copies *
 * or substantial portions of the Software.                                              *
 *                                                                                       *
 * THE SOFTWARE IS PROVIDED "AS IS", WITHOUT WARRANTY OF ANY KIND, EXPRESS OR IMPLIED,   *
 * INCLUDING BUT NOT LIMITED TO THE WARRANTIES OF MERCHANTABILITY, FITNESS FOR A         *
 * PARTICULAR PURPOSE AND NONINFRINGEMENT. IN NO EVENT SHALL THE AUTHORS OR COPYRIGHT    *
 * HOLDERS BE LIABLE FOR ANY CLAIM, DAMAGES OR OTHER LIABILITY, WHETHER IN AN ACTION OF  *
 * CONTRACT, TORT OR OTHERWISE, ARISING FROM, OUT OF OR IN CONNECTION WITH THE SOFTWARE  *
 * OR THE USE OR OTHER DEALINGS IN THE SOFTWARE.                                         *
 ****************************************************************************************/

// open space includes
#include <openspace/rendering/renderablevolume.h>

#include <ghoul/opengl/texturereader.h>
#include <ghoul/filesystem/filesystem.h>

#include <openspace/engine/openspaceengine.h>
#include <openspace/util/kameleonwrapper.h>

#include <sgct.h>

#include <iostream>
#include <fstream>
#include <sstream>
#include <algorithm>
#include <iterator>
#include <type_traits>

namespace {
    std::string _loggerCat = "RenderableVolume";
    
    bool hasExtension (std::string const &filepath, std::string const &extension)
    {
        std::string ending = "." + extension;
        if (filepath.length() > ending.length()) {
            return (0 == filepath.compare (filepath.length() - ending.length(), ending.length(), ending));
        } else {
            return false;
        }
    }
    
    template<typename T>
    T stringToNumber(const std::string& number, std::function<T(T)> f = nullptr) {
        static_assert(std::is_integral<T>::value || std::is_floating_point<T>::value,
                      "Must be integral or floating point");
        std::stringstream ss;
        T templateNumber = {0};
        ss << number;
        ss >> templateNumber;
        if( ! f)
            return templateNumber;
        
        return f(templateNumber);
            
    }

}

namespace openspace {

RenderableVolume::RenderableVolume(const ghoul::Dictionary& dictionary) {
    
    // get path if available
    _relativePath = "";
    if(dictionary.hasKey("Path")) {
       dictionary.getValue("Path", _relativePath);
       _relativePath += "/";
    }
}

RenderableVolume::~RenderableVolume() {
}

std::string RenderableVolume::findPath(const std::string& path) {
    std::string tmp = absPath(path);
    if(FileSys.fileExists(tmp))
        return tmp;
    
    tmp = absPath(_relativePath + path);
    if(FileSys.fileExists(tmp))
        return tmp;
    
    LERROR("Could not find file '" << path << "'");
    
    return "";
}

ghoul::opengl::Texture* RenderableVolume::loadVolume(const std::string& filepath, const ghoul::Dictionary& hintsDictionary) {
    if( ! FileSys.fileExists(filepath)) {
        LWARNING("Could not load volume, could not find '" << filepath << "'");
        return nullptr;
    }
    
    if(hasExtension(filepath, "raw")) {
        ghoul::RawVolumeReader::ReadHints hints = readHints(hintsDictionary);
        ghoul::RawVolumeReader rawReader(hints);
        return rawReader.read(filepath);
    } else if(hasExtension(filepath, "cdf")) {
        
        std::string modelString;
        if (hintsDictionary.hasKey("Model") && hintsDictionary.getValue("Model", modelString)) {
            KameleonWrapper::Model model;
            if (modelString == "BATSRUS") {
                model = KameleonWrapper::Model::BATSRUS;
            } else if (modelString == "ENLIL") {
                model = KameleonWrapper::Model::ENLIL;
            } else {
                LWARNING("Hints does not specify a valid 'Model'");
                return nullptr;
            }
            
            std::string variableString;
            if (hintsDictionary.hasKey("Variable") && hintsDictionary.getValue("Variable", variableString)) {
                glm::size3_t dimensions(1,1,1);
                double tempValue;
                if (hintsDictionary.hasKey("Dimensions.1") && hintsDictionary.getValue("Dimensions.1", tempValue)) {
                    int intVal = static_cast<int>(tempValue);
                    if(intVal > 0)
                        dimensions[0] = intVal;
                }
                if (hintsDictionary.hasKey("Dimensions.2") && hintsDictionary.getValue("Dimensions.2", tempValue)) {
                    int intVal = static_cast<int>(tempValue);
                    if(intVal > 0)
                        dimensions[1] = intVal;
                }
                if (hintsDictionary.hasKey("Dimensions.3") && hintsDictionary.getValue("Dimensions.3", tempValue)) {
                    int intVal = static_cast<int>(tempValue);
                    if(intVal > 0)
                        dimensions[2] = intVal;
                }
                
                KameleonWrapper kw(filepath, model);
                float* data = kw.getUniformSampledValues(variableString, dimensions);
                return new ghoul::opengl::Texture(data, dimensions, ghoul::opengl::Texture::Format::Red, GL_RED, GL_FLOAT);
            } else {
                LWARNING("Hints does not specify a 'Variable'");
            }
            
            
        }
        LWARNING("Hints does not specify a 'Model'");
    } else {
        LWARNING("No valid file extension.");
    }
    return nullptr;
}

ghoul::RawVolumeReader::ReadHints RenderableVolume::readHints(const ghoul::Dictionary& dictionary) {
    ghoul::RawVolumeReader::ReadHints hints;
    hints._dimensions = glm::ivec3(1, 1, 1);
    hints._format = ghoul::opengl::Texture::Format::Red;
    hints._internalFormat = GL_R8;
    
    // parse hints
    double tempValue;
    if (dictionary.hasKey("Dimensions.1") && dictionary.getValue("Dimensions.1", tempValue)) {
        int intVal = static_cast<int>(tempValue);
        if(intVal > 0)
            hints._dimensions[0] = intVal;
    }
    if (dictionary.hasKey("Dimensions.2") && dictionary.getValue("Dimensions.2", tempValue)) {
        int intVal = static_cast<int>(tempValue);
        if(intVal > 0)
            hints._dimensions[1] = intVal;
    }
    if (dictionary.hasKey("Dimensions.3") && dictionary.getValue("Dimensions.3", tempValue)) {
        int intVal = static_cast<int>(tempValue);
        if(intVal > 0)
            hints._dimensions[2] = intVal;
    }
    
    std::string format;
    if (dictionary.hasKey("Format") && dictionary.getValue("Format", format)) {
        if(format == "RED") {
            hints._format = ghoul::opengl::Texture::Format::Red;
        } else if(format == "RG") {
            hints._format = ghoul::opengl::Texture::Format::RG;
        } else if(format == "RGB") {
            hints._format = ghoul::opengl::Texture::Format::RGB;
        } else if(format == "RGBA") {
            hints._format = ghoul::opengl::Texture::Format::RGBA;
        }
    }
    
    format = "";
    if (dictionary.hasKey("InternalFormat") && dictionary.getValue("InternalFormat", format)) {
        if(format == "R8") {
            hints._internalFormat = GL_R8;
        } else if(format == "RG8") {
            hints._internalFormat = GL_RG8;
        } else if(format == "RGB8") {
            hints._internalFormat = GL_RGB8;
        } else if(format == "RGBA8") {
            hints._internalFormat = GL_RGB8;
        } else if(format == "R32F") {
            hints._internalFormat = GL_R32F;
        } else if(format == "RG32F") {
            hints._internalFormat = GL_RG32F;
        } else if(format == "RGB32F") {
            hints._internalFormat = GL_RGB32F;
        } else if(format == "RGBA32F") {
            hints._internalFormat = GL_RGB32F;
        }
    }
    return hints;
}
    
ghoul::opengl::Texture* RenderableVolume::loadTransferFunction(const std::string& filepath) {

    std::string f = absPath(filepath);

    if ( ! FileSys.fileExists(f)) {
        return nullptr;
    }
    
    // check if not a txt based texture
<<<<<<< HEAD
    if ( ! hasExtension(filepath, "txt")) {
        return ghoul::opengl::loadTexture(f);
=======
    if ( ! hasEnding(filepath, ".txt")) {
        return ghoul::opengl::loadTexture(f);;
>>>>>>> 1de2d2fe
    }
    
    // it is a txt based texture
    std::ifstream in;
    in.open(filepath.c_str());
    if (!in.is_open()) {
        LERROR("Could not open file " << f);
        return nullptr;
    }
    
    int width = 512;
    float lower = 0.0f;
    float upper = 1.0f;
    
    struct mappingKey {
        float position{0.0f};
        glm::vec4 color{0.0f,0.0f,0.0f,0.0f};
        
        mappingKey(float p, const glm::vec4& c): position(p), color(c){};
        mappingKey(float p): position(p), color(glm::vec4(0.0f)){};
        bool operator<(const mappingKey& rhs) {return position < rhs.position;};
    };
    
    std::vector<mappingKey> mappingKeys;
    
    auto widthValidator = [](size_t in) { if(in > 0) return in; return static_cast<size_t>(1); };
    auto upperLowerValidator = [](float in) { return glm::clamp(in, 0.0f, 1.0f); };
    auto intensityValidator = [](float in) { if(in > 0.0f) return in; return 1.0f; };
    
    std::string line;
    while (std::getline(in, line)) {
        
        float intensity = 1.0f;
        glm::vec4 rgba = glm::vec4(0.0f);
        // tokenize the line
        std::istringstream iss(line);
        std::vector<std::string> tokens{std::istream_iterator<std::string>{iss},std::istream_iterator<std::string>{}};
        
        size_t tokenSize =tokens.size();
        if (tokenSize > 0) {
            std::string key = tokens.at(0);
            if(key == "width" && tokenSize == 2) {
                width = stringToNumber<int>(tokens.at(1),widthValidator);
            } else if(key == "lower" && tokenSize == 2) {
                lower = stringToNumber<float>(tokens.at(1),upperLowerValidator);
            } else if(key == "upper" && tokenSize == 2) {
                upper = stringToNumber<float>(tokens.at(1),upperLowerValidator);
            } else if(key == "mappingkey" && tokenSize == 6) {
                intensity = stringToNumber<float>(tokens.at(1), intensityValidator);
                for(int i = 0; i < 4; ++i)
                    rgba[i] = stringToNumber<float>(tokens.at(i+2));

                mappingKeys.push_back({intensity, rgba});
            }
        }
    }
    in.close();
    

    if (mappingKeys.size() < 1) {
        return nullptr;
    }
    
    mappingKeys.insert(mappingKeys.begin(), {lower});
    mappingKeys.push_back({upper});
    
    
    for(auto key: mappingKeys) {
        glm::vec4 rgba = key.color;
//        LDEBUG("i: " << key.position << ", rgba: (" << rgba[0] << ", " << rgba[1] << ", " << rgba[2] << ", " << rgba[3] << ")");
    }
    
    // allocate new float array with zeros
    float* transferFunction = new float[width*4]();
    for (int i = 0; i < 4*width; ++i) {
        transferFunction[i] = 0.0f;
    }
    
    size_t lowerIndex = static_cast<size_t>(floorf(lower*static_cast<float>(width)));
    size_t upperIndex = static_cast<size_t>(floorf(upper*static_cast<float>(width)));
    
//    LDEBUG("width: " << width);
//    LDEBUG("lower: " << lower);
//    LDEBUG("upper: " << upper);
//    LDEBUG("lowerIndex: " << lowerIndex);
//    LDEBUG("upperIndex: " << upperIndex);
    
    
    auto prevKey = mappingKeys.begin();
    auto currentKey = prevKey + 1;
    auto lastKey = mappingKeys.end() -1;
    
    for (size_t i=lowerIndex; i<upperIndex; i++) {
        
        float fpos = static_cast<float>(i)/static_cast<float>(width);
        
        if (fpos > (*currentKey).position) {
            prevKey = currentKey;
            currentKey++;
            if (currentKey == mappingKeys.end()) {
                currentKey = lastKey;
            }
        }
        
        float dist = fpos-(*prevKey).position;
        float weight = dist/((*currentKey).position-(*prevKey).position);
        
        //LDEBUG("fpos: " << fpos);
        //LDEBUG("(*prevKey).position: " << (*prevKey).position);
        //LDEBUG("(*currentKey).position: " << (*currentKey).position);
        //LDEBUG("weight: " << weight);
        
        for (size_t channel=0; channel<4; ++channel) {
            size_t position = 4*i + channel;
            // Interpolate linearly between prev and next mapping key
            
            //LDEBUG("i: " << i);
            //LDEBUG("position: " << position);
            //LDEBUG("(*prevKey).first " << (*prevKey).first);
            //LDEBUG("(*currentKey).first " << (*currentKey).first);
            //LDEBUG("dist: " << dist);
            //LDEBUG("weight: " << weight);
            float value =
            ((*prevKey).color[channel]*(1.f-weight) + (*currentKey).color[channel]*weight)/255.f;
            transferFunction[position] = value;
            
            //LDEBUG("["<< position <<"] " << value);
            
        }
//        LDEBUG(weight << ", (" <<
//               transferFunction[4*i+0] << ", " <<
//               transferFunction[4*i+1] << ", " <<
//               transferFunction[4*i+2] << ", " <<
//               transferFunction[4*i+3] << ")");
    }

    return new ghoul::opengl::Texture(transferFunction,
    		glm::size3_t(width,1,1),ghoul::opengl::Texture::Format::RGBA,
    		GL_RGBA, GL_FLOAT);;
}

} // namespace openspace<|MERGE_RESOLUTION|>--- conflicted
+++ resolved
@@ -228,13 +228,8 @@
     }
     
     // check if not a txt based texture
-<<<<<<< HEAD
     if ( ! hasExtension(filepath, "txt")) {
         return ghoul::opengl::loadTexture(f);
-=======
-    if ( ! hasEnding(filepath, ".txt")) {
-        return ghoul::opengl::loadTexture(f);;
->>>>>>> 1de2d2fe
     }
     
     // it is a txt based texture
