/*****************************************************************************************
 *                                                                                       *
 * OpenSpace                                                                             *
 *                                                                                       *
 * Copyright (c) 2014-2016                                                               *
 *                                                                                       *
 * Permission is hereby granted, free of charge, to any person obtaining a copy of this  *
 * software and associated documentation files (the "Software"), to deal in the Software *
 * without restriction, including without limitation the rights to use, copy, modify,    *
 * merge, publish, distribute, sublicense, and/or sell copies of the Software, and to    *
 * permit persons to whom the Software is furnished to do so, subject to the following   *
 * conditions:                                                                           *
 *                                                                                       *
 * The above copyright notice and this permission notice shall be included in all copies *
 * or substantial portions of the Software.                                              *
 *                                                                                       *
 * THE SOFTWARE IS PROVIDED "AS IS", WITHOUT WARRANTY OF ANY KIND, EXPRESS OR IMPLIED,   *
 * INCLUDING BUT NOT LIMITED TO THE WARRANTIES OF MERCHANTABILITY, FITNESS FOR A         *
 * PARTICULAR PURPOSE AND NONINFRINGEMENT. IN NO EVENT SHALL THE AUTHORS OR COPYRIGHT    *
 * HOLDERS BE LIABLE FOR ANY CLAIM, DAMAGES OR OTHER LIABILITY, WHETHER IN AN ACTION OF  *
 * CONTRACT, TORT OR OTHERWISE, ARISING FROM, OUT OF OR IN CONNECTION WITH THE SOFTWARE  *
 * OR THE USE OR OTHER DEALINGS IN THE SOFTWARE.                                         *
 ****************************************************************************************/
#include <openspace/engine/openspaceengine.h>
#include <openspace/rendering/screenspacerenderable.h>

namespace openspace {
ScreenSpaceRenderable::ScreenSpaceRenderable()
	: _enabled("enabled", "Is Enabled", true)
	, _useFlatScreen("flatScreen", "Flat Screen", false)
	, _euclideanPosition("euclideanPosition", "Euclidean coordinates", glm::vec2(0),glm::vec2(-4),glm::vec2(4))
	, _sphericalPosition("sphericalPosition", "Spherical coordinates", glm::vec2(0),glm::vec2(-M_PI),glm::vec2(M_PI))
	, _depth("depth", "Depth", 0, 0, 1)
<<<<<<< HEAD
	, _scale("scale", "Scale" , 0.5, 0, 1)
	, _alpha("alpha", "Alpha" , 1, 0, 1)
=======
	, _scale("scale", "Scale" , 0.5, 0, 2)
>>>>>>> daa06cb3
	, _quad(0)
	, _vertexPositionBuffer(0)
	,_rendererPath("${SHADERS}/renderframebuffer.frag")
	,_vertexPath("${MODULE_BASE}/shaders/screnspace_vs.glsl")
	,_fragmentPath("${MODULE_BASE}/shaders/screnspace_fs.glsl")
	,_texture(nullptr)
	,_shader(nullptr)
{
	addProperty(_enabled);
	addProperty(_useFlatScreen);
	addProperty(_euclideanPosition);
	addProperty(_sphericalPosition);
	addProperty(_depth);
	addProperty(_scale);
	addProperty(_alpha);

	_rendererData = ghoul::Dictionary();
    _rendererData.setValue("fragmentRendererPath", _rendererPath);
    _rendererData.setValue("windowWidth", OsEng.windowWrapper().currentWindowResolution().x);
    _rendererData.setValue("windowHeight", OsEng.windowWrapper().currentWindowResolution().y);

    _useEuclideanCoordinates = _useFlatScreen.value();
    _radius = _planeDepth;

    _sphericalPosition.set(toSpherical(_euclideanPosition.value()));
}

ScreenSpaceRenderable::~ScreenSpaceRenderable(){}


bool ScreenSpaceRenderable::isEnabled() const {
	return _enabled;
}

void ScreenSpaceRenderable::createPlane() {
	glGenVertexArrays(1, &_quad); // generate array
	glGenBuffers(1, &_vertexPositionBuffer); // generate buffer
    // ============================
    // 		GEOMETRY (quad)
    // ============================
    const GLfloat vertex_data[] = { // square of two triangles (sigh)
        //	  x      y     z     w     s     t
        -1, -1, 0.0f, 1, 0, 1,
         1,  1, 0.0f, 1, 1, 0,
        -1,  1, 0.0f, 1, 0, 0,
        -1, -1, 0.0f, 1, 0, 1,
         1, -1, 0.0f, 1, 1, 1,
         1,  1, 0.0f, 1, 1, 0,
    };

    glBindVertexArray(_quad); // bind array
    glBindBuffer(GL_ARRAY_BUFFER, _vertexPositionBuffer); // bind buffer
    glBufferData(GL_ARRAY_BUFFER, sizeof(vertex_data), vertex_data, GL_STATIC_DRAW);
    glEnableVertexAttribArray(0);
    glVertexAttribPointer(0, 4, GL_FLOAT, GL_FALSE, sizeof(GLfloat) * 6, reinterpret_cast<void*>(0));
    glEnableVertexAttribArray(1);
    glVertexAttribPointer(1, 2, GL_FLOAT, GL_FALSE, sizeof(GLfloat) * 6, reinterpret_cast<void*>(sizeof(GLfloat) * 4));
}

void ScreenSpaceRenderable::useEuclideanCoordinates(bool b){
	_useEuclideanCoordinates = b;
	if(_useEuclideanCoordinates){
		_euclideanPosition.set(toEuclidean(_sphericalPosition.value(), _radius));
		_euclideanPosition.onChange([this](){
			_sphericalPosition.set(toSpherical(_euclideanPosition.value()));
		});
		_sphericalPosition.onChange([this](){});
	} else {
		_sphericalPosition.set(toSpherical(_euclideanPosition.value()));
		_sphericalPosition.onChange([this](){
			_euclideanPosition.set(toEuclidean(_sphericalPosition.value(), _radius));
		});
		_euclideanPosition.onChange([this](){});
	}
}

glm::vec2 ScreenSpaceRenderable::toEuclidean(glm::vec2 polar, float r){
	float x = r*sin(polar[0])*sin(polar[1]);
	float y = r*cos(polar[1]);
	
	return glm::vec2(x, y);
}

glm::vec2 ScreenSpaceRenderable::toSpherical(glm::vec2 euclidean){	
	_radius = -sqrt(pow(euclidean[0],2)+pow(euclidean[1],2)+pow(_planeDepth,2));
	float theta	= atan2(-_planeDepth,euclidean[0])-M_PI/2.0;
	float phi = acos(euclidean[1]/_radius);

	return glm::vec2(theta, phi);
}

void ScreenSpaceRenderable::registerProperties(){
	OsEng.gui()._property.registerProperty(&_enabled);
	OsEng.gui()._property.registerProperty(&_useFlatScreen);
	OsEng.gui()._property.registerProperty(&_euclideanPosition);
	OsEng.gui()._property.registerProperty(&_sphericalPosition);
	OsEng.gui()._property.registerProperty(&_depth);
	OsEng.gui()._property.registerProperty(&_scale);
	OsEng.gui()._property.registerProperty(&_alpha);

	if(_useEuclideanCoordinates){
		_euclideanPosition.onChange([this](){
			_sphericalPosition.set(toSpherical(_euclideanPosition.value()));
		});
		_sphericalPosition.onChange([this](){});
	}else{
		_euclideanPosition.onChange([this](){
			_sphericalPosition.set(toSpherical(_euclideanPosition.value()));
		});
	}
}

void ScreenSpaceRenderable::createShaders(){
	if(_shader == nullptr) {

        ghoul::Dictionary dict = ghoul::Dictionary();

        dict.setValue("rendererData", _rendererData);
        dict.setValue("fragmentPath", _fragmentPath);
		_shader = ghoul::opengl::ProgramObject::Build("ScreenSpaceProgram",
			_vertexPath,
			"${SHADERS}/render.frag",
			dict
			);
	}
}

glm::mat4 ScreenSpaceRenderable::scaleMatrix(){
	glm::mat4 scale(1.0);

	glm::vec2 resolution = OsEng.windowWrapper().currentWindowResolution();

	//to scale the plane
	float textureRatio =  (float(_texture->height())/float(_texture->width()));
	float scalingRatioX = _originalViewportSize[0]/ resolution[0];
	float scalingRatioY = _originalViewportSize[1]/ resolution[1];
	scale = glm::scale(scale, glm::vec3(_scale.value() * scalingRatioX,
										_scale.value() * scalingRatioY * textureRatio,
										1)); 
	return scale;
}

glm::mat4 ScreenSpaceRenderable::rotationMatrix(){
	glm::mat4 rotation(1.0);
	if(!_useEuclideanCoordinates){
		glm::vec2 position = _sphericalPosition.value();

		float theta = position.x;
		float phi = position.y - M_PI/2.0;

		rotation = glm::rotate(rotation, position.x, glm::vec3(0.0f, 1.0f, 0.0f));
		rotation = glm::rotate(rotation, (float) (position.y - M_PI/2.0) , glm::vec3(1.0f, 0.0f, 0.0f));
	}

	return rotation;
}


glm::mat4 ScreenSpaceRenderable::translationMatrix(){
	glm::mat4 translation(1.0);
	if(!_useEuclideanCoordinates){
		translation = glm::translate(translation, glm::vec3(0.0f, 0.0f, _planeDepth));
	}else{

		translation = glm::translate(glm::mat4(1.f), glm::vec3(_euclideanPosition.value(), _planeDepth));
	}

	return translation;
}


void ScreenSpaceRenderable::draw(glm::mat4 modelTransform){
	float occlusionDepth = 1-_depth.value();

	glEnable(GL_DEPTH_TEST);
	glDisable(GL_CULL_FACE);
    _shader->activate();
    _shader->setUniform("OcclusionDepth", occlusionDepth);
    _shader->setUniform("Alpha", _alpha);
    _shader->setUniform("ModelTransform",modelTransform);
    _shader->setUniform("ViewProjectionMatrix", OsEng.renderEngine().camera()->viewProjectionMatrix());
	ghoul::opengl::TextureUnit unit;
	unit.activate();
	_texture->bind();
	_shader->setUniform("texture1", unit);

	glBindVertexArray(_quad);
	glDrawArrays(GL_TRIANGLES, 0, 6);
	glEnable(GL_CULL_FACE);

	_shader->deactivate();
}
}// namespace openspace<|MERGE_RESOLUTION|>--- conflicted
+++ resolved
@@ -31,12 +31,8 @@
 	, _euclideanPosition("euclideanPosition", "Euclidean coordinates", glm::vec2(0),glm::vec2(-4),glm::vec2(4))
 	, _sphericalPosition("sphericalPosition", "Spherical coordinates", glm::vec2(0),glm::vec2(-M_PI),glm::vec2(M_PI))
 	, _depth("depth", "Depth", 0, 0, 1)
-<<<<<<< HEAD
-	, _scale("scale", "Scale" , 0.5, 0, 1)
+	, _scale("scale", "Scale" , 0.5, 0, 2)
 	, _alpha("alpha", "Alpha" , 1, 0, 1)
-=======
-	, _scale("scale", "Scale" , 0.5, 0, 2)
->>>>>>> daa06cb3
 	, _quad(0)
 	, _vertexPositionBuffer(0)
 	,_rendererPath("${SHADERS}/renderframebuffer.frag")
