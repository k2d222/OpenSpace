/*****************************************************************************************
 *                                                                                       *
 * OpenSpace                                                                             *
 *                                                                                       *
 * Copyright (c) 2014-2015                                                               *
 *                                                                                       *
 * Permission is hereby granted, free of charge, to any person obtaining a copy of this  *
 * software and associated documentation files (the "Software"), to deal in the Software *
 * without restriction, including without limitation the rights to use, copy, modify,    *
 * merge, publish, distribute, sublicense, and/or sell copies of the Software, and to    *
 * permit persons to whom the Software is furnished to do so, subject to the following   *
 * conditions:                                                                           *
 *                                                                                       *
 * The above copyright notice and this permission notice shall be included in all copies *
 * or substantial portions of the Software.                                              *
 *                                                                                       *
 * THE SOFTWARE IS PROVIDED "AS IS", WITHOUT WARRANTY OF ANY KIND, EXPRESS OR IMPLIED,   *
 * INCLUDING BUT NOT LIMITED TO THE WARRANTIES OF MERCHANTABILITY, FITNESS FOR A         *
 * PARTICULAR PURPOSE AND NONINFRINGEMENT. IN NO EVENT SHALL THE AUTHORS OR COPYRIGHT    *
 * HOLDERS BE LIABLE FOR ANY CLAIM, DAMAGES OR OTHER LIABILITY, WHETHER IN AN ACTION OF  *
 * CONTRACT, TORT OR OTHERWISE, ARISING FROM, OUT OF OR IN CONNECTION WITH THE SOFTWARE  *
 * OR THE USE OR OTHER DEALINGS IN THE SOFTWARE.                                         *
 ****************************************************************************************/

#include <openspace/rendering/renderengine.h> 

#include <openspace/util/imagesequencer2.h>


#include <openspace/abuffer/abuffervisualizer.h>
#include <openspace/abuffer/abuffer.h>
#include <openspace/abuffer/abufferframebuffer.h>
#include <openspace/abuffer/abufferSingleLinked.h>
#include <openspace/abuffer/abufferfixed.h>
#include <openspace/abuffer/abufferdynamic.h>
#include <openspace/engine/openspaceengine.h>
#include <openspace/interaction/interactionhandler.h>
#include <openspace/scene/scene.h>
#include <openspace/util/camera.h>
#include <openspace/util/constants.h>
#include <openspace/util/time.h>
#include <openspace/util/screenlog.h>
#include <openspace/util/spicemanager.h>
#include <openspace/util/syncbuffer.h>
#include <ghoul/filesystem/filesystem.h>
#include <ghoul/lua/lua_helper.h>
#include <ghoul/misc/sharedmemory.h>

#include <ghoul/io/texture/texturereader.h>
#ifdef GHOUL_USE_DEVIL
#include <ghoul/io/texture/texturereaderdevil.h>
#endif //GHOUL_USE_DEVIL
#ifdef GHOUL_USE_FREEIMAGE
#include <ghoul/io/texture/texturereaderfreeimage.h>
#endif // GHOUL_USE_FREEIMAGE
#include <ghoul/io/texture/texturereadercmap.h>

#include <array>
#include <fstream>
#include <sgct.h>

// These are temporary ---abock
#include <openspace/scene/spiceephemeris.h>
#include <openspace/scene/staticephemeris.h>

// ABuffer defines
#define ABUFFER_FRAMEBUFFER 0
#define ABUFFER_SINGLE_LINKED 1
#define ABUFFER_FIXED 2
#define ABUFFER_DYNAMIC 3

#ifdef __APPLE__
#define ABUFFER_IMPLEMENTATION ABUFFER_FRAMEBUFFER
#else
#define ABUFFER_IMPLEMENTATION ABUFFER_SINGLE_LINKED
#endif

namespace {
	const std::string _loggerCat = "RenderEngine";
}

namespace openspace {

	const std::string RenderEngine::PerformanceMeasurementSharedData =
		"OpenSpacePerformanceMeasurementSharedData";

	namespace luascriptfunctions {

        int changeCoordinateSystem(lua_State* L) {
            int nArguments = lua_gettop(L);
            if (nArguments != 1)
                return luaL_error(L, "Expected %i arguments, got %i", 1, nArguments);

            std::string newCenter = std::string(lua_tostring(L, -1));
            OsEng.renderEngine()->changeViewPoint(newCenter);
            return 1;
        }

		/**
		 * \ingroup LuaScripts
		 * takeScreenshot():
		 * Save the rendering to an image file
		 */
		int takeScreenshot(lua_State* L) {
			int nArguments = lua_gettop(L);
			if (nArguments != 0)
				return luaL_error(L, "Expected %i arguments, got %i", 0, nArguments);
			OsEng.renderEngine()->takeScreenshot();
			return 0;
		}

		/**
		* \ingroup LuaScripts
		* visualizeABuffer(bool):
		* Toggle the visualization of the ABuffer
		*/
		int visualizeABuffer(lua_State* L) {
			int nArguments = lua_gettop(L);
			if (nArguments != 1)
				return luaL_error(L, "Expected %i arguments, got %i", 1, nArguments);

			const int type = lua_type(L, -1);
            if (type != LUA_TBOOLEAN)
                return luaL_error(L, "Expected argument of type 'bool'");
			bool b = lua_toboolean(L, -1) != 0;
			OsEng.renderEngine()->toggleVisualizeABuffer(b);
			return 0;
		}

		/**
		* \ingroup LuaScripts
		* visualizeABuffer(bool):
		* Toggle the visualization of the ABuffer
		*/
		int showRenderInformation(lua_State* L) {
			int nArguments = lua_gettop(L);
			if (nArguments != 1)
				return luaL_error(L, "Expected %i arguments, got %i", 1, nArguments);

			const int type = lua_type(L, -1);
            if (type != LUA_TBOOLEAN)
                return luaL_error(L, "Expected argument of type 'bool'");
			bool b = lua_toboolean(L, -1) != 0;
			OsEng.renderEngine()->toggleInfoText(b);
			return 0;
		}

        /**
         * \ingroup LuaScripts
         * showSGCTRenderStatistics(bool):
         * Set the rendering of the SGCTRenderStatistics
         */
        int showSGCTRenderStatistics(lua_State* L) {
            int nArguments = lua_gettop(L);
            if (nArguments != 1)
                return luaL_error(L, "Expected %i arguments, got %i", 1, nArguments);

            const int type = lua_type(L, -1);
            if (type != LUA_TBOOLEAN)
                return luaL_error(L, "Expected argument of type 'bool'");
            bool b = lua_toboolean(L, -1) != 0;
            OsEng.renderEngine()->setSGCTRenderStatistics(b);
            return 0;
        }

		/**
		* \ingroup LuaScripts
		* visualizeABuffer(bool):
		* Toggle the visualization of the ABuffer
		*/
		int setPerformanceMeasurement(lua_State* L) {
			int nArguments = lua_gettop(L);
			if (nArguments != 1)
				return luaL_error(L, "Expected %i arguments, got %i", 1, nArguments);

			bool b = lua_toboolean(L, -1) != 0;
			OsEng.renderEngine()->setPerformanceMeasurements(b);
			return 0;
		}

		/**
		* \ingroup LuaScripts
		* fadeIn(float):
		* start a global fadein over (float) seconds
		*/
		int fadeIn(lua_State* L) {
			int nArguments = lua_gettop(L);
			if (nArguments != 1)
				return luaL_error(L, "Expected %i arguments, got %i", 1, nArguments);

			double t = luaL_checknumber(L, -1);
			
			OsEng.renderEngine()->startFading(1, t);
			return 0;
		}
		/**
		* \ingroup LuaScripts
		* fadeIn(float):
		* start a global fadeout over (float) seconds
		*/
		int fadeOut(lua_State* L) {
			int nArguments = lua_gettop(L);
			if (nArguments != 1)
				return luaL_error(L, "Expected %i arguments, got %i", 1, nArguments);

			double t = luaL_checknumber(L, -1);

			OsEng.renderEngine()->startFading(-1, t);
			return 0;
		}

	} // namespace luascriptfunctions


	RenderEngine::RenderEngine()
		: _mainCamera(nullptr)
		, _sceneGraph(nullptr)
		, _abuffer(nullptr)
		, _log(nullptr)
		, _showInfo(true)
		, _showScreenLog(true)
		, _takeScreenshot(false)
		, _doPerformanceMeasurements(false)
		, _performanceMemory(nullptr)
		, _visualizeABuffer(false)
		, _visualizer(nullptr)
		, _globalBlackOutFactor(0.f)
		, _fadeDuration(2.f)
		, _currentFadeTime(0.f)
		, _fadeDirection(0)
        , _sgctRenderStatisticsVisible(false)
	{
        _onScreenInformation = {
            glm::vec2(0.f),
            12.f,
            -1
        };
	}

	RenderEngine::~RenderEngine()
	{
		if (_abuffer)
			delete _abuffer;
		_abuffer = nullptr;

		if (_sceneGraph)
			delete _sceneGraph;
		_sceneGraph = nullptr;

		delete _mainCamera;
		if (_visualizer)
			delete _visualizer;

		delete _performanceMemory;
		if (ghoul::SharedMemory::exists(PerformanceMeasurementSharedData))
			ghoul::SharedMemory::remove(PerformanceMeasurementSharedData);
	}

	bool RenderEngine::initialize()
	{
		generateGlslConfig();

		// init camera and set temporary position and scaling
		_mainCamera = new Camera();
		_mainCamera->setScaling(glm::vec2(1.0, -8.0));
		_mainCamera->setPosition(psc(0.f, 0.f, 1.499823f, 11.f));
		OsEng.interactionHandler()->setCamera(_mainCamera);

#ifdef GHOUL_USE_DEVIL
		ghoul::io::TextureReader::ref().addReader(new ghoul::io::impl::TextureReaderDevIL);
#endif // GHOUL_USE_DEVIL
#ifdef GHOUL_USE_FREEIMAGE
		ghoul::io::TextureReader::ref().addReader(new ghoul::io::impl::TextureReaderFreeImage);
#endif // GHOUL_USE_FREEIMAGE

		ghoul::io::TextureReader::ref().addReader(new ghoul::io::impl::TextureReaderCMAP);

#if ABUFFER_IMPLEMENTATION == ABUFFER_FRAMEBUFFER
		_abuffer = new ABufferFramebuffer();
#elif ABUFFER_IMPLEMENTATION == ABUFFER_SINGLE_LINKED
		_abuffer = new ABufferSingleLinked();
#elif ABUFFER_IMPLEMENTATION == ABUFFER_FIXED
		_abuffer = new ABufferFixed();
#elif ABUFFER_IMPLEMENTATION == ABUFFER_DYNAMIC
		_abuffer = new ABufferDynamic();
#endif

		return true;
	}

	bool RenderEngine::initializeGL()
	{
		// LDEBUG("RenderEngine::initializeGL()");
		sgct::SGCTWindow* wPtr = sgct::Engine::instance()->getActiveWindowPtr();

		// TODO:    Fix the power scaled coordinates in such a way that these 
		//			values can be set to more realistic values

		// set the close clip plane and the far clip plane to extreme values while in
		// development
		sgct::Engine::instance()->setNearAndFarClippingPlanes(0.001f, 1000.0f);
		// sgct::Engine::instance()->setNearAndFarClippingPlanes(0.1f, 30.0f);

		// calculating the maximum field of view for the camera, used to
		// determine visibility of objects in the scene graph
		if (wPtr->isUsingFisheyeRendering()) {
			// fisheye mode, looking upwards to the "dome"
			glm::vec4 upDirection(0, 1, 0, 0);

			// get the tilt and rotate the view
			const float tilt = wPtr->getFisheyeTilt();
			glm::mat4 tiltMatrix
				= glm::rotate(glm::mat4(1.0f), tilt, glm::vec3(1.0f, 0.0f, 0.0f));
			const glm::vec4 viewdir = tiltMatrix * upDirection;

			// set the tilted view and the FOV
			_mainCamera->setCameraDirection(glm::vec3(viewdir[0], viewdir[1], viewdir[2]));
			_mainCamera->setMaxFov(wPtr->getFisheyeFOV());
			_mainCamera->setLookUpVector(glm::vec3(0.0, 1.0, 0.0));
		}
		else {
			// get corner positions, calculating the forth to easily calculate center
			glm::vec3 corners[4];
			corners[0] = wPtr->getCurrentViewport()->getViewPlaneCoords(
				sgct_core::Viewport::LowerLeft);
			corners[1] = wPtr->getCurrentViewport()->getViewPlaneCoords(
				sgct_core::Viewport::UpperLeft);
			corners[2] = wPtr->getCurrentViewport()->getViewPlaneCoords(
				sgct_core::Viewport::UpperRight);
			corners[3] = glm::vec3(corners[2][0], corners[0][1], corners[2][2]);
			const glm::vec3 center = (corners[0] + corners[1] + corners[2] + corners[3])
				/ 4.0f;

			
//#if 0
//			// @TODO Remove the ifdef when the next SGCT version is released that requests the
//			// getUserPtr to get a name parameter ---abock
//
//			// set the eye position, useful during rendering
//			const glm::vec3 eyePosition
//				= sgct_core::ClusterManager::instance()->getUserPtr("")->getPos();
//#else
//			const glm::vec3 eyePosition
//				= sgct_core::ClusterManager::instance()->getUserPtr()->getPos();
//#endif
			const glm::vec3 eyePosition = sgct_core::ClusterManager::instance()->getDefaultUserPtr()->getPos();
			// get viewdirection, stores the direction in the camera, used for culling
			const glm::vec3 viewdir = glm::normalize(eyePosition - center);
			_mainCamera->setCameraDirection(-viewdir);
			_mainCamera->setLookUpVector(glm::vec3(0.0, 1.0, 0.0));

			// set the initial fov to be 0.0 which means everything will be culled
			float maxFov = 0.0f;

			// for each corner
			for (int i = 0; i < 4; ++i) {
				// calculate radians to corner
				glm::vec3 dir = glm::normalize(eyePosition - corners[i]);
				float radsbetween = acos(glm::dot(viewdir, dir))
					/ (glm::length(viewdir) * glm::length(dir));

				// the angle to a corner is larger than the current maxima
				if (radsbetween > maxFov) {
					maxFov = radsbetween;
				}
			}
			_mainCamera->setMaxFov(maxFov);
		}

		_abuffer->initialize();

		_log = new ScreenLog();
		ghoul::logging::LogManager::ref().addLog(_log);

		_visualizer = new ABufferVisualizer();

		// successful init
		return true;
	}

	void RenderEngine::preSynchronization(){
		if (_mainCamera){
			_mainCamera->preSynchronization();
		}
	}

	void RenderEngine::postSynchronizationPreDraw()
	{
        sgct::Engine::instance()->setStatsGraphVisibility(_sgctRenderStatisticsVisible);
		//temporary fade funtionality
		if (_fadeDirection != 0){
			if (_currentFadeTime > _fadeDuration){
				_fadeDirection = 0;
				_globalBlackOutFactor = fminf(1.f, fmaxf(0.f, _globalBlackOutFactor));
			} 
			else{

				if (_fadeDirection < 0){
					_globalBlackOutFactor = glm::smoothstep(1.f, 0.f, _currentFadeTime / _fadeDuration);
				}
				else{
					_globalBlackOutFactor = glm::smoothstep(0.f, 1.f, _currentFadeTime / _fadeDuration);
				}
				_currentFadeTime += static_cast<float>(sgct::Engine::instance()->getAvgDt());
			}
		}

		if (_mainCamera){
			_mainCamera->postSynchronizationPreDraw();
		}

		sgct_core::SGCTNode * thisNode = sgct_core::ClusterManager::instance()->getThisNodePtr();
		bool updateAbuffer = false;
		for (unsigned int i = 0; i < thisNode->getNumberOfWindows(); i++) {
			if (sgct::Engine::instance()->getWindowPtr(i)->isWindowResized()) {
				updateAbuffer = true;
				break;
			}
		}
		if (updateAbuffer) {
			generateGlslConfig();
			_abuffer->reinitialize();
		}

		// converts the quaternion used to rotation matrices
		_mainCamera->compileViewRotationMatrix();

		// update and evaluate the scene starting from the root node
		_sceneGraph->update({
			Time::ref().currentTime(),
            Time::ref().timeJumped(),
			Time::ref().deltaTime(),
			_doPerformanceMeasurements
		});
		_sceneGraph->evaluate(_mainCamera);

		// clear the abuffer before rendering the scene
		_abuffer->clear();

		//Allow focus node to update camera (enables camera-following)
		//FIX LATER: THIS CAUSES MASTER NODE TO BE ONE FRAME AHEAD OF SLAVES
		//if (const SceneGraphNode* node = OsEng.ref().interactionHandler().focusNode()){
			//node->updateCamera(_mainCamera);
		//}

	}

	void RenderEngine::render(const glm::mat4 &projectionMatrix, const glm::mat4 &viewMatrix)
		{
			// We need the window pointer
			sgct::SGCTWindow* w = sgct::Engine::instance()->getActiveWindowPtr();
			if (w->isUsingFisheyeRendering())
				_abuffer->clear();

			// SGCT resets certain settings
#ifndef __APPLE__
			glDisable(GL_DEPTH_TEST);
			glDisable(GL_CULL_FACE);
			glDisable(GL_BLEND);
#else
			glEnable(GL_DEPTH_TEST);
			glDisable(GL_CULL_FACE);
			glDisable(GL_BLEND);
#endif
			// setup the camera for the current frame

			_mainCamera->setViewMatrix(
				viewMatrix );
			_mainCamera->setProjectionMatrix(
				projectionMatrix);
			//Is this really necessary to store? @JK
			_mainCamera->setViewProjectionMatrix(projectionMatrix * viewMatrix);

            // We only want to skip the rendering if we are the master and we want to
            // disable the rendering for the master
            if (!(OsEng.isMaster() && _disableMasterRendering)) {
                if (!_visualizeABuffer) {
                    _abuffer->preRender();
                    _sceneGraph->render({
                        *_mainCamera,
                        psc(),
                        _doPerformanceMeasurements
                    });
                    _abuffer->postRender();

                    glEnable(GL_BLEND);
                    glBlendFunc(GL_SRC_ALPHA, GL_ONE_MINUS_SRC_ALPHA);
                    _abuffer->resolve();
                    glDisable(GL_BLEND);
                }
                else {
                    _visualizer->render();
                }
            }

#if 1
#define PrintText(i, format, ...) Freetype::print(font, 10.f, static_cast<float>(startY - font_size_mono * i * 2), format, __VA_ARGS__);
#define PrintColorText(i, format, size, color, ...) Freetype::print(font, size, static_cast<float>(startY - font_size_mono * i * 2), color, format, __VA_ARGS__);

            if (_onScreenInformation._node != -1) {
                int thisId = sgct_core::ClusterManager::instance()->getThisNodeId();

                if (thisId == _onScreenInformation._node) {
                    const int font_size_mono = _onScreenInformation._size;
                    int x1, xSize, y1, ySize;
                    const sgct_text::Font* font = sgct_text::FontManager::instance()->getFont(constants::fonts::keyMono, font_size_mono);
                    sgct::Engine::instance()->getActiveWindowPtr()->getCurrentViewportPixelCoords(x1, y1, xSize, ySize);
                    int startY = ySize - 2 * font_size_mono;

                }
            }

			// Print some useful information on the master viewport
			if (OsEng.ref().isMaster() && !w->isUsingFisheyeRendering()) {

				// TODO: Adjust font_size properly when using retina screen
				const int font_size_mono = 10;
				const int font_size_light = 8;
				const int font_with_light = static_cast<int>(font_size_light*0.7);
				const sgct_text::Font* fontLight = sgct_text::FontManager::instance()->getFont(constants::fonts::keyLight, font_size_light);
				const sgct_text::Font* fontMono = sgct_text::FontManager::instance()->getFont(constants::fonts::keyMono, font_size_mono);

				if (_showInfo) {
					const sgct_text::Font* font = fontMono;
					int x1, xSize, y1, ySize;
					sgct::Engine::instance()->getActiveWindowPtr()->getCurrentViewportPixelCoords(x1, y1, xSize, ySize);
					int startY = ySize - 2 * font_size_mono;
					const glm::vec2& scaling = _mainCamera->scaling();
					const glm::vec3& viewdirection = _mainCamera->viewDirection();
					const psc& position = _mainCamera->position();
					const psc& origin = OsEng.interactionHandler()->focusNode()->worldPosition();
					const PowerScaledScalar& pssl = (position - origin).length();
					
					// Next 2 lines neccesary for instrument switching to work. 
					double currentTime = Time::ref().currentTime();
					// GUI PRINT 
					// Using a macro to shorten line length and increase readability

                    int i = 0;
			
					PrintText(i++, "Date: %s", Time::ref().currentTimeUTC().c_str());
					PrintText(i++, "Avg. Frametime: %.5f", sgct::Engine::instance()->getAvgDt());
					PrintText(i++, "Drawtime:       %.5f", sgct::Engine::instance()->getDrawTime());
					PrintText(i++, "Frametime:      %.5f", sgct::Engine::instance()->getDt());
					/*
					PrintText(i++, "Origin:         (% .5f, % .5f, % .5f, % .5f)", origin[0], origin[1], origin[2], origin[3]);
					PrintText(i++, "Cam pos:        (% .5f, % .5f, % .5f, % .5f)", position[0], position[1], position[2], position[3]);
					PrintText(i++, "View dir:       (% .5f, % .5f, % .5f)", viewdirection[0], viewdirection[1], viewdirection[2]);
					PrintText(i++, "Cam->origin:    (% .15f, % .4f)", pssl[0], pssl[1]);
					PrintText(i++, "Scaling:        (% .5f, % .5f)", scaling[0], scaling[1]);
					*/
					
					if (openspace::ImageSequencer2::ref().isReady()) {
						double remaining = openspace::ImageSequencer2::ref().getNextCaptureTime() - currentTime;
						double t = 1.f - remaining / openspace::ImageSequencer2::ref().getIntervalLength();
						std::string progress = "|";
						int g = ((t)* 30) + 1;
						for (int i = 0; i < g; i++)      progress.append("-"); progress.append(">");
						for (int i = 0; i < 31 - g; i++) progress.append(" ");

						std::string str = "";
						openspace::SpiceManager::ref().getDateFromET(openspace::ImageSequencer2::ref().getNextCaptureTime(), str);

						progress.append("|");
						if (remaining > 0){
							glm::vec4 g1(0, t, 0, 1);
							glm::vec4 g2(1 - t);
							PrintColorText(i++, "Next projection in:", 10, g1 + g2);
							PrintColorText(i++, "%.0f sec %s %.1f %%", 10, g1 + g2, remaining, progress.c_str(), t * 100);
						}
						glm::vec4 w(1);
						PrintColorText(i++, "Ucoming capture : %s", 10, w, str.c_str());
				
						std::pair<double, std::string> nextTarget = ImageSequencer2::ref().getNextTarget();
   					    std::pair<double, std::string> currentTarget = ImageSequencer2::ref().getCurrentTarget();

						int timeleft = nextTarget.first - currentTime;

						int hour   = timeleft / 3600;
						int second = timeleft % 3600;
						int minute = second / 60;
					        second = second % 60;

						std::string hh, mm, ss, coundtown;

						if (hour   < 10) hh.append("0");
						if (minute < 10) mm.append("0");
						if (second < 10) ss.append("0");

						hh.append(std::to_string(hour));
						mm.append(std::to_string(minute));
						ss.append(std::to_string(second));


						glm::vec4 b2(1.00, 0.51, 0.00, 1);
						PrintColorText(i++, "Switching observation focus in : [%s:%s:%s]", 10, b2, hh.c_str(), mm.c_str(), ss.c_str());
						
						std::pair<double, std::vector<std::string>> incidentTargets = ImageSequencer2::ref().getIncidentTargetList(2);
						std::string space;
						glm::vec4 color;
						int isize = incidentTargets.second.size(); 
							for (int p = 0; p < isize; p++){
								double t = (double)(p + 1) / (double)(isize+1);
								t = (p > isize / 2) ? 1-t : t;
								t += 0.3;
								color = (p == isize / 2) ? glm::vec4(1.00, 0.51, 0.00, 1) : glm::vec4(t, t, t, 1);
								PrintColorText(i, "%s%s", 10, color, space.c_str(), incidentTargets.second[p].c_str());
							for (int k = 0; k < 10; k++){ space += " "; }
						}
						i++;
					
						std::map<std::string, bool> activeMap = ImageSequencer2::ref().getActiveInstruments();
						glm::vec4 active(0.58, 1, 0.00, 1);
						glm::vec4 firing(0.58-t, 1-t, 1-t, 1);
						glm::vec4 notFiring(0.5, 0.5, 0.5, 1);
						PrintColorText(i++, "Active Instruments : ", 10, active);
						for (auto t : activeMap){
							if (t.second == false){
								PrintColorText(i, "| |", 10, glm::vec4(0.3, 0.3, 0.3, 1));
								PrintColorText(i++, "    %5s", 10, glm::vec4(0.3, 0.3, 0.3, 1), t.first.c_str());
							}
							else{
								PrintColorText(i, "|", 10, glm::vec4(0.3, 0.3, 0.3, 1));
								if (t.first == "NH_LORRI"){
									PrintColorText(i, " + ", 10, firing);
								}
								PrintColorText(i, "  |", 10, glm::vec4(0.3, 0.3, 0.3, 1));
								PrintColorText(i++, "    %5s", 10, active, t.first.c_str());
							}
						}
					}
					
#undef PrintText
				}

				if (_showScreenLog)
				{
					const sgct_text::Font* font = fontLight;
					const int max = 10;
					const int category_length = 20;
					const int msg_length = 140;
					const float ttl = 15.f;
					const float fade = 5.f;
					auto entries = _log->last(max);

					const glm::vec4 white(0.9, 0.9, 0.9, 1);
					const glm::vec4 red(1, 0, 0, 1);
					const glm::vec4 yellow(1, 1, 0, 1);
					const glm::vec4 green(0, 1, 0, 1);
					const glm::vec4 blue(0, 0, 1, 1);

					size_t nr = 1;
					for (auto& it = entries.first; it != entries.second; ++it) {
						const ScreenLog::LogEntry* e = &(*it);

						const double t = sgct::Engine::instance()->getTime();
						float diff = static_cast<float>(t - e->timeStamp);

						// Since all log entries are ordered, once one is exceeding TTL, all have
						if (diff > ttl)
							break;

						float alpha = 1;
						float ttf = ttl - fade;
						if (diff > ttf) {
							diff = diff - ttf;
							float p = 0.8f - diff / fade;
							alpha = (p <= 0.f) ? 0.f : pow(p, 0.3f);
						}

						// Since all log entries are ordered, once one exceeds alpha, all have
						if (alpha <= 0.0)
							break;

						const std::string lvl = "(" + ghoul::logging::LogManager::stringFromLevel(e->level) + ")";
						const std::string& message = e->message.substr(0, msg_length);
						nr += std::count(message.begin(), message.end(), '\n');

						Freetype::print(font, 10.f, static_cast<float>(font_size_light * nr * 2), white*alpha,
							"%-14s %s%s",									// Format
							e->timeString.c_str(),							// Time string
							e->category.substr(0, category_length).c_str(), // Category string (up to category_length)
							e->category.length() > 20 ? "..." : "");		// Pad category with "..." if exceeds category_length

						glm::vec4 color = white;
						if (e->level == ghoul::logging::LogManager::LogLevel::Debug)
							color = green;
						if (e->level == ghoul::logging::LogManager::LogLevel::Warning)
							color = yellow;
						if (e->level == ghoul::logging::LogManager::LogLevel::Error)
							color = red;
						if (e->level == ghoul::logging::LogManager::LogLevel::Fatal)
							color = blue;

						Freetype::print(font, static_cast<float>(10 + 39 * font_with_light), static_cast<float>(font_size_light * nr * 2), color*alpha, "%s", lvl.c_str());


						Freetype::print(font, static_cast<float>(10 + 53 * font_with_light), static_cast<float>(font_size_light * nr * 2), white*alpha, "%s", message.c_str());
						++nr;
					}
				}
			}
#endif
		}

		void RenderEngine::postDraw() {
            if (Time::ref().timeJumped())
                Time::ref().setTimeJumped(false);
			if (_takeScreenshot) {
				sgct::Engine::instance()->takeScreenshot();
				_takeScreenshot = false;
			}

			if (_doPerformanceMeasurements)
				storePerformanceMeasurements();
		}

		void RenderEngine::takeScreenshot() {
			_takeScreenshot = true;
		}

		void RenderEngine::toggleVisualizeABuffer(bool b) {
			_visualizeABuffer = b;
			if (!_visualizeABuffer)
				return;

			std::vector<ABuffer::fragmentData> _d = _abuffer->pixelData();
			_visualizer->updateData(_d);
		}


		void RenderEngine::toggleInfoText(bool b) {
			_showInfo = b;
		}

		Scene* RenderEngine::scene()
		{
			// TODO custom assert (ticket #5)
			assert(_sceneGraph);
			return _sceneGraph;
		}

		void RenderEngine::setSceneGraph(Scene* sceneGraph)
		{
			_sceneGraph = sceneGraph;
		}

		void RenderEngine::serialize(SyncBuffer* syncBuffer) {
			if (_mainCamera){
				_mainCamera->serialize(syncBuffer);
			}


            syncBuffer->encode(_onScreenInformation._node);
            syncBuffer->encode(_onScreenInformation._position.x);
            syncBuffer->encode(_onScreenInformation._position.y);
            syncBuffer->encode(_onScreenInformation._size);
		}

		void RenderEngine::deserialize(SyncBuffer* syncBuffer) {
			if (_mainCamera){
				_mainCamera->deserialize(syncBuffer);
			}
            syncBuffer->decode(_onScreenInformation._node);
            syncBuffer->decode(_onScreenInformation._position.x);
            syncBuffer->decode(_onScreenInformation._position.y);
            syncBuffer->decode(_onScreenInformation._size);

		}

		Camera* RenderEngine::camera() const {
			return _mainCamera;
		}

		ABuffer* RenderEngine::abuffer() const {
			return _abuffer;
		}

		float RenderEngine::globalBlackOutFactor(){
			return _globalBlackOutFactor;
		}

		void RenderEngine::setGlobalBlackOutFactor(float opacity){
			_globalBlackOutFactor = opacity;
		}

		void RenderEngine::startFading(int direction, float fadeDuration){
			_fadeDirection = direction;
			_fadeDuration = fadeDuration;
			_currentFadeTime = 0.f;
		}

		void RenderEngine::generateGlslConfig() {
			LDEBUG("Generating GLSLS config, expect shader recompilation");
			int xSize = sgct::Engine::instance()->getActiveWindowPtr()->getXFramebufferResolution();;
			int ySize = sgct::Engine::instance()->getActiveWindowPtr()->getYFramebufferResolution();;

			// TODO: Make this file creation dynamic and better in every way
			// TODO: If the screen size changes it is enough if this file is regenerated to
			// recompile all necessary files
			std::ofstream os(absPath("${SHADERS_GENERATED}/constants.hglsl"));
			os << "#ifndef CONSTANTS_HGLSL\n"
				<< "#define CONSTANTS_HGLSL\n"
				<< "#define SCREEN_WIDTH  " << xSize << "\n"
				<< "#define SCREEN_HEIGHT " << ySize << "\n"
				<< "#define MAX_LAYERS " << ABuffer::MAX_LAYERS << "\n"
				<< "#define ABUFFER_FRAMEBUFFER       " << ABUFFER_FRAMEBUFFER << "\n"
				<< "#define ABUFFER_SINGLE_LINKED     " << ABUFFER_SINGLE_LINKED << "\n"
				<< "#define ABUFFER_FIXED             " << ABUFFER_FIXED << "\n"
				<< "#define ABUFFER_DYNAMIC           " << ABUFFER_DYNAMIC << "\n"
				<< "#define ABUFFER_IMPLEMENTATION    " << ABUFFER_IMPLEMENTATION << "\n";
			// System specific
#ifdef WIN32
			os << "#define WIN32\n";
#endif
#ifdef __APPLE__
			os << "#define APPLE\n";
#endif
#ifdef __linux__
			os << "#define linux\n";
#endif
			os << "#endif\n";

			os.close();
		}

		scripting::ScriptEngine::LuaLibrary RenderEngine::luaLibrary() {
			return{
				"",
				{
					{
						"takeScreenshot",
						&luascriptfunctions::takeScreenshot,
						"",
						"Renders the current image to a file on disk"
					},
					{
						"visualizeABuffer",
						&luascriptfunctions::visualizeABuffer,
						"bool",
						"Toggles the visualization of the ABuffer"
					},
					{
						"showRenderInformation",
						&luascriptfunctions::showRenderInformation,
						"bool",
						"Toggles the showing of render information on-screen text"
					},
                    {
                        "showSGCTRenderStatistics",
                        &luascriptfunctions::showSGCTRenderStatistics,
                        "bool",
                        "Toggles the visibility of the SGCT rendering information"
                    },
					{
						"setPerformanceMeasurement",
						&luascriptfunctions::setPerformanceMeasurement,
						"bool",
						"Sets the performance measurements"
					},
                    // These are temporary ---abock
                    {
                        "changeCoordinateSystem",
                        &luascriptfunctions::changeCoordinateSystem,
                        "string",
                        "Changes the origin of the coordinate system to the passed node"
                    },
				{
					"fadeIn",
					&luascriptfunctions::fadeIn,
					"number",
					""
				},
				//also temporary @JK
				{
					"fadeOut",
					&luascriptfunctions::fadeOut,
					"number",
					""
				},
				},
			};
		}

		void RenderEngine::setPerformanceMeasurements(bool performanceMeasurements) {
			_doPerformanceMeasurements = performanceMeasurements;
		}

		bool RenderEngine::doesPerformanceMeasurements() const {
			return _doPerformanceMeasurements;
		}

		void RenderEngine::storePerformanceMeasurements() {
			const int8_t Version = 0;
			const int nValues = 250;
			const int lengthName = 256;
			const int maxValues = 256;

			struct PerformanceLayout {
				int8_t version;
				int32_t nValuesPerEntry;
				int32_t nEntries;
				int32_t maxNameLength;
				int32_t maxEntries;

				struct PerformanceLayoutEntry {
					char name[lengthName];
					float renderTime[nValues];
					float updateRenderable[nValues];
					float updateEphemeris[nValues];

					int32_t currentRenderTime;
					int32_t currentUpdateRenderable;
					int32_t currentUpdateEphemeris;
				};

				PerformanceLayoutEntry entries[maxValues];
			};

			const int nNodes = static_cast<int>(scene()->allSceneGraphNodes().size());
			if (!_performanceMemory) {

				// Compute the total size
				const int totalSize = sizeof(int8_t) + 4 * sizeof(int32_t) +
					maxValues * sizeof(PerformanceLayout::PerformanceLayoutEntry);
				LINFO("Create shared memory of " << totalSize << " bytes");

				ghoul::SharedMemory::create(PerformanceMeasurementSharedData, totalSize);
				_performanceMemory = new ghoul::SharedMemory(PerformanceMeasurementSharedData);

				PerformanceLayout* layout = reinterpret_cast<PerformanceLayout*>(_performanceMemory->pointer());
				layout->version = Version;
				layout->nValuesPerEntry = nValues;
				layout->nEntries = nNodes;
				layout->maxNameLength = lengthName;
				layout->maxEntries = maxValues;

				memset(layout->entries, 0, maxValues * sizeof(PerformanceLayout::PerformanceLayoutEntry));

				for (int i = 0; i < nNodes; ++i) {
					SceneGraphNode* node = scene()->allSceneGraphNodes()[i];

					memset(layout->entries[i].name, 0, lengthName);
					strcpy(layout->entries[i].name, node->name().c_str());

					layout->entries[i].currentRenderTime = 0;
					layout->entries[i].currentUpdateRenderable = 0;
					layout->entries[i].currentUpdateEphemeris = 0;
				}
			}

			PerformanceLayout* layout = reinterpret_cast<PerformanceLayout*>(_performanceMemory->pointer());
			_performanceMemory->acquireLock();
			for (int i = 0; i < nNodes; ++i) {
				SceneGraphNode* node = scene()->allSceneGraphNodes()[i];
				SceneGraphNode::PerformanceRecord r = node->performanceRecord();
				PerformanceLayout::PerformanceLayoutEntry& entry = layout->entries[i];

				entry.renderTime[entry.currentRenderTime] = r.renderTime / 1000.f;
				entry.updateEphemeris[entry.currentUpdateEphemeris] = r.updateTimeEphemeris / 1000.f;
				entry.updateRenderable[entry.currentUpdateRenderable] = r.updateTimeRenderable / 1000.f;

				entry.currentRenderTime = (entry.currentRenderTime + 1) % nValues;
				entry.currentUpdateEphemeris = (entry.currentUpdateEphemeris + 1) % nValues;
				entry.currentUpdateRenderable = (entry.currentUpdateRenderable + 1) % nValues;
			}
			_performanceMemory->releaseLock();
		}

// This method is temporary and will be removed once the scalegraph is in effect ---abock
void RenderEngine::changeViewPoint(std::string origin) {
    SceneGraphNode* solarSystemBarycenterNode = scene()->sceneGraphNode("SolarSystemBarycenter");
    SceneGraphNode* plutoBarycenterNode = scene()->sceneGraphNode("PlutoBarycenter");
    SceneGraphNode* newHorizonsNode = scene()->sceneGraphNode("NewHorizons");
	SceneGraphNode* newHorizonsTrailNode = scene()->sceneGraphNode("NewHorizonsTrail");

    SceneGraphNode* jupiterBarycenterNode = scene()->sceneGraphNode("JupiterBarycenter");

	SceneGraphNode* newHorizonsGhostNode = scene()->sceneGraphNode("NewHorizonsGhost");
	//SceneGraphNode* dawnNode = scene()->sceneGraphNode("Dawn");
	//SceneGraphNode* vestaNode = scene()->sceneGraphNode("Vesta");

    if (solarSystemBarycenterNode == nullptr || plutoBarycenterNode == nullptr || 
		newHorizonsNode == nullptr || jupiterBarycenterNode == nullptr 
		//||	dawnNode == nullptr 
		//||  vestaNode == nullptr
		) {
	    LERROR("Necessary nodes does not exist");
		return;
    }

    if (origin == "Pluto") {
		plutoBarycenterNode->setParent(scene()->sceneGraphNode("SolarSystem"));
		plutoBarycenterNode->setEphemeris(new StaticEphemeris);
		
		solarSystemBarycenterNode->setParent(plutoBarycenterNode);
		newHorizonsNode->setParent(plutoBarycenterNode);
<<<<<<< HEAD
		newHorizonsGhostNode->setParent(plutoBarycenterNode);
=======

		//dawnNode->setParent(plutoBarycenterNode);
		//vestaNode->setParent(plutoBarycenterNode);
>>>>>>> f8d6f42f

		//newHorizonsTrailNode->setParent(plutoBarycenterNode);
		ghoul::Dictionary solarDictionary =
		{
			{ std::string("Type"), std::string("Spice") },
			{ std::string("Body"), std::string("SUN") },
			{ std::string("Reference"), std::string("GALACTIC") },
			{ std::string("Observer"), std::string("PLUTO BARYCENTER") },
			{ std::string("Kernels"), ghoul::Dictionary() }
		};
        
        ghoul::Dictionary jupiterDictionary =
        {
            { std::string("Type"), std::string("Spice") },
            { std::string("Body"), std::string("JUPITER BARYCENTER") },
            { std::string("Reference"), std::string("GALACTIC") },
            { std::string("Observer"), std::string("PLUTO BARYCENTER") },
            { std::string("Kernels"), ghoul::Dictionary() }
        };

        ghoul::Dictionary newHorizonsDictionary =
        {
            { std::string("Type"), std::string("Spice") },
            { std::string("Body"), std::string("NEW HORIZONS") },
            { std::string("Reference"), std::string("GALACTIC") },
            { std::string("Observer"), std::string("PLUTO BARYCENTER") },
            { std::string("Kernels"), ghoul::Dictionary() }
        };

		solarSystemBarycenterNode->setEphemeris(new SpiceEphemeris(solarDictionary));
		jupiterBarycenterNode->setEphemeris(new SpiceEphemeris(jupiterDictionary));
        newHorizonsNode->setEphemeris(new SpiceEphemeris(newHorizonsDictionary));
		//newHorizonsTrailNode->setEphemeris(new SpiceEphemeris(newHorizonsDictionary));


		//ghoul::Dictionary dawnDictionary =
        //{
        //    { std::string("Type"), std::string("Spice") },
        //    { std::string("Body"), std::string("DAWN") },
        //    { std::string("Reference"), std::string("GALACTIC") },
        //    { std::string("Observer"), std::string("PLUTO BARYCENTER") },
        //    { std::string("Kernels"), ghoul::Dictionary() }
        //};
        //dawnNode->setEphemeris(new SpiceEphemeris(dawnDictionary));
		//
		//ghoul::Dictionary vestaDictionary =
		//{
		//	  { std::string("Type"), std::string("Spice") },
		//	  { std::string("Body"), std::string("VESTA") },
		//	  { std::string("Reference"), std::string("GALACTIC") },
		//	  { std::string("Observer"), std::string("PLUTO BARYCENTER") },
		//	  { std::string("Kernels"), ghoul::Dictionary() }
		//};
		//vestaNode->setEphemeris(new SpiceEphemeris(vestaDictionary));

		
		ghoul::Dictionary newHorizonsGhostDictionary =
		{
			{ std::string("Type"), std::string("Spice") },
			{ std::string("Body"), std::string("NEW HORIZONS") },
			{ std::string("EphmerisGhosting"), std::string("TRUE") },
			{ std::string("Reference"), std::string("GALACTIC") },
			{ std::string("Observer"), std::string("PLUTO BARYCENTER") },
			{ std::string("Kernels"), ghoul::Dictionary() }
		};
		newHorizonsGhostNode->setEphemeris(new SpiceEphemeris(newHorizonsGhostDictionary));
		
        return;
    }
    if (origin == "Sun") {
		solarSystemBarycenterNode->setParent(scene()->sceneGraphNode("SolarSystem"));

		plutoBarycenterNode->setParent(solarSystemBarycenterNode);
		jupiterBarycenterNode->setParent(solarSystemBarycenterNode);
		newHorizonsNode->setParent(solarSystemBarycenterNode);
		newHorizonsGhostNode->setParent(solarSystemBarycenterNode);

		//newHorizonsTrailNode->setParent(solarSystemBarycenterNode);
		//dawnNode->setParent(solarSystemBarycenterNode);
		//vestaNode->setParent(solarSystemBarycenterNode);

        ghoul::Dictionary plutoDictionary =
        {
            { std::string("Type"), std::string("Spice") },
            { std::string("Body"), std::string("PLUTO BARYCENTER") },
            { std::string("Reference"), std::string("GALACTIC") },
            { std::string("Observer"), std::string("SUN") },
            { std::string("Kernels"), ghoul::Dictionary() }
        };
        ghoul::Dictionary jupiterDictionary =
        {
            { std::string("Type"), std::string("Spice") },
            { std::string("Body"), std::string("JUPITER BARYCENTER") },
            { std::string("Reference"), std::string("GALACTIC") },
            { std::string("Observer"), std::string("SUN") },
            { std::string("Kernels"), ghoul::Dictionary() }
        };
        
        solarSystemBarycenterNode->setEphemeris(new StaticEphemeris);
        jupiterBarycenterNode->setEphemeris(new SpiceEphemeris(jupiterDictionary));
        plutoBarycenterNode->setEphemeris(new SpiceEphemeris(plutoDictionary));

        ghoul::Dictionary newHorizonsDictionary =
        {
            { std::string("Type"), std::string("Spice") },
            { std::string("Body"), std::string("NEW HORIZONS") },
            { std::string("Reference"), std::string("GALACTIC") },
            { std::string("Observer"), std::string("SUN") },
            { std::string("Kernels"), ghoul::Dictionary() }
        };
        newHorizonsNode->setEphemeris(new SpiceEphemeris(newHorizonsDictionary));
		//newHorizonsTrailNode->setEphemeris(new SpiceEphemeris(newHorizonsDictionary));

        
		//ghoul::Dictionary dawnDictionary =
		//{
		//	{ std::string("Type"), std::string("Spice") },
		//	{ std::string("Body"), std::string("DAWN") },
		//	{ std::string("Reference"), std::string("GALACTIC") },
		//	{ std::string("Observer"), std::string("SUN") },
		//	{ std::string("Kernels"), ghoul::Dictionary() }
		//};
		//dawnNode->setEphemeris(new SpiceEphemeris(dawnDictionary));
		//
		//ghoul::Dictionary vestaDictionary =
		//{
		//	{ std::string("Type"), std::string("Spice") },
		//	{ std::string("Body"), std::string("VESTA") },
		//	{ std::string("Reference"), std::string("GALACTIC") },
		//	{ std::string("Observer"), std::string("SUN") },
		//	{ std::string("Kernels"), ghoul::Dictionary() }
		//};
		//vestaNode->setEphemeris(new SpiceEphemeris(vestaDictionary));
		
		
		ghoul::Dictionary newHorizonsGhostDictionary =
		{
			{ std::string("Type"), std::string("Spice") },
			{ std::string("Body"), std::string("NEW HORIZONS") },
			{ std::string("EphmerisGhosting"), std::string("TRUE") },
			{ std::string("Reference"), std::string("GALACTIC") },
			{ std::string("Observer"), std::string("JUPITER BARYCENTER") },
			{ std::string("Kernels"), ghoul::Dictionary() }
		};
		newHorizonsGhostNode->setEphemeris(new SpiceEphemeris(newHorizonsGhostDictionary));
		
        return;
    }
    if (origin == "Jupiter") {
		jupiterBarycenterNode->setParent(scene()->sceneGraphNode("SolarSystem"));
		jupiterBarycenterNode->setEphemeris(new StaticEphemeris);

		solarSystemBarycenterNode->setParent(jupiterBarycenterNode);
		newHorizonsNode->setParent(jupiterBarycenterNode);
		//newHorizonsTrailNode->setParent(jupiterBarycenterNode);

		//dawnNode->setParent(jupiterBarycenterNode);
		//vestaNode->setParent(jupiterBarycenterNode);


		ghoul::Dictionary solarDictionary =
		{
			{ std::string("Type"), std::string("Spice") },
			{ std::string("Body"), std::string("SUN") },
			{ std::string("Reference"), std::string("GALACTIC") },
			{ std::string("Observer"), std::string("JUPITER BARYCENTER") },
			{ std::string("Kernels"), ghoul::Dictionary() }
		};

		ghoul::Dictionary plutoDictionary =
		{
			{ std::string("Type"), std::string("Spice") },
			{ std::string("Body"), std::string("PlUTO BARYCENTER") },
			{ std::string("Reference"), std::string("GALACTIC") },
			{ std::string("Observer"), std::string("JUPITER BARYCENTER") },
			{ std::string("Kernels"), ghoul::Dictionary() }
		};

		ghoul::Dictionary newHorizonsDictionary =
		{
			{ std::string("Type"), std::string("Spice") },
			{ std::string("Body"), std::string("NEW HORIZONS") },
			{ std::string("Reference"), std::string("GALACTIC") },
			{ std::string("Observer"), std::string("JUPITER BARYCENTER") },
			{ std::string("Kernels"), ghoul::Dictionary() }
		};
		solarSystemBarycenterNode->setEphemeris(new SpiceEphemeris(solarDictionary));
		plutoBarycenterNode->setEphemeris(new SpiceEphemeris(plutoDictionary));
		newHorizonsNode->setEphemeris(new SpiceEphemeris(newHorizonsDictionary));
		newHorizonsGhostNode->setParent(jupiterBarycenterNode);
		//newHorizonsTrailNode->setEphemeris(new SpiceEphemeris(newHorizonsDictionary));


		//ghoul::Dictionary dawnDictionary =
		//{
		//	{ std::string("Type"), std::string("Spice") },
		//	{ std::string("Body"), std::string("DAWN") },
		//	{ std::string("Reference"), std::string("GALACTIC") },
		//	{ std::string("Observer"), std::string("JUPITER BARYCENTER") },
		//	{ std::string("Kernels"), ghoul::Dictionary() }
		//};
		//dawnNode->setEphemeris(new SpiceEphemeris(dawnDictionary));
		//
		//ghoul::Dictionary vestaDictionary =
		//{
		//	{ std::string("Type"), std::string("Spice") },
		//	{ std::string("Body"), std::string("VESTA") },
		//	{ std::string("Reference"), std::string("GALACTIC") },
		//	{ std::string("Observer"), std::string("JUPITER BARYCENTER") },
		//	{ std::string("Kernels"), ghoul::Dictionary() }
		//};
		//vestaNode->setEphemeris(new SpiceEphemeris(vestaDictionary));


		
		ghoul::Dictionary newHorizonsGhostDictionary =
		{
			{ std::string("Type"), std::string("Spice") },
			{ std::string("Body"), std::string("NEW HORIZONS") },
			{ std::string("EphmerisGhosting"), std::string("TRUE") },
			{ std::string("Reference"), std::string("GALACTIC") },
			{ std::string("Observer"), std::string("JUPITER BARYCENTER") },
			{ std::string("Kernels"), ghoul::Dictionary() }
		};
		newHorizonsGhostNode->setEphemeris(new SpiceEphemeris(newHorizonsGhostDictionary));
		newHorizonsGhostNode->setParent(jupiterBarycenterNode);

	
        return;
    }
	//if (origin == "Vesta") {
	//	
	//	vestaNode->setParent(scene()->sceneGraphNode("SolarSystem"));
	//	vestaNode->setEphemeris(new StaticEphemeris);
	//
	//	solarSystemBarycenterNode->setParent(vestaNode);
	//	newHorizonsNode->setParent(vestaNode);
	//
	//	dawnNode->setParent(vestaNode);
	//	plutoBarycenterNode->setParent(vestaNode);
	//
	//
	//	ghoul::Dictionary plutoDictionary =
	//	{
	//		{ std::string("Type"), std::string("Spice") },
	//		{ std::string("Body"), std::string("PLUTO BARYCENTER") },
	//		{ std::string("Reference"), std::string("GALACTIC") },
	//		{ std::string("Observer"), std::string("VESTA") },
	//		{ std::string("Kernels"), ghoul::Dictionary() }
	//	};
	//	ghoul::Dictionary solarDictionary =
	//	{
	//		{ std::string("Type"), std::string("Spice") },
	//		{ std::string("Body"), std::string("SUN") },
	//		{ std::string("Reference"), std::string("GALACTIC") },
	//		{ std::string("Observer"), std::string("VESTA") },
	//		{ std::string("Kernels"), ghoul::Dictionary() }
	//	};
	//
	//	ghoul::Dictionary jupiterDictionary =
	//	{
	//		{ std::string("Type"), std::string("Spice") },
	//		{ std::string("Body"), std::string("JUPITER BARYCENTER") },
	//		{ std::string("Reference"), std::string("GALACTIC") },
	//		{ std::string("Observer"), std::string("VESTA") },
	//		{ std::string("Kernels"), ghoul::Dictionary() }
	//	};
	//
	//	solarSystemBarycenterNode->setEphemeris(new SpiceEphemeris(solarDictionary));
	//	plutoBarycenterNode->setEphemeris(new SpiceEphemeris(plutoDictionary));
	//	jupiterBarycenterNode->setEphemeris(new SpiceEphemeris(jupiterDictionary));
	//
	//	ghoul::Dictionary newHorizonsDictionary =
	//	{
	//		{ std::string("Type"), std::string("Spice") },
	//		{ std::string("Body"), std::string("NEW HORIZONS") },
	//		{ std::string("Reference"), std::string("GALACTIC") },
	//		{ std::string("Observer"), std::string("VESTA") },
	//		{ std::string("Kernels"), ghoul::Dictionary() }
	//	};
	//	newHorizonsNode->setEphemeris(new SpiceEphemeris(newHorizonsDictionary));
	//
	//	ghoul::Dictionary dawnDictionary =
	//	{
	//		{ std::string("Type"), std::string("Spice") },
	//		{ std::string("Body"), std::string("DAWN") },
	//		{ std::string("Reference"), std::string("GALACTIC") },
	//		{ std::string("Observer"), std::string("VESTA") },
	//		{ std::string("Kernels"), ghoul::Dictionary() }
	//	};
	//	dawnNode->setEphemeris(new SpiceEphemeris(dawnDictionary));
	//	vestaNode->setEphemeris(new StaticEphemeris);
	//
	//	return;
	//}

    ghoul_assert(false, "This function is being misused");
}

void RenderEngine::setSGCTRenderStatistics(bool visible) {
    _sgctRenderStatisticsVisible = visible;
}

void RenderEngine::setDisableRenderingOnMaster(bool enabled) {
    _disableMasterRendering = enabled;
}

}// namespace openspace<|MERGE_RESOLUTION|>--- conflicted
+++ resolved
@@ -539,6 +539,7 @@
                     int i = 0;
 			
 					PrintText(i++, "Date: %s", Time::ref().currentTimeUTC().c_str());
+				
 					PrintText(i++, "Avg. Frametime: %.5f", sgct::Engine::instance()->getAvgDt());
 					PrintText(i++, "Drawtime:       %.5f", sgct::Engine::instance()->getDrawTime());
 					PrintText(i++, "Frametime:      %.5f", sgct::Engine::instance()->getDt());
@@ -995,13 +996,10 @@
 		
 		solarSystemBarycenterNode->setParent(plutoBarycenterNode);
 		newHorizonsNode->setParent(plutoBarycenterNode);
-<<<<<<< HEAD
 		newHorizonsGhostNode->setParent(plutoBarycenterNode);
-=======
 
 		//dawnNode->setParent(plutoBarycenterNode);
 		//vestaNode->setParent(plutoBarycenterNode);
->>>>>>> f8d6f42f
 
 		//newHorizonsTrailNode->setParent(plutoBarycenterNode);
 		ghoul::Dictionary solarDictionary =
