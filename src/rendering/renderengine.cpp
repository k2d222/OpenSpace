--- conflicted
+++ resolved
@@ -941,425 +941,6 @@
     }
 }
 
-<<<<<<< HEAD
-std::string RenderEngine::progressToStr(int size, double t) {
-    std::string progress = "|";
-    int g = static_cast<int>((t * (size - 1)) + 1);
-    g = std::max(g, 0);
-    for (int i = 0; i < g; i++) {
-        progress.append("-");
-    }
-    progress.append(">");
-    for (int i = 0; i < size - g; i++) {
-        progress.append(" ");
-    }
-    progress.append("|");
-    return progress;
-}
-
-void RenderEngine::renderInformation() {
-    using ghoul::fontrendering::RenderFont;
-
-    glm::vec2 penPosition = glm::vec2(
-        10.f,
-        fontResolution().y
-    );
-
-    // If the console is opened, move all text downwards
-    penPosition.y -= OsEng.console().currentHeight();
-
-    if (_showDate && _fontDate) {
-        penPosition.y -= _fontDate->height();
-        RenderFontCr(
-            *_fontDate,
-            penPosition,
-            "Date: %s",
-            OsEng.timeManager().time().UTC().c_str()
-        );
-    }
-    else {
-        penPosition.y -= _fontInfo->height();
-    }
-
-    if (_showInfo && _fontInfo) {
-        std::pair<double, std::string> deltaTime = simplifyTime(
-            OsEng.timeManager().time().deltaTime()
-        );
-        RenderFontCr(
-            *_fontInfo,
-            penPosition,
-            "Simulation increment: %.1f %s / second",
-            deltaTime.first,
-            deltaTime.second.c_str()
-        );
-
-        double distance = glm::length(
-            _camera->positionVec3() -
-            OsEng.navigationHandler().focusNode()->worldPosition()
-        );
-        std::pair<double, std::string> dist = simplifyDistance(distance);
-        RenderFontCr(
-            *_fontInfo,
-            penPosition,
-            "Distance from focus: %f %s",
-            dist.first,
-            dist.second.c_str()
-        );
-
-        FrametimeType frametimeType = FrametimeType(_frametimeType.value());
-        switch (frametimeType) {
-            case FrametimeType::DtTimeAvg:
-                RenderFontCr(
-                    *_fontInfo,
-                    penPosition,
-                    "Avg. Frametime: %.5f",
-                    OsEng.windowWrapper().averageDeltaTime()
-                );
-                break;
-            case FrametimeType::FPS:
-                RenderFontCr(
-                    *_fontInfo,
-                    penPosition,
-                    "FPS: %3.2f",
-                    1.0 / OsEng.windowWrapper().deltaTime()
-                );
-                break;
-            case FrametimeType::FPSAvg:
-                RenderFontCr(
-                    *_fontInfo,
-                    penPosition,
-                    "Avg. FPS: %3.2f",
-                    1.0 / OsEng.windowWrapper().averageDeltaTime()
-                );
-                break;
-            case FrametimeType::None:
-                break;
-        }
-
-        ParallelConnection::Status status = OsEng.parallelConnection().status();
-        size_t nConnections = OsEng.parallelConnection().nConnections();
-        const std::string& hostName = OsEng.parallelConnection().hostName();
-
-        std::string connectionInfo = "";
-        int nClients = static_cast<int>(nConnections);
-        if (status == ParallelConnection::Status::Host) {
-            nClients--;
-            if (nClients == 1) {
-                connectionInfo = "Hosting session with 1 client";
-            } else {
-                connectionInfo =
-                    "Hosting session with " + std::to_string(nClients) + " clients";
-            }
-        } else if (status == ParallelConnection::Status::ClientWithHost) {
-            nClients--;
-            connectionInfo = "Session hosted by '" + hostName + "'";
-        } else if (status == ParallelConnection::Status::ClientWithoutHost) {
-            connectionInfo = "Host is disconnected";
-        }
-
-        if (status == ParallelConnection::Status::ClientWithHost ||
-            status == ParallelConnection::Status::ClientWithoutHost) {
-            connectionInfo += "\n";
-            if (nClients > 2) {
-                std::string c = std::to_string(nClients - 1);
-                connectionInfo += "You and " + c + " more clients are tuned in";
-            } else if (nClients == 2) {
-                std::string c = std::to_string(nClients - 1);
-                connectionInfo += "You and " + c + " more client are tuned in";
-            } else if (nClients == 1) {
-                connectionInfo += "You are the only client";
-            }
-        }
-
-        if (!connectionInfo.empty()) {
-            RenderFontCr(
-                *_fontInfo,
-                penPosition,
-                connectionInfo.c_str()
-            );
-        }
-
-
-#ifdef OPENSPACE_MODULE_SPACECRAFTINSTRUMENTS_ENABLED
-
-    bool hasNewHorizons = scene()->sceneGraphNode("NewHorizons");
-    double currentTime = OsEng.timeManager().time().j2000Seconds();
-
-    //if (MissionManager::ref().hasCurrentMission()) {
-
-    //    const Mission& mission = MissionManager::ref().currentMission();
-
-    //        if (mission.phases().size() > 0) {
-    //            static const glm::vec4 nextMissionColor(0.7, 0.3, 0.3, 1);
-    //            //static const glm::vec4 missionProgressColor(0.4, 1.0, 1.0, 1);
-    //            static const glm::vec4 currentMissionColor(0.0, 0.5, 0.5, 1);
-    //            static const glm::vec4 missionProgressColor = currentMissionColor;
-    //           // static const glm::vec4 currentLeafMissionColor = missionProgressColor;
-    //            static const glm::vec4 nonCurrentMissionColor(0.3, 0.3, 0.3, 1);
-
-    //            // Add spacing
-    //            RenderFontCr(*_fontInfo, penPosition, nonCurrentMissionColor, " ");
-
-    //            auto phaseTrace = mission.phaseTrace(currentTime);
-
-    //            if (phaseTrace.size()) {
-    //                const MissionPhase& phase = phaseTrace.back().get();
-    //                std::string title = "Current Mission Phase: " + phase.name();
-    //                RenderFontCr(
-    //                    *_fontInfo,
-    //                    penPosition,
-    //                    missionProgressColor,
-    //                    title.c_str()
-    //                );
-    //                double remaining = phase.timeRange().end - currentTime;
-    //                float t = static_cast<float>(
-    //                    1.0 - remaining / phase.timeRange().duration()
-    //                );
-    //                std::string progress = progressToStr(25, t);
-    //                //RenderFontCr(*_fontInfo, penPosition, missionProgressColor,
-    //                //   "%.0f s %s %.1f %%", remaining, progress.c_str(), t * 100);
-    //            }
-    //            else {
-    //                RenderFontCr(
-    //                    *_fontInfo,
-    //                    penPosition,
-    //                    nextMissionColor,
-    //                    "Next Mission:"
-    //                );
-    //                double remaining = mission.timeRange().start - currentTime;
-    //                RenderFontCr(*_fontInfo, penPosition, nextMissionColor,
-    //                    "%.0f s", remaining);
-    //            }
-
-    //            bool showAllPhases = false;
-
-    //            typedef std::pair<const MissionPhase*, int> PhaseWithDepth;
-    //            std::stack<PhaseWithDepth> S;
-    //            int pixelIndentation = 20;
-    //            S.push({ &mission, 0 });
-    //            while (!S.empty()) {
-    //                const MissionPhase* phase = S.top().first;
-    //                int depth = S.top().second;
-    //                S.pop();
-
-    //                bool isCurrentPhase = phase->timeRange().includes(currentTime);
-
-    //                penPosition.x += depth * pixelIndentation;
-    //                if (isCurrentPhase) {
-    //                    double remaining = phase->timeRange().end - currentTime;
-    //                    float t = static_cast<float>(
-    //                        1.0 - remaining / phase->timeRange().duration()
-    //                    );
-    //                    std::string progress = progressToStr(25, t);
-    //                    RenderFontCr(*_fontInfo, penPosition, currentMissionColor,
-    //                        "%s  %s %.1f %%",
-    //                        phase->name().c_str(),
-    //                        progress.c_str(),
-    //                        t * 100
-    //                        );
-    //                }
-    //                else {
-    //                    RenderFontCr(
-    //                        *_fontInfo,
-    //                        penPosition,
-    //                        nonCurrentMissionColor,
-    //                        phase->name().c_str()
-    //                    );
-    //                }
-    //                penPosition.x -= depth * pixelIndentation;
-
-    //                if (isCurrentPhase || showAllPhases) {
-    //                    // phases are sorted increasingly by start time, and will be
-    //                    // popped last-in-first-out from the stack, so add them in
-    //                    // reversed order.
-    //                    int indexLastPhase = static_cast<int>(
-    //                        phase->phases().size()
-    //                    ) - 1;
-    //                    for (int i = indexLastPhase; 0 <= i; --i) {
-    //                        S.push({ &phase->phases()[i], depth + 1 });
-    //                    }
-    //                }
-    //            }
-    //        }
-    //    }
-
-
-
-        if (openspace::ImageSequencer::ref().isReady()) {
-            penPosition.y -= 25.f;
-
-            glm::vec4 targetColor(0.00, 0.75, 1.00, 1);
-
-            if (hasNewHorizons) {
-                try {
-                    double lt;
-                    glm::dvec3 p = SpiceManager::ref().targetPosition(
-                        "PLUTO",
-                        "NEW HORIZONS",
-                        "GALACTIC",
-                        {},
-                        currentTime,
-                        lt
-                    );
-                    psc nhPos = PowerScaledCoordinate::CreatePowerScaledCoordinate(
-                        p.x,
-                        p.y,
-                        p.z
-                    );
-                    float a, b;
-                    glm::dvec3 radii;
-                    SpiceManager::ref().getValue("PLUTO", "RADII", radii);
-                    a = static_cast<float>(radii.x);
-                    b = static_cast<float>(radii.y);
-                    float radius = (a + b) / 2.f;
-                    float distToSurf = glm::length(nhPos.vec3()) - radius;
-
-                    RenderFont(*_fontInfo,
-                               penPosition,
-                               "Distance to Pluto: % .1f (KM)",
-                               distToSurf
-                    );
-                    penPosition.y -= _fontInfo->height();
-                }
-                catch (...) {
-                    // @CLEANUP:  This is bad as it will discard all exceptions
-                    // without telling us about it! ---abock
-                }
-            }
-
-            double remaining = openspace::ImageSequencer::ref().getNextCaptureTime() -
-                               currentTime;
-            float t = static_cast<float>(
-                1.0 - remaining / openspace::ImageSequencer::ref().getIntervalLength()
-            );
-
-            std::string str = SpiceManager::ref().dateFromEphemerisTime(
-                ImageSequencer::ref().getNextCaptureTime(),
-                "YYYY MON DD HR:MN:SC"
-            );
-
-            glm::vec4 active(0.6, 1, 0.00, 1);
-            glm::vec4 brigther_active(0.9, 1, 0.75, 1);
-
-            if (remaining > 0) {
-                std::string progress = progressToStr(25, t);
-                brigther_active *= (1 - t);
-
-                RenderFontCr(*_fontInfo,
-                    penPosition,
-                    active * t + brigther_active,
-                    "Next instrument activity:"
-                    );
-
-                RenderFontCr(*_fontInfo,
-                    penPosition,
-                    active * t + brigther_active,
-                    "%.0f s %s %.1f %%",
-                    remaining, progress.c_str(), t * 100
-                    );
-
-                RenderFontCr(*_fontInfo,
-                    penPosition,
-                    active,
-                    "Data acquisition time: %s",
-                    str.c_str()
-                    );
-            }
-            std::pair<double, std::string> nextTarget =
-                ImageSequencer::ref().getNextTarget();
-            std::pair<double, std::string> currentTarget =
-                ImageSequencer::ref().getCurrentTarget();
-
-            if (currentTarget.first > 0.0) {
-                int timeleft = static_cast<int>(nextTarget.first - currentTime);
-
-                int hour = timeleft / 3600;
-                int second = timeleft % 3600;
-                int minute = second / 60;
-                second = second % 60;
-
-                std::string hh, mm, ss;
-
-                if (hour   < 10)
-                    hh.append("0");
-                if (minute < 10)
-                    mm.append("0");
-                if (second < 10)
-                    ss.append("0");
-
-                hh.append(std::to_string(hour));
-                mm.append(std::to_string(minute));
-                ss.append(std::to_string(second));
-
-                RenderFontCr(*_fontInfo,
-                    penPosition,
-                    targetColor,
-                    "Data acquisition adjacency: [%s:%s:%s]",
-                    hh.c_str(), mm.c_str(), ss.c_str()
-                    );
-
-                penPosition.y -= _fontInfo->height();
-
-                std::map<std::string, bool> activeMap =
-                    ImageSequencer::ref().getActiveInstruments();
-                glm::vec4 firing(0.58 - t, 1 - t, 1 - t, 1);
-                glm::vec4 notFiring(0.5, 0.5, 0.5, 1);
-
-                RenderFontCr(*_fontInfo,
-                    penPosition,
-                    active,
-                    "Active Instruments:"
-                    );
-
-                for (auto m : activeMap) {
-                    if (m.second == false) {
-                        RenderFont(*_fontInfo,
-                            penPosition,
-                            glm::vec4(0.3, 0.3, 0.3, 1),
-                            "| |"
-                        );
-                        RenderFontCr(*_fontInfo,
-                            penPosition,
-                            glm::vec4(0.3, 0.3, 0.3, 1),
-                            "    %5s",
-                            m.first.c_str()
-                        );
-
-                    }
-                    else {
-                        RenderFont(*_fontInfo,
-                            penPosition,
-                            glm::vec4(0.3, 0.3, 0.3, 1),
-                            "|"
-                        );
-                        if (m.first == "NH_LORRI") {
-                            RenderFont(*_fontInfo,
-                                penPosition,
-                                firing,
-                                " + "
-                            );
-                        }
-                        RenderFont(*_fontInfo,
-                            penPosition,
-                            glm::vec4(0.3, 0.3, 0.3, 1),
-                            "  |"
-                        );
-                        RenderFontCr(*_fontInfo,
-                            penPosition,
-                            active,
-                            "    %5s",
-                            m.first.c_str()
-                        );
-                    }
-                }
-            }
-        }
-#endif
-    }
-}
-
-=======
->>>>>>> 255f1870
 void RenderEngine::renderCameraInformation() {
     if (!_showCameraInfo) {
         return;
