/*****************************************************************************************
 *                                                                                       *
 * OpenSpace                                                                             *
 *                                                                                       *
 * Copyright (c) 2014                                                                    *
 *                                                                                       *
 * Permission is hereby granted, free of charge, to any person obtaining a copy of this  *
 * software and associated documentation files (the "Software"), to deal in the Software *
 * without restriction, including without limitation the rights to use, copy, modify,    *
 * merge, publish, distribute, sublicense, and/or sell copies of the Software, and to    *
 * permit persons to whom the Software is furnished to do so, subject to the following   *
 * conditions:                                                                           *
 *                                                                                       *
 * The above copyright notice and this permission notice shall be included in all copies *
 * or substantial portions of the Software.                                              *
 *                                                                                       *
 * THE SOFTWARE IS PROVIDED "AS IS", WITHOUT WARRANTY OF ANY KIND, EXPRESS OR IMPLIED,   *
 * INCLUDING BUT NOT LIMITED TO THE WARRANTIES OF MERCHANTABILITY, FITNESS FOR A         *
 * PARTICULAR PURPOSE AND NONINFRINGEMENT. IN NO EVENT SHALL THE AUTHORS OR COPYRIGHT    *
 * HOLDERS BE LIABLE FOR ANY CLAIM, DAMAGES OR OTHER LIABILITY, WHETHER IN AN ACTION OF  *
 * CONTRACT, TORT OR OTHERWISE, ARISING FROM, OUT OF OR IN CONNECTION WITH THE SOFTWARE  *
 * OR THE USE OR OTHER DEALINGS IN THE SOFTWARE.                                         *
 ****************************************************************************************/

// open space includes
#include <openspace/rendering/renderablevolumegl.h>
#include <openspace/engine/openspaceengine.h>
#include <openspace/util/powerscaledcoordinate.h>

#include <ghoul/opengl/texturereader.h>
#include <ghoul/opencl/clworksize.h>
#include <ghoul/filesystem/filesystem.h>

#include <algorithm>

#include <openspace/engine/openspaceengine.h>

namespace {
    std::string _loggerCat = "RenderableVolumeGL";
}

namespace openspace {

RenderableVolumeGL::RenderableVolumeGL(const ghoul::Dictionary& dictionary):
    RenderableVolume(dictionary), _screenQuad(0), _boxScaling(1.0, 1.0, 1.0),
    _programUpdateOnSave(false) {
        
    _shaderMutex = new std::mutex;
    
    _filename = "";
    if(dictionary.hasKey("Volume")) {
        if(dictionary.getValue("Volume", _filename)) {
            _filename = findPath(_filename);
        }
    }

    LDEBUG("filename: " << _filename);
    
    if(dictionary.hasKey("Hints"))
        dictionary.getValue("Hints", _hintsDictionary);

    std::string vshaderpath = "";
    std::string fshaderpath = "";
        
    if (dictionary.hasKey("Shaders")) {
        ghoul::Dictionary shaderDictionary;
        if(dictionary.getValue("Shaders", shaderDictionary)) {
            if (shaderDictionary.hasKey("VertexShader")) {
                shaderDictionary.getValue("VertexShader", vshaderpath);
            }
            if (shaderDictionary.hasKey("FragmentShader")) {
                shaderDictionary.getValue("FragmentShader", fshaderpath);
            }
            
            vshaderpath = findPath(vshaderpath);
            fshaderpath = findPath(fshaderpath);
            
            _vertexSourceFile = new ghoul::filesystem::File(vshaderpath, false);
            _fragmentSourceFile = new ghoul::filesystem::File(fshaderpath, false);
            
            _twopassProgram = new ghoul::opengl::ProgramObject("TwoPassProgram");
            ghoul::opengl::ShaderObject* vertexShader = new ghoul::opengl::ShaderObject(ghoul::opengl::ShaderObject::ShaderTypeVertex,vshaderpath);
            ghoul::opengl::ShaderObject* fragmentShader = new ghoul::opengl::ShaderObject(ghoul::opengl::ShaderObject::ShaderTypeFragment,fshaderpath);
            _twopassProgram->attachObject(vertexShader);
            _twopassProgram->attachObject(fragmentShader);
        }
    }
    
    if(dictionary.hasKey("UpdateOnSave")) {
        dictionary.getValue("UpdateOnSave", _programUpdateOnSave);
    }

    double tempValue;
    if(dictionary.hasKey("BoxScaling.1") && dictionary.getValue("BoxScaling.1", tempValue)) {
    	if(tempValue > 0.0)
    		_boxScaling[0] = tempValue;
    }
    if(dictionary.hasKey("BoxScaling.2") && dictionary.getValue("BoxScaling.2", tempValue)) {
    	if(tempValue > 0.0)
    		_boxScaling[1] = tempValue;
    }
    if(dictionary.hasKey("BoxScaling.3") && dictionary.getValue("BoxScaling.3", tempValue)) {
    	if(tempValue > 0.0)
    		_boxScaling[2] = tempValue;
    }

    _colorBoxRenderer = new VolumeRaycasterBox();
    setBoundingSphere(PowerScaledScalar::CreatePSS(glm::length(_boxScaling)));
}

RenderableVolumeGL::~RenderableVolumeGL() {
    deinitialize();
    if(_volume)
        delete _volume;
    if(_colorBoxRenderer)
        delete _colorBoxRenderer;
}

bool RenderableVolumeGL::initialize() {
    assert(_filename != "");
    //	------ VOLUME READING ----------------
	_volume = loadVolume(_filename, _hintsDictionary);
	_volume->uploadTexture();
<<<<<<< HEAD
    OsEng.configurationManager().setValue("firstVolume", _volume);
    //glBindImageTexture(2, *_volume, 0, GL_FALSE, 0, GL_READ_ONLY, _volume->type());
=======
>>>>>>> 4a08f10d
    
    //	------ SETUP GEOMETRY ----------------
	const GLfloat size = 1.0f;
	const GLfloat vertex_texcoord_data[] = { // square of two triangles (sigh)
        //	  x      y     z     s     t
        -size, -size, 0.0f, 0.0f, 0.0f,
        size,	size, 0.0f, 1.0f, 1.0f,
        -size,  size, 0.0f, 0.0f, 1.0f,
        -size, -size, 0.0f, 0.0f, 0.0f,
        size, -size, 0.0f, 1.0f, 0.0f,
        size,	size, 0.0f, 1.0f, 1.0f
    };
    
	GLuint vertexPositionBuffer;
	glGenVertexArrays(1, &_screenQuad); // generate array
	glBindVertexArray(_screenQuad); // bind array
	glGenBuffers(1, &vertexPositionBuffer); // generate buffer
	glBindBuffer(GL_ARRAY_BUFFER, vertexPositionBuffer); // bind buffer
	glBufferData(GL_ARRAY_BUFFER, sizeof(vertex_texcoord_data), vertex_texcoord_data, GL_STATIC_DRAW);
    
	// Vertex positions
	GLuint vertexLocation = 2;
	glEnableVertexAttribArray(vertexLocation);
	glVertexAttribPointer(vertexLocation, 3, GL_FLOAT, GL_FALSE, 5*sizeof(GLfloat), reinterpret_cast<void*>(0));
    
	// Texture coordinates
	GLuint texcoordLocation = 0;
	glEnableVertexAttribArray(texcoordLocation);
	glVertexAttribPointer(texcoordLocation, 2, GL_FLOAT, GL_FALSE, 5*sizeof(GLfloat), (void*)(3*sizeof(GLfloat)));
    
	glBindBuffer(GL_ARRAY_BUFFER, 0); //unbind buffer
	glBindVertexArray(0); //unbind array
    
	_colorBoxRenderer->initialize();
    
    //	------ SETUP SHADERS -----------------
    auto privateCallback = [this](const ghoul::filesystem::File& file) {
        safeShaderCompilation();
    };
    if(_programUpdateOnSave) {
        _vertexSourceFile->setCallback(privateCallback);
        _fragmentSourceFile->setCallback(privateCallback);
    }
    
    _twopassProgram->compileShaderObjects();
    _twopassProgram->linkProgramObject();
    _twopassProgram->setUniform("texBack", 0);
    _twopassProgram->setUniform("texFront", 1);
    _twopassProgram->setUniform("texVolume", 2);
    
    return true;
}

bool RenderableVolumeGL::deinitialize() {
    return true;
}

void RenderableVolumeGL::render(const Camera *camera, const psc &thisPosition) {
    _stepSize = 0.01f;

<<<<<<< HEAD
    glm::mat4 transform ;
    glm::mat4 camTransform = camera->viewRotationMatrix();
    psc relative = thisPosition-camera->position();

    transform = camTransform;
    transform = glm::translate(transform, relative.vec3());
    transform = glm::scale(transform, _boxScaling);

    _colorBoxRenderer->render(camera->viewProjectionMatrix(), transform);
	/*
=======
    glm::mat4 transform = camera->viewProjectionMatrix();
    glm::mat4 camTransform = camera->viewRotationMatrix();
    psc relative = thisPosition-camera->position();

    transform = transform*camTransform;
    transform = glm::translate(transform, relative.vec3());
    transform = glm::scale(transform, _boxScaling);

    _colorBoxRenderer->render(transform);
	
>>>>>>> 4a08f10d
	//	Draw screenquad
    _shaderMutex->lock();
	_twopassProgram->activate();
	_twopassProgram->setUniform("stepSize", _stepSize);
    
	//	 Set textures
	glActiveTexture(GL_TEXTURE0);
	_colorBoxRenderer->backFace()->bind();
	glActiveTexture(GL_TEXTURE1);
	_colorBoxRenderer->frontFace()->bind();
	glActiveTexture(GL_TEXTURE2);
	_volume->bind();
    
	glBindVertexArray(_screenQuad);
	glDrawArrays(GL_TRIANGLES, 0, 6);
	glBindVertexArray(0);
    
	_twopassProgram->deactivate();
    _shaderMutex->unlock();
<<<<<<< HEAD
    */
=======
>>>>>>> 4a08f10d
}

void RenderableVolumeGL::update() {
    
}

void RenderableVolumeGL::safeShaderCompilation() {
    /*
    _shaderMutex->lock();
    _twopassProgram->rebuildFromFile();
    _twopassProgram->compileShaderObjects();
    _twopassProgram->linkProgramObject();
    _twopassProgram->setUniform("texBack", 0);
    _twopassProgram->setUniform("texFront", 1);
    _twopassProgram->setUniform("texVolume", 2);
    _shaderMutex->unlock();
    */
}

} // namespace openspace<|MERGE_RESOLUTION|>--- conflicted
+++ resolved
@@ -121,11 +121,8 @@
     //	------ VOLUME READING ----------------
 	_volume = loadVolume(_filename, _hintsDictionary);
 	_volume->uploadTexture();
-<<<<<<< HEAD
     OsEng.configurationManager().setValue("firstVolume", _volume);
     //glBindImageTexture(2, *_volume, 0, GL_FALSE, 0, GL_READ_ONLY, _volume->type());
-=======
->>>>>>> 4a08f10d
     
     //	------ SETUP GEOMETRY ----------------
 	const GLfloat size = 1.0f;
@@ -186,7 +183,6 @@
 void RenderableVolumeGL::render(const Camera *camera, const psc &thisPosition) {
     _stepSize = 0.01f;
 
-<<<<<<< HEAD
     glm::mat4 transform ;
     glm::mat4 camTransform = camera->viewRotationMatrix();
     psc relative = thisPosition-camera->position();
@@ -197,18 +193,6 @@
 
     _colorBoxRenderer->render(camera->viewProjectionMatrix(), transform);
 	/*
-=======
-    glm::mat4 transform = camera->viewProjectionMatrix();
-    glm::mat4 camTransform = camera->viewRotationMatrix();
-    psc relative = thisPosition-camera->position();
-
-    transform = transform*camTransform;
-    transform = glm::translate(transform, relative.vec3());
-    transform = glm::scale(transform, _boxScaling);
-
-    _colorBoxRenderer->render(transform);
-	
->>>>>>> 4a08f10d
 	//	Draw screenquad
     _shaderMutex->lock();
 	_twopassProgram->activate();
@@ -228,10 +212,7 @@
     
 	_twopassProgram->deactivate();
     _shaderMutex->unlock();
-<<<<<<< HEAD
     */
-=======
->>>>>>> 4a08f10d
 }
 
 void RenderableVolumeGL::update() {
