/*****************************************************************************************
*                                                                                       *
* OpenSpace                                                                             *
*                                                                                       *
* Copyright (c) 2014                                                                    *
*                                                                                       *
* Permission is hereby granted, free of charge, to any person obtaining a copy of this  *
* software and associated documentation files (the "Software"), to deal in the Software *
* without restriction, including without limitation the rights to use, copy, modify,    *
* merge, publish, distribute, sublicense, and/or sell copies of the Software, and to    *
* permit persons to whom the Software is furnished to do so, subject to the following   *
* conditions:                                                                           *
*                                                                                       *
* The above copyright notice and this permission notice shall be included in all copies *
* or substantial portions of the Software.                                              *
*                                                                                       *
* THE SOFTWARE IS PROVIDED "AS IS", WITHOUT WARRANTY OF ANY KIND, EXPRESS OR IMPLIED,   *
* INCLUDING BUT NOT LIMITED TO THE WARRANTIES OF MERCHANTABILITY, FITNESS FOR A         *
* PARTICULAR PURPOSE AND NONINFRINGEMENT. IN NO EVENT SHALL THE AUTHORS OR COPYRIGHT    *
* HOLDERS BE LIABLE FOR ANY CLAIM, DAMAGES OR OTHER LIABILITY, WHETHER IN AN ACTION OF  *
* CONTRACT, TORT OR OTHERWISE, ARISING FROM, OUT OF OR IN CONNECTION WITH THE SOFTWARE  *
* OR THE USE OR OTHER DEALINGS IN THE SOFTWARE.                                         *
****************************************************************************************/
#include <openspace/rendering/renderablefov.h>
#include <openspace/engine/openspaceengine.h>
#include <openspace/util/constants.h>

#include <ghoul/io/texture/texturereader.h>
#include <ghoul/opengl/textureunit.h>
#include <ghoul/filesystem/filesystem.h>

#include <openspace/query/query.h>

#include <openspace/util/spicemanager.h>
#include <iomanip>
#include <utility>   
#include <chrono>

namespace {
	    const std::string _loggerCat              = "RenderableFov";
	    //constants
		const std::string keyBody                 = "Body";
		const std::string keyFrame                = "Frame";
		const std::string keyPathModule           = "ModulePath";
		const std::string keyColor                = "RGB";
		const std::string keyInstrument           = "Instrument.Name";
		const std::string keyInstrumentMethod     = "Instrument.Method";
		const std::string keyInstrumentAberration = "Instrument.Aberration";


}
//#define DEBUG
namespace openspace{
	// colors, move later
	glm::vec4 origin(0);
	glm::vec4 col_gray(0.3, 0.3, 0.3, 1);
	glm::vec4 col_start(1.00, 0.89, 0.00, 1);
	glm::vec4 col_end(1.00, 0.29, 0.00, 1);
	glm::vec4 col_sq(1.00, 0.29, 0.00, 1);

	glm::vec4 col_proj(1, 1, 1, 1);

	RenderableFov::RenderableFov(const ghoul::Dictionary& dictionary)
		: Renderable(dictionary)
		, _colorTexturePath("colorTexture", "Color Texture")
		, _programObject(nullptr)
		, _texture(nullptr)
		, _mode(GL_LINES){

		assert(dictionary.getValue(keyBody                 , _spacecraft));
		assert(dictionary.getValue(keyFrame                , _frame));
		assert(dictionary.getValue(keyInstrument           , _instrumentID));
		assert(dictionary.getValue(keyInstrumentMethod     , _method));
		assert(dictionary.getValue(keyInstrumentAberration , _aberrationCorrection));
}
void RenderableFov::allocateData(){ 
	int points = 8;
	_stride[0] = points;
	_isize[0] = points;
	_iarray1[0] = new int[_isize[0]];
	for (int i = 0; i < points; i++){
		for (int j = 0; j < 4; j++){
			_varray1.push_back(0); // pos
		}
		for (int j = 0; j < 4; j++){
			_varray1.push_back(0); // col
		}
		_iarray1[0][i] = i;
	}

	_stride[0] = 8;
	_vsize[0] = _varray1.size();
	_vtotal[0] = static_cast<int>(_vsize[0] / _stride[0]);

	// allocate second vbo data 
	int cornerPoints = 5;
	_isize[1] = cornerPoints;
	_iarray1[1] = new int[_isize[1]];
	for (int i = 0; i < _isize[1]; i++){
		_iarray1[1][i] = i;
	}
	_varray2.resize(40);
	_vsize[1] = 40;
	_vtotal[1] = 5;
	_isteps = 5;
}

RenderableFov::~RenderableFov(){
	deinitialize();
}

<<<<<<< HEAD
bool RenderableFov::initialize(){
	bool completeSuccess = true;
	if (_programObject == nullptr)
		completeSuccess &= OsEng.ref().configurationManager().getValue("EphemerisProgram", _programObject);

	allocateData();
	sendToGPU();

	return completeSuccess;
}

bool RenderableFov::deinitialize(){
	delete _texture;
	_texture = nullptr;
	return true;
}
=======
bool RenderableFov::isReady() const {
	return _programObject != nullptr;
}

>>>>>>> b40ec16f
void RenderableFov::sendToGPU(){
	// Initialize and upload to graphics card
	glGenVertexArrays(1, &_vaoID[0]);
	glGenBuffers(1, &_vboID[0]);
	glGenBuffers(1, &_iboID[0]);

	glBindVertexArray(_vaoID[0]);
	glBindBuffer(GL_ARRAY_BUFFER, _vboID[0]);
	glBufferData(GL_ARRAY_BUFFER, _vsize[0] * sizeof(GLfloat), NULL, GL_STREAM_DRAW); // orphaning the buffer, sending NULL data.
	glBufferSubData(GL_ARRAY_BUFFER, 0, _vsize[0] * sizeof(GLfloat), &_varray1[0]);

	GLsizei st = sizeof(GLfloat) * _stride[0];

	glEnableVertexAttribArray(0);
	glEnableVertexAttribArray(1);
	glVertexAttribPointer(0, 4, GL_FLOAT, GL_FALSE, st, (void*)0);
	glVertexAttribPointer(1, 4, GL_FLOAT, GL_FALSE, st, (void*)(4 * sizeof(GLfloat)));

	glBindBuffer(GL_ELEMENT_ARRAY_BUFFER, _iboID[0]);
	glBufferData(GL_ELEMENT_ARRAY_BUFFER, _isize[0] * sizeof(int), _iarray1, GL_STATIC_DRAW);
	glBindVertexArray(0);

	// second vbo
	glGenVertexArrays(1, &_vaoID[1]);
	glGenBuffers(1, &_vboID[1]);
	glGenBuffers(1, &_iboID[1]);

	glBindVertexArray(_vaoID[1]);
	glBindBuffer(GL_ARRAY_BUFFER, _vboID[1]);
	glBufferData(GL_ARRAY_BUFFER, _vsize[1] * sizeof(GLfloat), NULL, GL_STREAM_DRAW); // orphaning the buffer, sending NULL data.
	glBufferSubData(GL_ARRAY_BUFFER, 0, _vsize[1] * sizeof(GLfloat), &_varray2[0]);

	glEnableVertexAttribArray(0);
	glEnableVertexAttribArray(1);
	glVertexAttribPointer(0, 4, GL_FLOAT, GL_FALSE, st, (void*)0);
	glVertexAttribPointer(1, 4, GL_FLOAT, GL_FALSE, st, (void*)(4 * sizeof(GLfloat)));

	glBindBuffer(GL_ELEMENT_ARRAY_BUFFER, _iboID[1]);
	glBufferData(GL_ELEMENT_ARRAY_BUFFER, _isize[1] * sizeof(int), _iarray1[1], GL_STATIC_DRAW);
	glBindVertexArray(0);
}
// various helper methods

void RenderableFov::insertPoint(std::vector<float>& arr, psc& p, glm::vec4& c){
	for (int i = 0; i < 4; i++){
		arr.push_back(p[i]);
	}
	for (int i = 0; i < 4; i++){
		arr.push_back(c[i]);
	}
	_nrInserted++;
}
double RenderableFov::distanceBetweenPoints(psc p1, psc p2){
	PowerScaledScalar dist = (p1 - p2).length();
	return dist[0] * pow(10, dist[1]);
}

psc RenderableFov::pscInterpolate(psc p0, psc p1, float t){
	assert(t >= 0 && t <= 1);
	float t2 = (1.f - t);
	return PowerScaledCoordinate::PowerScaledCoordinate(t2*p0[0] + t*p1[0],
														t2*p0[1] + t*p1[1],	
														t2*p0[2] + t*p1[2], 
														t2*p0[3] + t*p1[3]);
}
glm::dvec3 RenderableFov::interpolate(glm::dvec3 p0, glm::dvec3 p1, float t){
	assert(t >= 0 && t <= 1);
	float t2 = (1.f - t);
	return glm::dvec3(p0.x*t2 + p1.x*t, p0.y*t2 + p1.y*t, p0.z*t2 + p1.z*t);
}
// This method is the current bottleneck.
psc RenderableFov::checkForIntercept(glm::dvec3 ray){
	double targetEt;
	bool intercepted = openspace::SpiceManager::ref().getSurfaceIntercept(_fovTarget, _spacecraft, _instrumentID,
																	      _frame, _method, _aberrationCorrection, 
																		  _time, targetEt, ray, ipoint, ivec);
	_interceptVector = PowerScaledCoordinate::CreatePowerScaledCoordinate(ivec[0], ivec[1], ivec[2]);
	_interceptVector[3] += 3;

	return _interceptVector;
}
// Orthogonal projection next to planets surface, can also be optimized. 
psc RenderableFov::orthogonalProjection(glm::dvec3 vecFov){
	glm::dvec3 vecToTarget;
	double lt;
	SpiceManager::ref().getTargetPosition(_fovTarget, _spacecraft, _frame, _aberrationCorrection, _time, vecToTarget, lt);
	openspace::SpiceManager::ref().frameConversion(vecFov, _instrumentID, _frame, _time);
	glm::dvec3 p = openspace::SpiceManager::ref().orthogonalProjection(vecToTarget, vecFov);

	psc projection = PowerScaledCoordinate::CreatePowerScaledCoordinate(p[0], p[1], p[2]);
	projection[3] += 3;

	return projection;
}
// Bisection method, simple recurtion
glm::dvec3 RenderableFov::bisection(glm::dvec3 p1, glm::dvec3 p2, double tolerance){
	//check if point is on surface
	double targetEt;
	glm::dvec3 half = interpolate(p1, p2, 0.5f);
	bool intercepted = openspace::SpiceManager::ref().getSurfaceIntercept(_fovTarget, _spacecraft, _instrumentID,
													                      _frame, _method, _aberrationCorrection, 
																		  _time, targetEt, half, ipoint, ivec);
	if (glm::distance(_previousHalf, half) < tolerance){
		_previousHalf = glm::dvec3(0);
		return half;
	}
	_previousHalf = half;
	//recursive search
	if (intercepted == false){
		return bisection(p1, half, tolerance);
	}else{
		return bisection(half, p2, tolerance);
	}
}

/*
	README:
	There are 4 different cases as each boundary  vector can either  have  detected
	an  intercept or is outside of the planets surface. When no such intercepts are
	detected the algorithm performs an orthogonal  projection to 'clip' the current
	fov vector next to the planets surface.  If two or more intercepts are detected
	the algorithm continues with the bisection method O(logn) for points [Pn, Pn+1]
	to locate the point Pb where  the  orthogonal  plane  meets the planets surface 
	(within  ~20  iterations this  will  narrow  down  to  centimeter  resolution). 
	Upon finding Pb a linear interpolation is performed for [Pn, Pb], at this stage 
	the points are located on a straight line between the surface intercept and the 
	surface-bound  fov-corner.  In  order  to  correctly  place these points on the 
	targets surface,  each consecutive point is queried for a surface intercept and 
	thereby moved to the hull. 
*/
void RenderableFov::fovProjection(bool H[], std::vector<glm::dvec3> bounds){
	_nrInserted = 0;
	_varray2.clear();// empty the array

	double t;
	double tolerance = 0.0000001; // very low tolerance factor
	
	glm::dvec3 mid; 
	glm::dvec3 interpolated;
	glm::dvec3 current;
	glm::dvec3 next;
	
	for (int i = 0; i < 4; i++){
		int k = (i + 1 > 3) ? 0 : i + 1;
		current = bounds[i];
		next    = bounds[k];
		if (H[i] == false){ // If point is non-interceptive, project it. 
			insertPoint(_varray2, orthogonalProjection(current), glm::vec4(1));
		}
		if (H[i] == true && H[i + 1] == false){ // current point is interceptive, next is not
			// find outer most point for interpolation
			mid = bisection(current, next, tolerance);
			for (int j = 1; j <= _isteps; j++){
				t = ((double)j / _isteps);
				// TODO: change the interpolate scheme to place points not on a straight line but instead 
				//       using either slerp or some other viable method (goal: eliminate checkForIntercept -method)
				interpolated = interpolate(current, mid, t);
				_interceptVector = (j < _isteps) ? checkForIntercept(interpolated) : orthogonalProjection(interpolated);
				insertPoint(_varray2, _interceptVector, col_sq);
			}
		}
		if (H[i] == false && H[i+1] == true){ // current point is non-interceptive, next is
			mid = bisection(next, current, tolerance);
			for (int j = 1; j <= _isteps; j++){
				t = ((double)j / _isteps);
				interpolated = interpolate(mid, next, t);
				_interceptVector = (j > 1) ? checkForIntercept(interpolated) : orthogonalProjection(interpolated);
				insertPoint(_varray2, _interceptVector, col_sq);
			}
		}
		if (H[i] == true && H[i + 1] == true){ // both points intercept
			for (int j = 0; j <= _isteps; j++){
				t = ((double)j / _isteps);
				interpolated = interpolate(current, next, t);
				_interceptVector = checkForIntercept(interpolated);
				insertPoint(_varray2, _interceptVector, col_sq);
			}
		}
	}
	// only if new points are inserted are we interested in rebuilding the 
	// vbo. Note that this can be optimized but is left as is for now. 
	if (_nrInserted == 0){
		_rebuild = false;
	}else{
		_rebuild = true;
		//update size etc;
		_vtotal[1] = _nrInserted;
		_isize[1]  = _nrInserted;
		_vsize[1]  = _varray2.size();
		_iarray1[1] = new int[_isize[1]];
		for (int i = 0; i < _isize[1]; i++)
			_iarray1[1][i] = i;
	}

}

void RenderableFov::updateData(){
	glBindBuffer(GL_ARRAY_BUFFER, _vboID[0]);
	glBufferSubData(GL_ARRAY_BUFFER, 0, _vsize[0] * sizeof(GLfloat), &_varray1[0]);

	if (!_rebuild){
		glBindBuffer(GL_ARRAY_BUFFER, _vboID[1]);
		glBufferSubData(GL_ARRAY_BUFFER, 0, _vsize[1] * sizeof(GLfloat), &_varray2[0]);
	}else{
		glBindVertexArray(_vaoID[1]);
		glBindBuffer(GL_ARRAY_BUFFER, _vboID[1]);
		glBufferData(GL_ARRAY_BUFFER, _vsize[1] * sizeof(GLfloat), NULL, GL_STREAM_DRAW); // orphaning the buffer, sending NULL data.
		glBufferSubData(GL_ARRAY_BUFFER, 0, _vsize[1] * sizeof(GLfloat), &_varray2[0]);

		GLsizei st = sizeof(GLfloat) * _stride[0];

		glEnableVertexAttribArray(0);
		glEnableVertexAttribArray(1);
		glVertexAttribPointer(0, 4, GL_FLOAT, GL_FALSE, st, (void*)0);
		glVertexAttribPointer(1, 4, GL_FLOAT, GL_FALSE, st, (void*)(4 * sizeof(GLfloat)));

		glBindBuffer(GL_ELEMENT_ARRAY_BUFFER, _iboID[1]);
		glBufferData(GL_ELEMENT_ARRAY_BUFFER, _isize[1] * sizeof(int), _iarray1[1], GL_STATIC_DRAW);
		glBindVertexArray(0);
	}
}

void RenderableFov::render(const RenderData& data){
	assert(_programObject);
	_programObject->activate();
	// fetch data
	glm::mat4 transform(1);

	glm::mat4 tmp = glm::mat4(1);
	for (int i = 0; i < 3; i++){
		for (int j = 0; j < 3; j++){
			tmp[i][j] = _stateMatrix[i][j];
		}
	}
	
	// setup the data to the shader
	_programObject->setUniform("ViewProjection", data.camera.viewProjectionMatrix());
	_programObject->setUniform("ModelTransform", transform);
	setPscUniforms(_programObject, &data.camera, data.position);

	// update only when time progresses.
	if (_oldTime != _time){
		std::string shape, instrument;
		std::vector<glm::dvec3> bounds;
		glm::dvec3 boresight;
		
		// fetch data for specific instrument (shape, boresight, bounds etc)
		bool found = openspace::SpiceManager::ref().getFieldOfView(_instrumentID, shape, instrument, boresight, bounds);
		if (!found) LERROR("Could not locate instrument"); // fixlater

		float size = 4 * sizeof(float);
		int indx = 0;

		// set target based on visibility to specific instrument,
		// from here on the _fovTarget is the target for all spice functions.
		std::string potential[5] = { "Jupiter", "Io", "Europa", "Ganymede", "Callisto" };
		_fovTarget = potential[0]; //default
		for (int i = 0; i < 5; i++){
			_withinFOV = openspace::SpiceManager::ref().targetWithinFieldOfView(_instrumentID, potential[i], 
																				_spacecraft, _method,
																				_aberrationCorrection, _time);
			if (_withinFOV){
				_fovTarget = potential[i];
				break;
			}
		}
		
		//somehow get target in there.
		//_targetNode = sceneGraphNode(_fovTarget);
		/*std::vector<PropertyOwner*> properties = _targetNode->subOwners();
		for (auto & element : properties) {
			std::cout << element->name() << std::endl;
		}*/
		//std::cout << _targetNode->renderable.hasProperty("PlanetGeometry") << std::endl;


		// for each FOV vector
		for (int i = 0; i < 4; i++){
			double targetEpoch;
			// compute surface intercept
			_interceptTag[i] = openspace::SpiceManager::ref().getSurfaceIntercept(_fovTarget, _spacecraft, _instrumentID,
				                                                                  _frame, _method, _aberrationCorrection, 
																				  _time, targetEpoch, bounds[i], ipoint, ivec);
			// if not found, use the orthogonal projected point
			if (!_interceptTag[i]) _projectionBounds[i] = orthogonalProjection(bounds[i]);
	

			// VBO1 : draw vectors representing outer points of FOV. 
			if (_interceptTag[i]){
				_interceptVector = PowerScaledCoordinate::CreatePowerScaledCoordinate(ivec[0], ivec[1], ivec[2]);
				_interceptVector[3] += 3;
				// INTERCEPTIONS
				memcpy(&_varray1[indx], glm::value_ptr(origin), size);
				indx += 4;
				memcpy(&_varray1[indx], glm::value_ptr(col_start), size);
				indx += 4;
				memcpy(&_varray1[indx], glm::value_ptr(_interceptVector.vec4()), size);
				indx += 4;
				memcpy(&_varray1[indx], glm::value_ptr(col_end), size);
				indx += 4;
			}
			else if (_withinFOV){
				// FOV LARGER THAN OBJECT
				memcpy(&_varray1[indx], glm::value_ptr(origin), size);
				indx += 4;
				memcpy(&_varray1[indx], glm::value_ptr(glm::vec4(0,0,1,1)), size);
				indx += 4;
				memcpy(&_varray1[indx], glm::value_ptr(_projectionBounds[i].vec4()), size);
				indx += 4;
				memcpy(&_varray1[indx], glm::value_ptr(glm::vec4(0, 0.5, 0.7, 1)), size);
				indx += 4;
			}else{
				glm::vec4 corner(bounds[i][0], bounds[i][1], bounds[i][2], data.position[3]);
				corner = tmp*corner;
				// "INFINITE" FOV
				memcpy(&_varray1[indx], glm::value_ptr(origin), size);
				indx += 4;
				memcpy(&_varray1[indx], glm::value_ptr(col_gray), size);
				indx += 4;
				memcpy(&_varray1[indx], glm::value_ptr(corner), size);
				indx += 4;
				memcpy(&_varray1[indx], glm::value_ptr(glm::vec4(0)), size);
				indx += 4;
			}
		}
		_interceptTag[4] = _interceptTag[0]; // 0 & 5 same point
		// Draw surface square! 
		fovProjection(_interceptTag, bounds);
		updateData();
	}
	_oldTime = _time;
	
	glLineWidth(1.f);
	glBindVertexArray(_vaoID[0]);
	glDrawArrays(_mode, 0, _vtotal[0]);
	glBindVertexArray(0);

	//render points
	glPointSize(2.f);
	glBindVertexArray(_vaoID[0]);
	glDrawArrays(GL_POINTS, 0, _vtotal[0]);
	glBindVertexArray(0);
	
	//second vbo
	glLineWidth(2.f);
	glBindVertexArray(_vaoID[1]);
	glDrawArrays(GL_LINE_LOOP, 0, _vtotal[1]);
	glBindVertexArray(0);
	
	/*glPointSize(5.f);
	glBindVertexArray(_vaoID2);
	glDrawArrays(GL_POINTS, 0, _vtotal2);
	glBindVertexArray(0);
	*/
	_programObject->deactivate();
}

void RenderableFov::update(const UpdateData& data){
	double lightTime;
	_time  = data.time;
	_delta = data.delta;
	openspace::SpiceManager::ref().getPositionTransformMatrix(_instrumentID, _frame, data.time, _stateMatrix);
}

void RenderableFov::loadTexture()
{
	delete _texture;
	_texture = nullptr;
	if (_colorTexturePath.value() != "") {
		_texture = ghoul::io::TextureReader::loadTexture(absPath(_colorTexturePath));
		if (_texture) {
			LDEBUG("Loaded texture from '" << absPath(_colorTexturePath) << "'");
			_texture->uploadTexture();
		}
	}
}

}<|MERGE_RESOLUTION|>--- conflicted
+++ resolved
@@ -109,7 +109,7 @@
 	deinitialize();
 }
 
-<<<<<<< HEAD
+
 bool RenderableFov::initialize(){
 	bool completeSuccess = true;
 	if (_programObject == nullptr)
@@ -126,12 +126,11 @@
 	_texture = nullptr;
 	return true;
 }
-=======
+
 bool RenderableFov::isReady() const {
 	return _programObject != nullptr;
 }
 
->>>>>>> b40ec16f
 void RenderableFov::sendToGPU(){
 	// Initialize and upload to graphics card
 	glGenVertexArrays(1, &_vaoID[0]);
