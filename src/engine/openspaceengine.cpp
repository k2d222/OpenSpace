/*****************************************************************************************
 *                                                                                       *
 * OpenSpace                                                                             *
 *                                                                                       *
 * Copyright (c) 2014-2016                                                               *
 *                                                                                       *
 * Permission is hereby granted, free of charge, to any person obtaining a copy of this  *
 * software and associated documentation files (the "Software"), to deal in the Software *
 * without restriction, including without limitation the rights to use, copy, modify,    *
 * merge, publish, distribute, sublicense, and/or sell copies of the Software, and to    *
 * permit persons to whom the Software is furnished to do so, subject to the following   *
 * conditions:                                                                           *
 *                                                                                       *
 * The above copyright notice and this permission notice shall be included in all copies *
 * or substantial portions of the Software.                                              *
 *                                                                                       *
 * THE SOFTWARE IS PROVIDED "AS IS", WITHOUT WARRANTY OF ANY KIND, EXPRESS OR IMPLIED,   *
 * INCLUDING BUT NOT LIMITED TO THE WARRANTIES OF MERCHANTABILITY, FITNESS FOR A         *
 * PARTICULAR PURPOSE AND NONINFRINGEMENT. IN NO EVENT SHALL THE AUTHORS OR COPYRIGHT    *
 * HOLDERS BE LIABLE FOR ANY CLAIM, DAMAGES OR OTHER LIABILITY, WHETHER IN AN ACTION OF  *
 * CONTRACT, TORT OR OTHERWISE, ARISING FROM, OUT OF OR IN CONNECTION WITH THE SOFTWARE  *
 * OR THE USE OR OTHER DEALINGS IN THE SOFTWARE.                                         *
 ****************************************************************************************/

#include <openspace/engine/openspaceengine.h>

#include <openspace/openspace.h>

#include <openspace/documentation/core_registration.h>
#include <openspace/documentation/documentationengine.h>
#include <openspace/engine/configurationmanager.h>
#include <openspace/engine/downloadmanager.h>
#include <openspace/engine/logfactory.h>
#include <openspace/engine/moduleengine.h>
#include <openspace/engine/settingsengine.h>
#include <openspace/engine/syncengine.h>
#include <openspace/engine/wrapper/windowwrapper.h>
#include <openspace/interaction/interactionhandler.h>
#include <openspace/interaction/keyboardcontroller.h>
#include <openspace/interaction/luaconsole.h>
#include <openspace/interaction/mousecontroller.h>
#include <openspace/network/networkengine.h>
#include <openspace/properties/propertyowner.h>
#include <openspace/rendering/renderable.h>
#include <openspace/rendering/renderengine.h>
#include <openspace/scripting/scriptengine.h>
#include <openspace/scripting/scriptscheduler.h>
#include <openspace/scene/ephemeris.h>
#include <openspace/scene/scene.h>
#include <openspace/util/factorymanager.h>
#include <openspace/util/time.h>
#include <openspace/util/timemanager.h>
#include <openspace/util/spicemanager.h>
#include <openspace/util/syncbuffer.h>
#include <openspace/util/transformationmanager.h>


#include <ghoul/ghoul.h>
#include <ghoul/cmdparser/commandlineparser.h>
#include <ghoul/cmdparser/singlecommand.h>
#include <ghoul/filesystem/filesystem.h>
#include <ghoul/filesystem/cachemanager.h>
#include <ghoul/font/fontmanager.h>
#include <ghoul/font/fontrenderer.h>
#include <ghoul/logging/consolelog.h>
#include <ghoul/logging/visualstudiooutputlog.h>
#include <ghoul/lua/ghoul_lua.h>
#include <ghoul/lua/lua_helper.h>
#include <ghoul/systemcapabilities/systemcapabilities>
#include <ghoul/misc/onscopeexit.h>

#include <fstream>
#include <queue>

#ifdef OPENSPACE_MODULE_ONSCREENGUI_ENABLED
#include <modules/onscreengui/include/gui.h>
#endif

#ifdef OPENSPACE_MODULE_ISWA_ENABLED
#include <modules/iswa/rendering/iswagroup.h>
#include <modules/iswa/util/iswamanager.h>
#endif

#if defined(_MSC_VER) && defined(OPENSPACE_ENABLE_VLD)
#include <vld.h>
#endif

#ifdef WIN32
#include <WinBase.h>
#endif

#include "openspaceengine_lua.inl"

using namespace openspace::scripting;
using namespace ghoul::filesystem;
using namespace ghoul::logging;
using namespace ghoul::cmdparser;

namespace {
    const std::string _loggerCat = "OpenSpaceEngine";
    const std::string _sgctDefaultConfigFile = "${SGCT}/single.xml";
    const std::string _defaultCacheLocation = "${BASE_PATH}/cache";
    
    const std::string _sgctConfigArgumentCommand = "-config";
    
    const std::string PreInitializeFunction = "preInitialization";
    const std::string PostInitializationFunction = "postInitialization";

    const int CacheVersion = 1;
    const int DownloadVersion = 1;
    
    struct {
        std::string configurationName;
        std::string sgctConfigurationName;
        std::string sceneName;
        std::string cacheFolder;
    } commandlineArgumentPlaceholders;
}

namespace openspace {

namespace properties {
    class Property;
}
    
OpenSpaceEngine* OpenSpaceEngine::_engine = nullptr;

OpenSpaceEngine::OpenSpaceEngine(std::string programName,
                                 std::unique_ptr<WindowWrapper> windowWrapper)
    : _configurationManager(new ConfigurationManager)
    , _interactionHandler(new interaction::InteractionHandler)
    , _renderEngine(new RenderEngine)
    , _scriptEngine(new scripting::ScriptEngine)
    , _scriptScheduler(new scripting::ScriptScheduler)
    , _networkEngine(new NetworkEngine)
    , _syncEngine(std::make_unique<SyncEngine>(new SyncBuffer(4096)))
    , _commandlineParser(new ghoul::cmdparser::CommandlineParser(
        programName, ghoul::cmdparser::CommandlineParser::AllowUnknownCommands::Yes
      ))
    , _console(new LuaConsole)
    , _moduleEngine(new ModuleEngine)
    , _settingsEngine(new SettingsEngine)
    , _timeManager(new TimeManager)
    , _downloadManager(nullptr)
#ifdef OPENSPACE_MODULE_ONSCREENGUI_ENABLED
    , _gui(new gui::GUI)
#endif
    , _parallelConnection(new network::ParallelConnection)
    , _windowWrapper(std::move(windowWrapper))
    , _globalPropertyNamespace(new properties::PropertyOwner)
    , _isMaster(false)
    , _runTime(0.0)
    , _isInShutdownMode(false)
    , _shutdownCountdown(0.f)
    , _shutdownWait(0.f)
{

    _interactionHandler->setPropertyOwner(_globalPropertyNamespace.get());
    _globalPropertyNamespace->addPropertySubOwner(_interactionHandler.get());
    _globalPropertyNamespace->addPropertySubOwner(_settingsEngine.get());

    FactoryManager::initialize();
    FactoryManager::ref().addFactory(
        std::make_unique<ghoul::TemplateFactory<Renderable>>(),
        "Renderable"
    );
    FactoryManager::ref().addFactory(
        std::make_unique<ghoul::TemplateFactory<Ephemeris>>(),
        "Ephemeris"
    );
    SpiceManager::initialize();
    Time::initialize();
    ghoul::systemcapabilities::SystemCapabilities::initialize();
    TransformationManager::initialize();
}

OpenSpaceEngine::~OpenSpaceEngine() {
    LINFO("_windowWrapper->isUsingSwapGroups(): " << _windowWrapper->isUsingSwapGroups());
    LINFO("_windowWrapper->isSwapGroupMaster(): " << _windowWrapper->isSwapGroupMaster());
#ifdef OPENSPACE_MODULE_ONSCREENGUI_ENABLED
    _gui->deinitializeGL();
#endif
    _interactionHandler->deinitialize();
    _renderEngine->deinitialize();

    _globalPropertyNamespace = nullptr;
    _windowWrapper = nullptr;
    _parallelConnection = nullptr;
    _configurationManager = nullptr;
    _interactionHandler = nullptr;
    _renderEngine = nullptr;
    _scriptEngine = nullptr;
    _networkEngine = nullptr;
    _syncEngine = nullptr;
    _commandlineParser = nullptr;
    _console = nullptr;
    _moduleEngine = nullptr;
    _settingsEngine = nullptr;
#ifdef OPENSPACE_MODULE_ONSCREENGUI_ENABLED
    _gui = nullptr;
#endif
}

OpenSpaceEngine& OpenSpaceEngine::ref() {
    ghoul_assert(_engine, "OpenSpaceEngine not created");
    return *_engine;
}

bool OpenSpaceEngine::create(int argc, char** argv,
                             std::unique_ptr<WindowWrapper> windowWrapper,
                             std::vector<std::string>& sgctArguments)
{
    ghoul_assert(!_engine, "OpenSpaceEngine was already created");
    ghoul_assert(windowWrapper != nullptr, "No Window Wrapper was provided");
    
    ghoul::initialize();

    // Initialize the LogManager and add the console log as this will be used every time
    // and we need a fall back if something goes wrong between here and when we add the
    // logs from the configuration file. If the user requested as specific loglevel in the
    // configuration file, we will deinitialize this LogManager and reinitialize it later
    // with the correct LogLevel
    LogManager::initialize(
        LogManager::LogLevel::Debug,
        ghoul::logging::LogManager::ImmediateFlush::Yes
    );
    LogMgr.addLog(std::make_unique<ConsoleLog>());

    LDEBUG("Initialize FileSystem");

#ifdef __APPLE__
    ghoul::filesystem::File app(argv[0]);
    std::string dirName = app.directoryName();
    LINFO("Setting starting directory to '" << dirName << "'");
    FileSys.setCurrentDirectory(dirName);
#endif

    // Sanity check of values
    if (argc < 1 || argv == nullptr) {
        LFATAL("No arguments were passed to this function");
        return false;
    }

    // Create other objects
    LDEBUG("Creating OpenSpaceEngine");
    _engine = new OpenSpaceEngine(std::string(argv[0]), std::move(windowWrapper));

    // Query modules for commandline arguments
    bool gatherSuccess = _engine->gatherCommandlineArguments();
    if (!gatherSuccess)
        return false;

    // Parse commandline arguments
    std::vector<std::string> args(argv, argv + argc);
    std::shared_ptr<const std::vector<std::string>> arguments =
        _engine->_commandlineParser->setCommandLine(args);

    bool showHelp = _engine->_commandlineParser->execute();
    if (showHelp) {
        _engine->_commandlineParser->displayHelp();
        return false;
    }
    sgctArguments = *arguments;

    // Find configuration
    std::string configurationFilePath = commandlineArgumentPlaceholders.configurationName;
    if (configurationFilePath.empty()) {
        LDEBUG("Finding configuration");
        try {
            configurationFilePath =
                ConfigurationManager::findConfiguration(configurationFilePath);
        }
        catch (const ghoul::RuntimeError& e) {
            LFATALC(e.component, e.message);
        }
    }
    configurationFilePath = absPath(configurationFilePath);
    LINFO("Configuration Path: '" << configurationFilePath << "'");

    // Loading configuration from disk
    LDEBUG("Loading configuration from disk");
    try {
        _engine->configurationManager().loadFromFile(configurationFilePath);
    }
    catch (const ghoul::RuntimeError& e) {
        LFATAL("Loading of configuration file '" << configurationFilePath << "' failed");
        LFATALC(e.component, e.message);
        return false;
    }

    if (!commandlineArgumentPlaceholders.cacheFolder.empty()) {
        FileSys.registerPathToken(
            "${CACHE}",
            commandlineArgumentPlaceholders.cacheFolder,
            ghoul::filesystem::FileSystem::Override::Yes
        );
    }

    // Initialize the requested logs from the configuration file
    _engine->configureLogging();

    LINFOC("OpenSpace Version", 
        OPENSPACE_VERSION_MAJOR << "." <<
        OPENSPACE_VERSION_MINOR << "." <<
        OPENSPACE_VERSION_PATCH << " (" << OPENSPACE_VERSION_STRING << ")");

    // Create directories that doesn't exist
    auto tokens = FileSys.tokens();
    for (const std::string& token : tokens) {
        if (!FileSys.directoryExists(token)) {
            std::string p = absPath(token);
            LDEBUG("Directory '" << p << "' does not exist, creating.");
            FileSys.createDirectory(p, ghoul::filesystem::FileSystem::Recursive::Yes);
        }
    }

    // Register modules
    _engine->_moduleEngine->initialize();

    documentation::registerCoreClasses(DocEng);
    // After registering the modules, the documentations for the available classes
    // can be added as well
    for (OpenSpaceModule* m : _engine->_moduleEngine->modules()) {
        for (auto&& doc : m->documentations()) {
            DocEng.addDocumentation(doc);
        }
    }

    // Create the cachemanager
    FileSys.createCacheManager(
        absPath("${" + ConfigurationManager::KeyCache + "}"), CacheVersion
    );
    _engine->_console->initialize();

    // Register the provided shader directories
    ghoul::opengl::ShaderPreprocessor::addIncludePath(absPath("${SHADERS}"));

    // Determining SGCT configuration file
    LDEBUG("Determining SGCT configuration file");
    std::string sgctConfigurationPath = _sgctDefaultConfigFile;
    _engine->configurationManager().getValue(
        ConfigurationManager::KeyConfigSgct, sgctConfigurationPath);

    if (!commandlineArgumentPlaceholders.sgctConfigurationName.empty()) {
        LDEBUG("Overwriting SGCT configuration file with commandline argument: " <<
            commandlineArgumentPlaceholders.sgctConfigurationName);
        sgctConfigurationPath = commandlineArgumentPlaceholders.sgctConfigurationName;
    }

    // Prepend the outgoing sgctArguments with the program name
    // as well as the configuration file that sgct is supposed to use
    sgctArguments.insert(sgctArguments.begin(), argv[0]);
    sgctArguments.insert(sgctArguments.begin() + 1, _sgctConfigArgumentCommand);
    sgctArguments.insert(sgctArguments.begin() + 2, absPath(sgctConfigurationPath));

    return true;
}

void OpenSpaceEngine::destroy() {
    _engine->_moduleEngine->deinitialize();
    _engine->_console->deinitialize();

    _engine->_scriptEngine->deinitialize();
    delete _engine;
    ghoul::systemcapabilities::SystemCapabilities::deinitialize();
    FactoryManager::deinitialize();
    Time::deinitialize();
    SpiceManager::deinitialize();

    LogManager::deinitialize();

    ghoul::deinitialize();
}

bool OpenSpaceEngine::initialize() {
    // clear the screen so the user don't have to see old buffer contents from the
    // graphics card
    clearAllWindows();

    // Detect and log OpenCL and OpenGL versions and available devices
    SysCap.addComponent(
        std::make_unique<ghoul::systemcapabilities::GeneralCapabilitiesComponent>()
    );
    SysCap.addComponent(
        std::make_unique<ghoul::systemcapabilities::OpenGLCapabilitiesComponent>()
    );
    SysCap.detectCapabilities();

    using Verbosity = ghoul::systemcapabilities::SystemCapabilitiesComponent::Verbosity;
    Verbosity verbosity = Verbosity::Default;
    if (configurationManager().hasKeyAndValue<std::string>(

        ConfigurationManager::KeyCapabilitiesVerbosity)) {
        std::map<std::string, Verbosity> verbosityMap = {
            { "None", Verbosity::None },
            { "Minimal", Verbosity::Minimal },
            { "Default", Verbosity::Default },
            { "Full", Verbosity::Full }
        };

        std::string v = configurationManager().value<std::string>(ConfigurationManager::KeyCapabilitiesVerbosity);
        if (verbosityMap.find(v) != verbosityMap.end())
            verbosity = verbosityMap[v];
    }
    SysCap.logCapabilities(verbosity);
    
    std::string requestURL = "";
    bool success = configurationManager().getValue(ConfigurationManager::KeyDownloadRequestURL, requestURL);
    if (success) {
        _downloadManager = std::make_unique<DownloadManager>(requestURL, DownloadVersion);
    }

    // Register Lua script functions
    LDEBUG("Registering Lua libraries");
    _scriptEngine->addLibrary(OpenSpaceEngine::luaLibrary());
    _scriptEngine->addLibrary(SpiceManager::luaLibrary());
    _scriptEngine->addLibrary(RenderEngine::luaLibrary());
    _scriptEngine->addLibrary(Scene::luaLibrary());
    _scriptEngine->addLibrary(Time::luaLibrary());
    _scriptEngine->addLibrary(interaction::InteractionHandler::luaLibrary());
    _scriptEngine->addLibrary(LuaConsole::luaLibrary());
    _scriptEngine->addLibrary(gui::GUI::luaLibrary());
    _scriptEngine->addLibrary(network::ParallelConnection::luaLibrary());
    _scriptEngine->addLibrary(ModuleEngine::luaLibrary());
    _scriptEngine->addLibrary(ScriptScheduler::luaLibrary());

#ifdef OPENSPACE_MODULE_ISWA_ENABLED
    _scriptEngine->addLibrary(IswaManager::luaLibrary());
#endif

    // TODO: Maybe move all scenegraph and renderengine stuff to initializeGL
    scriptEngine().initialize();

    // If a LuaDocumentationFile was specified, generate it now
    const std::string LuaDocumentationType =
        ConfigurationManager::KeyLuaDocumentation + "." + ConfigurationManager::PartType;
    const std::string LuaDocumentationFile =
        ConfigurationManager::KeyLuaDocumentation + "." + ConfigurationManager::PartFile;

    const bool hasLuaDocType = configurationManager().hasKey(LuaDocumentationType);
    const bool hasLuaDocFile = configurationManager().hasKey(LuaDocumentationFile);
    if (hasLuaDocType && hasLuaDocFile) {
        std::string luaDocumentationType;
        configurationManager().getValue(LuaDocumentationType, luaDocumentationType);
        std::string luaDocumentationFile;
        configurationManager().getValue(LuaDocumentationFile, luaDocumentationFile);

        luaDocumentationFile = absPath(luaDocumentationFile);
        _scriptEngine->writeDocumentation(luaDocumentationFile, luaDocumentationType);
    }

    // If a general documentation was specified, generate it now
    const std::string DocumentationType =
        ConfigurationManager::KeyDocumentation + '.' + ConfigurationManager::PartType;
    const std::string DocumentationFile =
        ConfigurationManager::KeyDocumentation + '.' + ConfigurationManager::PartFile;

    const bool hasDocumentationType = configurationManager().hasKey(DocumentationType);
    const bool hasDocumentationFile = configurationManager().hasKey(DocumentationFile);
    if (hasDocumentationType && hasDocumentationFile) {
        std::string documentationType;
        configurationManager().getValue(DocumentationType, documentationType);
        std::string documentationFile;
        configurationManager().getValue(DocumentationFile, documentationFile);
        documentationFile = absPath(documentationFile);
        DocEng.writeDocumentation(documentationFile, documentationType);
    }

    const std::string FactoryDocumentationType =
        ConfigurationManager::KeyFactoryDocumentation + '.' + ConfigurationManager::PartType;

    const std::string FactoryDocumentationFile =
        ConfigurationManager::KeyFactoryDocumentation + '.' + ConfigurationManager::PartFile;
    bool hasFactoryDocumentationType = configurationManager().hasKey(FactoryDocumentationType);
    bool hasFactoryDocumentationFile = configurationManager().hasKey(FactoryDocumentationFile);
    if (hasFactoryDocumentationType && hasFactoryDocumentationFile) {
        std::string type = configurationManager().value<std::string>(FactoryDocumentationType);
        std::string file = configurationManager().value<std::string>(FactoryDocumentationFile);

        FactoryManager::ref().writeDocumentation(absPath(file), type);
    }

    bool disableMasterRendering = false;
    configurationManager().getValue(
        ConfigurationManager::KeyDisableMasterRendering, disableMasterRendering);
    _renderEngine->setDisableRenderingOnMaster(disableMasterRendering);

    configurationManager().getValue(
        ConfigurationManager::KeyShutdownCountdown, _shutdownWait
    );

    if (!commandlineArgumentPlaceholders.sceneName.empty())
        configurationManager().setValue(
            ConfigurationManager::KeyConfigScene,
            commandlineArgumentPlaceholders.sceneName);

    // Initialize the SettingsEngine
    _settingsEngine->initialize();
    _settingsEngine->setModules(_moduleEngine->modules());

<<<<<<< HEAD
    // Initialize the InteractionHandler
    _interactionHandler->initialize();
=======
    // Load a light and a monospaced font
    loadFonts();
>>>>>>> d8ca2965

    // Initialize the Scene
    Scene* sceneGraph = new Scene;
    sceneGraph->initialize();
    
    std::string scenePath = "";
    configurationManager().getValue(ConfigurationManager::KeyConfigScene, scenePath);
    sceneGraph->scheduleLoadSceneFile(scenePath);

    // Initialize the RenderEngine
    _renderEngine->setSceneGraph(sceneGraph);
    _renderEngine->initialize();
    _renderEngine->setGlobalBlackOutFactor(0.0);
    _renderEngine->startFading(1, 3.0);


    //_interactionHandler->setKeyboardController(new interaction::KeyboardControllerFixed);
    //_interactionHandler->setMouseController(new interaction::OrbitalMouseController);

    // Run start up scripts
    runPreInitializationScripts(scenePath);


#ifdef OPENSPACE_MODULE_ONSCREENGUI_ENABLED
    LINFO("Initializing GUI");
    _gui->initialize();
    _gui->_globalProperty.setSource(
            [&]() {
            std::vector<properties::PropertyOwner*> res = {
                _settingsEngine.get(),
                _interactionHandler.get()
            };
            return res;
        }
    );

    OsEng.gui()._screenSpaceProperty.setSource(
        [&]() {
            const auto& ssr = renderEngine().screenSpaceRenderables();
            return std::vector<properties::PropertyOwner*>(ssr.begin(), ssr.end());
        }
    );

    OsEng.gui()._property.setSource(
        [&]() {
            const auto& nodes = renderEngine().scene()->allSceneGraphNodes();
            return std::vector<properties::PropertyOwner*>(nodes.begin(), nodes.end());
        }
    );

#ifdef OPENSPACE_MODULE_ISWA_ENABLED
    OsEng.gui()._iswa.setSource(
        [&]() {
            const auto& groups = IswaManager::ref().groups();
            std::vector<properties::PropertyOwner*> res;
            std::transform(
                groups.begin(),
                groups.end(),
                std::back_inserter(res),
                [](const auto& val) {
                    return val.second.get(); 
                }
            );
            return res;
        }
    );
#endif
    
#endif

#ifdef OPENSPACE_MODULE_ISWA_ENABLED
    IswaManager::initialize();
#endif

    _syncEngine->addSyncables(Time::ref().getSyncables());
    _syncEngine->addSyncables(_renderEngine->getSyncables());
    _syncEngine->addSyncable(_scriptEngine.get());

    LINFO("Finished initializing");
    return true;
}

bool OpenSpaceEngine::isInitialized() {
    return _engine != nullptr;
}

void OpenSpaceEngine::clearAllWindows() {
    _windowWrapper->clearAllWindows(glm::vec4(0.f, 0.f, 0.f, 1.f));
}

bool OpenSpaceEngine::gatherCommandlineArguments() {
    // TODO: Get commandline arguments from all modules
    
    commandlineArgumentPlaceholders.configurationName = "";
    _commandlineParser->addCommand(std::make_unique<SingleCommand<std::string>>(
        &commandlineArgumentPlaceholders.configurationName, "-config", "-c",
        "Provides the path to the OpenSpace configuration file"
    ));

    commandlineArgumentPlaceholders.sgctConfigurationName = "";
    _commandlineParser->addCommand(std::make_unique<SingleCommand<std::string>>(
        &commandlineArgumentPlaceholders.sgctConfigurationName, "-sgct", "-s",
        "Provides the path to the SGCT configuration file, overriding the value set in "
        "the OpenSpace configuration file"
    ));

    commandlineArgumentPlaceholders.sceneName = "";
    _commandlineParser->addCommand(std::make_unique<SingleCommand<std::string>>(
        &commandlineArgumentPlaceholders.sceneName, "-scene", "", "Provides the path to "
        "the scene file, overriding the value set in the OpenSpace configuration file"
    ));

    commandlineArgumentPlaceholders.cacheFolder = "";
    _commandlineParser->addCommand(std::make_unique<SingleCommand<std::string>>(
        &commandlineArgumentPlaceholders.cacheFolder, "-cacheDir", "", "Provides the "
        "path to a cache file, overriding the value set in the OpenSpace configuration "
        "file"
    ));
    

    return true;
}

void OpenSpaceEngine::runScripts(const ghoul::Dictionary& scripts) {
    for (size_t i = 1; i <= scripts.size(); ++i) {
        std::stringstream stream;
        stream << i;
        const std::string& key = stream.str();
        const bool hasKey = scripts.hasKeyAndValue<std::string>(key);
        if (!hasKey) {
            LERROR("The startup scripts have to be declared in a simple array format."
                " Startup scripts did not contain the key '" << key << "'");
            break;
        }

        std::string scriptPath;
        scripts.getValue(key, scriptPath);
        std::string&& absoluteScriptPath = absPath(scriptPath);
        _engine->scriptEngine().runScriptFile(absoluteScriptPath);
        
        //@JK
        //temporary solution to ensure that startup scripts may be syncrhonized over parallel connection
        /*
        std::ifstream scriptFile;
        scriptFile.open(absoluteScriptPath.c_str());
        std::string line;
       
        while(getline(scriptFile,line)){
            //valid line and not a comment
            if(line.size() > 0 && line.at(0) != '-'){
                std::string lib, func;
                if(_engine->scriptEngine().parseLibraryAndFunctionNames(lib, func, line) &&
                   _engine->scriptEngine().shouldScriptBeSent(lib, func)){
                    _engine->scriptEngine().cacheScript(lib, func, line);
                }
            }
        }*/
    }
}


void OpenSpaceEngine::runPreInitializationScripts(const std::string& sceneDescription) {
    LINFO("Running Initialization scripts");
    lua_State* state = ghoul::lua::createNewLuaState();
    OnExit(
           // Delete the Lua state at the end of the scope, no matter what
           [state](){ghoul::lua::destroyLuaState(state);}
    );
    OsEng.scriptEngine().initializeLuaState(state);

    // First execute the script to get all global variables
    ghoul::lua::runScriptFile(state, absPath(sceneDescription));

    // Get the preinitialize function
    lua_getglobal(state, PreInitializeFunction.c_str());
    bool isFunction = lua_isfunction(state, -1);
    if (!isFunction) {
        LERROR("Error executing startup script '" << sceneDescription << "'. Scene '" <<
               sceneDescription << "' does not have a function '" <<
               PreInitializeFunction << "'");
        return;
    }
    
    // And execute the preinitialize function
    int success = lua_pcall(state, 0, 0, 0);
    if (success != 0) {
        LERROR("Error executing '" << PreInitializeFunction << "': " <<
               lua_tostring(state, -1));
    }
}

void OpenSpaceEngine::runPostInitializationScripts(const std::string& sceneDescription) {
    LINFO("Running Setup scripts");
    lua_State* state = ghoul::lua::createNewLuaState();
    OnExit(
           // Delete the Lua state at the end of the scope, no matter what
           [state](){ghoul::lua::destroyLuaState(state);}
           );
    OsEng.scriptEngine().initializeLuaState(state);
    
    // First execute the script to get all global variables
    ghoul::lua::runScriptFile(state, absPath(sceneDescription));
    
    // Get the preinitialize function
    lua_getglobal(state, PostInitializationFunction.c_str());
    bool isFunction = lua_isfunction(state, -1);
    if (!isFunction) {
        LERROR("Error executing startup script '" << sceneDescription << "'. Scene '" <<
               sceneDescription << "' does not have a function '" <<
               PostInitializationFunction << "'");
        return;
    }
    
    // And execute the preinitialize function
    int success = lua_pcall(state, 0, 0, 0);
    if (success != 0) {
        LERROR("Error executing '" << PostInitializationFunction << "': " <<
               lua_tostring(state, -1));
    }
}

void OpenSpaceEngine::loadFonts() {
    ghoul::Dictionary fonts;
    configurationManager().getValue(ConfigurationManager::KeyFonts, fonts);

    const glm::ivec3 fontAtlasSize{1024, 1024, 1};
    _fontManager = std::make_unique<ghoul::fontrendering::FontManager>(fontAtlasSize);
    
    for (const std::string& key : fonts.keys()) {
        std::string font;
        fonts.getValue(key, font);
        font = absPath(font);
        
        if (!FileSys.fileExists(font)) {
            LERROR("Could not find font '" << font << "'");
            continue;
        }

        LINFO("Registering font '" << font << "' with key '" << key << "'");
        bool success = _fontManager->registerFontPath(key, font);
        
        if (!success)
            LERROR("Error registering font '" << font << "' with key '" << key << "'");
    }
    
    bool initSuccess = ghoul::fontrendering::FontRenderer::initialize();
    if (!initSuccess)
        LERROR("Error initializing default font renderer");
    
    ghoul::fontrendering::FontRenderer::defaultRenderer().setFramebufferSize(glm::vec2(_windowWrapper->currentDrawBufferResolution()));
    
}
    
void OpenSpaceEngine::configureLogging() {
    const std::string KeyLogLevel =
        ConfigurationManager::KeyLogging + '.' + ConfigurationManager::PartLogLevel;
    const std::string KeyLogImmediateFlush =
        ConfigurationManager::KeyLogging + '.' + ConfigurationManager::PartImmediateFlush;
    const std::string KeyLogs = 
        ConfigurationManager::KeyLogging + '.' + ConfigurationManager::PartLogs;



    if (configurationManager().hasKeyAndValue<std::string>(KeyLogLevel)) {
        std::string logLevel;
        configurationManager().getValue(KeyLogLevel, logLevel);

        bool immediateFlush = false;
        configurationManager().getValue(KeyLogImmediateFlush, immediateFlush);

        LogManager::LogLevel level = LogManager::levelFromString(logLevel);
        LogManager::deinitialize();
        using ImmediateFlush = ghoul::logging::LogManager::ImmediateFlush;
        LogManager::initialize(
            level,
            immediateFlush ? ImmediateFlush::Yes : ImmediateFlush::No
        );
        LogMgr.addLog(std::make_unique<ConsoleLog>());
    }

    if (configurationManager().hasKeyAndValue<ghoul::Dictionary>(KeyLogs)) {
        ghoul::Dictionary logs;
        configurationManager().getValue(KeyLogs, logs);

        for (size_t i = 1; i <= logs.size(); ++i) {
            ghoul::Dictionary logInfo;
            logs.getValue(std::to_string(i), logInfo);

            try {
                LogMgr.addLog(createLog(logInfo));
            }
            catch (const ghoul::RuntimeError& e) {
                LERRORC(e.component, e.message);
            }
        }
    }

#ifdef WIN32
    if (IsDebuggerPresent()) {
        LogMgr.addLog(std::make_unique<VisualStudioOutputLog>());
    }
#endif // WIN32
}

bool OpenSpaceEngine::initializeGL() {
    LINFO("Initializing Rendering Engine");
    bool success = _renderEngine->initializeGL();
#ifdef OPENSPACE_MODULE_ONSCREENGUI_ENABLED
    LINFO("Initializing OnScreen GUI GL");
    try {
        _gui->initializeGL();
    }
    catch (const ghoul::RuntimeError& e) {
        LERROR(e.what());
    }
#endif
    LINFO("Finished initializing OpenGL");

    // If using swapgroups, 
    LINFO("_windowWrapper->isUsingSwapGroups(): " << _windowWrapper->isUsingSwapGroups());
    LINFO("_windowWrapper->isSwapGroupMaster(): " << _windowWrapper->isSwapGroupMaster());
    return success;
}

bool OpenSpaceEngine::isMaster(){
    return _isMaster;
}

void OpenSpaceEngine::setMaster(bool master){
    _isMaster = master;
}
    
double OpenSpaceEngine::runTime(){
    return _runTime;
}

void OpenSpaceEngine::setRunTime(double d){
    _runTime = d;
}
    
void OpenSpaceEngine::preSynchronization() {
    FileSys.triggerFilesystemEvents();
    
    _syncEngine->presync(_isMaster);
    if (_isMaster) {
        double dt = _windowWrapper->averageDeltaTime();
<<<<<<< HEAD
        _timeManager->preSynchronization(dt);

        _scriptEngine->preSynchronization();
        
        _renderEngine->preSynchronization();
=======

        Time::ref().advanceTime(dt);
>>>>>>> d8ca2965

        auto scheduledScripts = _scriptScheduler->progressTo(Time::ref().j2000Seconds());
        while(scheduledScripts.size()){
            auto scheduledScript = scheduledScripts.front();
            LINFO(scheduledScript);
            _scriptEngine->queueScript(scheduledScript);
            scheduledScripts.pop();
        }

        _interactionHandler->updateInputStates(dt);
        
        _renderEngine->updateSceneGraph();
        _interactionHandler->updateCamera();
        _renderEngine->camera()->invalidateCache();

        _parallelConnection->preSynchronization();

    }
}

void OpenSpaceEngine::postSynchronizationPreDraw() {
    _syncEngine->postsync(_isMaster);

    if (_isInShutdownMode) {
        if (_shutdownCountdown <= 0.f) {
            _windowWrapper->terminate();
        }
        _shutdownCountdown -= _windowWrapper->averageDeltaTime();
    }

    _renderEngine->updateFade();
    _renderEngine->updateRenderer();
    _renderEngine->updateScreenSpaceRenderables();
    _renderEngine->updateShaderPrograms();
    
    if (!_isMaster) {
        _renderEngine->updateSceneGraph();
        _renderEngine->camera()->invalidateCache();
    }   

    // Step the camera using the current mouse velocities which are synced
    //_interactionHandler->updateCamera();
    
    


#ifdef OPENSPACE_MODULE_ONSCREENGUI_ENABLED
    if (_isMaster && _gui->isEnabled() && _windowWrapper->isRegularRendering()) {
        glm::vec2 mousePosition = _windowWrapper->mousePosition();
        glm::ivec2 drawBufferResolution = _windowWrapper->currentDrawBufferResolution();
        glm::ivec2 windowSize = _windowWrapper->currentWindowSize();
        uint32_t mouseButtons = _windowWrapper->mouseButtons(2);

        glm::vec2 windowBufferCorrectionFactor = glm::vec2(
            static_cast<float>(drawBufferResolution.x) / static_cast<float>(windowSize.x),
            static_cast<float>(drawBufferResolution.y) / static_cast<float>(windowSize.y)
        );
        
        double dt = _windowWrapper->averageDeltaTime();

        _gui->startFrame(
            static_cast<float>(dt),
            glm::vec2(drawBufferResolution),
            windowBufferCorrectionFactor,
            mousePosition,
            mouseButtons
        );
    }
#endif

    // Testing this every frame has minimal impact on the performance --- abock
    // Debug build: 1-2 us ; Release build: <= 1 us
    using ghoul::logging::LogManager;
    int warningCounter = LogMgr.messageCounter(LogManager::LogLevel::Warning);
    int errorCounter = LogMgr.messageCounter(LogManager::LogLevel::Error);
    int fatalCounter = LogMgr.messageCounter(LogManager::LogLevel::Fatal);

    if (warningCounter > 0)
        LWARNINGC("Logging", "Number of Warnings raised: " << warningCounter);
    if (errorCounter > 0)
        LWARNINGC("Logging", "Number of Errors raised: " << errorCounter);
    if (fatalCounter > 0)
        LWARNINGC("Logging", "Number of Fatals raised: " << fatalCounter);

    LogMgr.resetMessageCounters();

}

void OpenSpaceEngine::render(const glm::mat4& projectionMatrix, const glm::mat4& viewMatrix) {
    _renderEngine->render(projectionMatrix, viewMatrix);
}

void OpenSpaceEngine::postDraw() {
    _renderEngine->postDraw();

    bool showGui = _windowWrapper->hasGuiWindow() ? _windowWrapper->isGuiWindow() : true;
    if (showGui) {
        _renderEngine->renderScreenLog();
        if (_console->isVisible())
            _console->render();
#ifdef OPENSPACE_MODULE_ONSCREENGUI_ENABLED
        if (_gui->isEnabled() && _isMaster && _windowWrapper->isRegularRendering())
            _gui->endFrame();
#endif
    }

    if (_isInShutdownMode)
        _renderEngine->renderShutdownInformation(_shutdownCountdown, _shutdownWait);
}

void OpenSpaceEngine::keyboardCallback(Key key, KeyModifier mod, KeyAction action) {
    if (_isMaster) {
#ifdef OPENSPACE_MODULE_ONSCREENGUI_ENABLED
        if (_gui->isEnabled()) {
            bool isConsumed = _gui->keyCallback(key, mod, action);
            if (isConsumed)
                return;
        }
#endif
        if (key == _console->commandInputButton()) {
            if (action == KeyAction::Press) {
                _console->toggleMode();
            }
        } else if (!_console->isVisible()) {
            _interactionHandler->keyboardCallback(key, mod, action);
        } else {
            _console->keyboardCallback(key, mod, action);
        }
    }
}

void OpenSpaceEngine::charCallback(unsigned int codepoint, KeyModifier modifier) {
    if (_isMaster) {
#ifdef OPENSPACE_MODULE_ONSCREENGUI_ENABLED
        if (_gui->isEnabled()) {
            const bool isConsumed = _gui->charCallback(codepoint, modifier);
            if (isConsumed)
                return;
        }
#endif
        if (_console->isVisible()) {
            _console->charCallback(codepoint, modifier);
        }
    }
}

void OpenSpaceEngine::mouseButtonCallback(MouseButton button, MouseAction action) {
    if (_isMaster) {
#ifdef OPENSPACE_MODULE_ONSCREENGUI_ENABLED
        if (_gui->isEnabled()) {
            const bool isConsumed = _gui->mouseButtonCallback(button, action);
            if (isConsumed && action != MouseAction::Release)
                return;
        }
#endif
        _interactionHandler->mouseButtonCallback(button, action);
    }
}

void OpenSpaceEngine::mousePositionCallback(double x, double y) {
    if (_isMaster) {
        _interactionHandler->mousePositionCallback(x, y);
    }
}

void OpenSpaceEngine::mouseScrollWheelCallback(double pos) {
    if (_isMaster) {
#ifdef OPENSPACE_MODULE_ONSCREENGUI_ENABLED
        if (_gui->isEnabled()) {
            const bool isConsumed = _gui->mouseWheelCallback(pos);
            if (isConsumed)
                return;
        }
#endif
        _interactionHandler->mouseScrollWheelCallback(pos);
    }
}

void OpenSpaceEngine::encode() {
    _syncEngine->encodeSyncables();

    _networkEngine->publishStatusMessage();
    _networkEngine->sendMessages();
}

void OpenSpaceEngine::decode() {
    _syncEngine->decodeSyncables();
}

void OpenSpaceEngine::externalControlCallback(const char* receivedChars, int size,
                                              int clientId)
{
    if (size == 0)
        return;

    _networkEngine->handleMessage(std::string(receivedChars, size));
}

void OpenSpaceEngine::toggleShutdownMode() {
    if (_isInShutdownMode) {
        // If we are already in shutdown mode, we want to disable it instead
        LINFO("Disabled shutdown mode");
        _isInShutdownMode = false;
    }
    else {
        // Else, we hav eto enable it
        LINFO("Shutting down OpenSpace");
        _shutdownCountdown = _shutdownWait;
        _isInShutdownMode = true;
    }
}

scripting::LuaLibrary OpenSpaceEngine::luaLibrary() {
    return {
        "",
        {
            {
                "toggleShutdown",
                &luascriptfunctions::toggleShutdown,
                "",
                "Toggles the shutdown mode that will close the application after the count"
                "down timer is reached"
            }
        }
    };
}

bool OpenSpaceEngine::useBusyWaitForDecode() {
    return _settingsEngine->busyWaitForDecode();
}

bool OpenSpaceEngine::logSGCTOutOfOrderErrors() {
    return _settingsEngine->logSGCTOutOfOrderErrors();
}

void OpenSpaceEngine::enableBarrier() {
    _windowWrapper->setBarrier(true);
}

void OpenSpaceEngine::disableBarrier() {
    _windowWrapper->setBarrier(false);
}

NetworkEngine& OpenSpaceEngine::networkEngine() {
    ghoul_assert(_networkEngine, "NetworkEngine must not be nullptr");
    return *_networkEngine;
}

ModuleEngine& OpenSpaceEngine::moduleEngine() {
    ghoul_assert(_moduleEngine, "ModuleEngine must not be nullptr");
    return *_moduleEngine;
}

ConfigurationManager& OpenSpaceEngine::configurationManager() {
    ghoul_assert(_configurationManager, "ConfigurationManager must not be nullptr");
    return *_configurationManager;
}

interaction::InteractionHandler& OpenSpaceEngine::interactionHandler() {
    ghoul_assert(_interactionHandler, "InteractionHandler must not be nullptr");
    return *_interactionHandler;
}

RenderEngine& OpenSpaceEngine::renderEngine() {
    ghoul_assert(_renderEngine, "RenderEngine must not be nullptr");
    return *_renderEngine;
}

ScriptEngine& OpenSpaceEngine::scriptEngine() {
    ghoul_assert(_scriptEngine, "ScriptEngine must not be nullptr");
    return *_scriptEngine;
}

ScriptScheduler& OpenSpaceEngine::scriptScheduler(){
    ghoul_assert(_scriptScheduler, "ScriptScheduler must not be nullptr");
    return *_scriptScheduler;
}

LuaConsole& OpenSpaceEngine::console() {
    ghoul_assert(_console, "LuaConsole must not be nullptr");
    return *_console;
}

#ifdef OPENSPACE_MODULE_ONSCREENGUI_ENABLED
gui::GUI& OpenSpaceEngine::gui() {
    ghoul_assert(_gui, "GUI must not be nullptr");
    return *_gui;
}
#endif

network::ParallelConnection& OpenSpaceEngine::parallelConnection() {
    ghoul_assert(_parallelConnection, "ParallelConnection must not be nullptr");
    return *_parallelConnection;
}
    
properties::PropertyOwner& OpenSpaceEngine::globalPropertyOwner() {
    ghoul_assert(
        _globalPropertyNamespace,
        "Global Property Namespace must not be nullptr"
    );
    return *_globalPropertyNamespace;
}

WindowWrapper& OpenSpaceEngine::windowWrapper() {
    ghoul_assert(_windowWrapper, "Window Wrapper must not be nullptr");
    return *_windowWrapper;
}
    
ghoul::fontrendering::FontManager& OpenSpaceEngine::fontManager() {
    ghoul_assert(_fontManager, "Font Manager must not be nullptr");
    return *_fontManager;
}

DownloadManager& OpenSpaceEngine::downloadManager() {
    ghoul_assert(_downloadManager, "Download Manager must not be nullptr");
    return *_downloadManager;
}

TimeManager& OpenSpaceEngine::timeManager() {
    ghoul_assert(_timeManager, "Download Manager must not be nullptr");
    return *_timeManager;
}


}  // namespace openspace<|MERGE_RESOLUTION|>--- conflicted
+++ resolved
@@ -498,13 +498,11 @@
     _settingsEngine->initialize();
     _settingsEngine->setModules(_moduleEngine->modules());
 
-<<<<<<< HEAD
     // Initialize the InteractionHandler
     _interactionHandler->initialize();
-=======
+
     // Load a light and a monospaced font
     loadFonts();
->>>>>>> d8ca2965
 
     // Initialize the Scene
     Scene* sceneGraph = new Scene;
@@ -851,22 +849,13 @@
     _syncEngine->presync(_isMaster);
     if (_isMaster) {
         double dt = _windowWrapper->averageDeltaTime();
-<<<<<<< HEAD
         _timeManager->preSynchronization(dt);
-
-        _scriptEngine->preSynchronization();
-        
-        _renderEngine->preSynchronization();
-=======
-
-        Time::ref().advanceTime(dt);
->>>>>>> d8ca2965
 
         auto scheduledScripts = _scriptScheduler->progressTo(Time::ref().j2000Seconds());
         while(scheduledScripts.size()){
             auto scheduledScript = scheduledScripts.front();
             LINFO(scheduledScript);
-            _scriptEngine->queueScript(scheduledScript);
+            _scriptEngine->queueScript(scheduledScript, ScriptEngine::RemoteScripting::Yes);
             scheduledScripts.pop();
         }
 
