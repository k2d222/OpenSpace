﻿/*****************************************************************************************
 *                                                                                       *
 * OpenSpace                                                                             *
 *                                                                                       *
 * Copyright (c) 2014-2017                                                               *
 *                                                                                       *
 * Permission is hereby granted, free of charge, to any person obtaining a copy of this  *
 * software and associated documentation files (the "Software"), to deal in the Software *
 * without restriction, including without limitation the rights to use, copy, modify,    *
 * merge, publish, distribute, sublicense, and/or sell copies of the Software, and to    *
 * permit persons to whom the Software is furnished to do so, subject to the following   *
 * conditions:                                                                           *
 *                                                                                       *
 * The above copyright notice and this permission notice shall be included in all copies *
 * or substantial portions of the Software.                                              *
 *                                                                                       *
 * THE SOFTWARE IS PROVIDED "AS IS", WITHOUT WARRANTY OF ANY KIND, EXPRESS OR IMPLIED,   *
 * INCLUDING BUT NOT LIMITED TO THE WARRANTIES OF MERCHANTABILITY, FITNESS FOR A         *
 * PARTICULAR PURPOSE AND NONINFRINGEMENT. IN NO EVENT SHALL THE AUTHORS OR COPYRIGHT    *
 * HOLDERS BE LIABLE FOR ANY CLAIM, DAMAGES OR OTHER LIABILITY, WHETHER IN AN ACTION OF  *
 * CONTRACT, TORT OR OTHERWISE, ARISING FROM, OUT OF OR IN CONNECTION WITH THE SOFTWARE  *
 * OR THE USE OR OTHER DEALINGS IN THE SOFTWARE.                                         *
 ****************************************************************************************/

#include <openspace/engine/openspaceengine.h>

#include <openspace/openspace.h>

#include <openspace/documentation/core_registration.h>
#include <openspace/documentation/documentationengine.h>
#include <openspace/engine/configurationmanager.h>
#include <openspace/engine/downloadmanager.h>
#include <openspace/engine/logfactory.h>
#include <openspace/engine/moduleengine.h>
#include <openspace/engine/settingsengine.h>
#include <openspace/engine/syncengine.h>
#include <openspace/engine/virtualpropertymanager.h>
#include <openspace/engine/wrapper/windowwrapper.h>
#include <openspace/interaction/navigationhandler.h>
#include <openspace/interaction/keybindingmanager.h>
#include <openspace/interaction/luaconsole.h>
#include <openspace/network/networkengine.h>
#include <openspace/network/parallelconnection.h>
#include <openspace/rendering/renderable.h>
#include <openspace/scripting/scriptscheduler.h>
#include <openspace/scripting/scriptengine.h>

#include <openspace/scene/scene.h>
#include <openspace/scene/rotation.h>
#include <openspace/scene/scale.h>
#include <openspace/scene/translation.h>
#include <openspace/scene/sceneloader.h>
#include <openspace/scene/assetloader.h>

#include <openspace/util/factorymanager.h>
#include <openspace/util/task.h>
#include <openspace/util/openspacemodule.h>
#include <openspace/util/time.h>
#include <openspace/util/timemanager.h>
#include <openspace/util/spicemanager.h>
#include <openspace/util/transformationmanager.h>

#include <ghoul/ghoul.h>
#include <ghoul/opengl/ghoul_gl.h>
#include <ghoul/misc/onscopeexit.h>
#include <ghoul/cmdparser/commandlineparser.h>
#include <ghoul/cmdparser/singlecommand.h>
#include <ghoul/filesystem/filesystem.h>
#include <ghoul/font/fontmanager.h>
#include <ghoul/font/fontrenderer.h>
#include <ghoul/logging/consolelog.h>
#include <ghoul/logging/visualstudiooutputlog.h>
#include <ghoul/opengl/debugcontext.h>
#include <ghoul/systemcapabilities/systemcapabilities>

#include <glbinding/callbacks.h>

#if defined(_MSC_VER) && defined(OPENSPACE_ENABLE_VLD)
#include <vld.h>
#endif

#ifdef WIN32
#include <Windows.h>
#endif

#include <numeric>

#include "openspaceengine_lua.inl"

using namespace openspace::scripting;
using namespace ghoul::filesystem;
using namespace ghoul::logging;
using namespace ghoul::cmdparser;

namespace {
    const char* _loggerCat = "OpenSpaceEngine";
    const char* SgctDefaultConfigFile = "${CONFIG}/single.xml";
    
    const char* SgctConfigArgumentCommand = "-config";

    const int CacheVersion = 1;
    const int DownloadVersion = 1;
    
    const glm::ivec3 FontAtlasSize{ 1536, 1536, 1 };


    struct {
        std::string configurationName;
        std::string sgctConfigurationName;
        std::string sceneName;
        std::string cacheFolder;
    } commandlineArgumentPlaceholders;
}

namespace openspace {

namespace properties {
    class Property;
}

class Scene;

OpenSpaceEngine* OpenSpaceEngine::_engine = nullptr;

OpenSpaceEngine::OpenSpaceEngine(std::string programName,
                                 std::unique_ptr<WindowWrapper> windowWrapper)
    : _configurationManager(new ConfigurationManager)
    , _scene(nullptr)
    , _downloadManager(nullptr)
    , _console(new LuaConsole)
    , _moduleEngine(new ModuleEngine)
    , _networkEngine(new NetworkEngine)
    , _parallelConnection(new ParallelConnection)
    , _renderEngine(new RenderEngine)
    , _settingsEngine(new SettingsEngine)
    , _syncEngine(std::make_unique<SyncEngine>(4096))
    , _timeManager(new TimeManager)
    , _windowWrapper(std::move(windowWrapper))
    , _commandlineParser(new ghoul::cmdparser::CommandlineParser(
        programName, ghoul::cmdparser::CommandlineParser::AllowUnknownCommands::Yes
    ))
    , _navigationHandler(new interaction::NavigationHandler)
    , _keyBindingManager(new interaction::KeyBindingManager)
    , _scriptEngine(new scripting::ScriptEngine)
    , _scriptScheduler(new scripting::ScriptScheduler)
    , _virtualPropertyManager(new VirtualPropertyManager)
    , _globalPropertyNamespace(new properties::PropertyOwner(""))
    , _scheduledSceneSwitch(false)
    , _scenePath("")
    , _runTime(0.0)
    , _shutdown({false, 0.f, 0.f})
    , _isFirstRenderingFirstFrame(true)
{
    _navigationHandler->setPropertyOwner(_globalPropertyNamespace.get());
    
    // New property subowners also have to be added to the OnScreenGuiModule callback!
    _globalPropertyNamespace->addPropertySubOwner(_navigationHandler.get());
    _globalPropertyNamespace->addPropertySubOwner(_settingsEngine.get());
    _globalPropertyNamespace->addPropertySubOwner(_renderEngine.get());
    _globalPropertyNamespace->addPropertySubOwner(_windowWrapper.get());
    _globalPropertyNamespace->addPropertySubOwner(_parallelConnection.get());
    _globalPropertyNamespace->addPropertySubOwner(_console.get());

    FactoryManager::initialize();
    FactoryManager::ref().addFactory(
        std::make_unique<ghoul::TemplateFactory<Renderable>>(),
        "Renderable"
    );
    FactoryManager::ref().addFactory(
        std::make_unique<ghoul::TemplateFactory<Translation>>(),
        "Translation"
    );
    FactoryManager::ref().addFactory(
        std::make_unique<ghoul::TemplateFactory<Rotation>>(),
        "Rotation"
    );
    FactoryManager::ref().addFactory(
        std::make_unique<ghoul::TemplateFactory<Scale>>(),
        "Scale"
    );
    FactoryManager::ref().addFactory(
        std::make_unique<ghoul::TemplateFactory<Task>>(),
        "Task"
    );

    SpiceManager::initialize();
    TransformationManager::initialize();

    _syncEngine->addSyncable(_scriptEngine.get());
}

OpenSpaceEngine& OpenSpaceEngine::ref() {
    ghoul_assert(_engine, "OpenSpaceEngine not created");
    return *_engine;
}

bool OpenSpaceEngine::isCreated() {
    return _engine != nullptr;
}

void OpenSpaceEngine::create(int argc, char** argv,
                             std::unique_ptr<WindowWrapper> windowWrapper,
                             std::vector<std::string>& sgctArguments, bool& requestClose)
{
    ghoul_assert(!_engine, "OpenSpaceEngine was already created");
    ghoul_assert(windowWrapper != nullptr, "No Window Wrapper was provided");
    
    requestClose = false;

    LDEBUG("Initialize FileSystem");

    ghoul::initialize();

    // Initialize the LogManager and add the console log as this will be used every time
    // and we need a fall back if something goes wrong between here and when we add the
    // logs from the configuration file. If the user requested as specific loglevel in the
    // configuration file, we will deinitialize this LogManager and reinitialize it later
    // with the correct LogLevel
    LogManager::initialize(
        LogLevel::Debug,
        ghoul::logging::LogManager::ImmediateFlush::Yes
    );
    LogMgr.addLog(std::make_unique<ConsoleLog>());

#ifdef __APPLE__
    ghoul::filesystem::File app(argv[0]);
    std::string dirName = app.directoryName();
    LINFO("Setting starting directory to '" << dirName << "'");
    FileSys.setCurrentDirectory(dirName);
#endif

    // Sanity check of values
    if (argc < 1 || argv == nullptr) {
        throw ghoul::RuntimeError(
            "No arguments were passed to this function",
            "OpenSpaceEngine"
        );
    }

    // Create other objects
    LDEBUG("Creating OpenSpaceEngine");
    _engine = new OpenSpaceEngine(std::string(argv[0]), std::move(windowWrapper));

    // Query modules for commandline arguments
    _engine->gatherCommandlineArguments();

    // Parse commandline arguments
    std::vector<std::string> args(argv, argv + argc);
    std::shared_ptr<const std::vector<std::string>> arguments =
        _engine->_commandlineParser->setCommandLine(args);

    bool showHelp = _engine->_commandlineParser->execute();
    if (showHelp) {
        _engine->_commandlineParser->displayHelp();
        requestClose = true;
        return;
    }
    sgctArguments = *arguments;

    // Find configuration
    std::string configurationFilePath = commandlineArgumentPlaceholders.configurationName;
    if (configurationFilePath.empty()) {
        LDEBUG("Finding configuration");
        configurationFilePath =
            ConfigurationManager::findConfiguration(configurationFilePath);
    }
    configurationFilePath = absPath(configurationFilePath);
    
    if (!FileSys.fileExists(configurationFilePath)) {
        throw ghoul::FileNotFoundError(
            "Configuration file '" + configurationFilePath + "' not found"
        );
    }
    LINFO("Configuration Path: '" << configurationFilePath << "'");

    // Loading configuration from disk
    LDEBUG("Loading configuration from disk");
    try {
        _engine->configurationManager().loadFromFile(configurationFilePath);
    }
    catch (const documentation::SpecificationError& e) {
        LFATAL("Loading of configuration file '" << configurationFilePath << "' failed");
        for (const documentation::TestResult::Offense& o : e.result.offenses) {
            LERRORC(o.offender, std::to_string(o.reason));
        }
        for (const documentation::TestResult::Warning& w : e.result.warnings) {
            LWARNINGC(w.offender, std::to_string(w.reason));
        }
        throw;
    }
    catch (const ghoul::RuntimeError& e) {
        LFATAL("Loading of configuration file '" << configurationFilePath << "' failed");
        LFATALC(e.component, e.message);
        throw;
    }

    const bool hasCacheCommandline = !commandlineArgumentPlaceholders.cacheFolder.empty();
    const bool hasCacheConfiguration = _engine->configurationManager().hasKeyAndValue<bool>(
        ConfigurationManager::KeyPerSceneCache
    );
    std::string cacheFolder = absPath("${CACHE}");
    if (hasCacheCommandline) {
        cacheFolder = commandlineArgumentPlaceholders.cacheFolder;
        // @CLEANUP:  Why is this commented out? ---abock
        //FileSys.registerPathToken(
        //    "${CACHE}",
        //    commandlineArgumentPlaceholders.cacheFolder,
        //    ghoul::filesystem::FileSystem::Override::Yes
        //);
    }
    if (hasCacheConfiguration) {
        std::string scene = _engine->configurationManager().value<std::string>(
            ConfigurationManager::KeyConfigScene
        );
        cacheFolder += "-" + ghoul::filesystem::File(scene).baseName();
    }

    if (hasCacheCommandline || hasCacheConfiguration) {
        LINFO("Old cache: " << absPath("${CACHE}"));
        LINFO("New cache: " << cacheFolder);
        FileSys.registerPathToken(
            "${CACHE}",
            cacheFolder,
            ghoul::filesystem::FileSystem::Override::Yes
        );
    }

    // Initialize the requested logs from the configuration file
    _engine->configureLogging();

    LINFOC("OpenSpace Version",
        OPENSPACE_VERSION_MAJOR << "." <<
        OPENSPACE_VERSION_MINOR << "." <<
        OPENSPACE_VERSION_PATCH <<
        " (" << OPENSPACE_VERSION_STRING << ")"
    );

    // Create directories that doesn't exist
    auto tokens = FileSys.tokens();
    for (const std::string& token : tokens) {
        if (!FileSys.directoryExists(token)) {
            std::string p = absPath(token);
            LDEBUG("Directory '" << p << "' does not exist, creating.");
            FileSys.createDirectory(p, ghoul::filesystem::FileSystem::Recursive::Yes);
        }
    }

    // Register modules
    _engine->_moduleEngine->initialize();

    // After registering the modules, the documentations for the available classes
    // can be added as well
    for (OpenSpaceModule* m : _engine->_moduleEngine->modules()) {
        for (const documentation::Documentation& doc : m->documentations()) {
            DocEng.addDocumentation(doc);
        }
    }

    // Create the cachemanager
    FileSys.createCacheManager(
        absPath("${" + ConfigurationManager::KeyCache + "}"), CacheVersion
    );

    // Register the provided shader directories
    ghoul::opengl::ShaderPreprocessor::addIncludePath(absPath("${SHADERS}"));

    // Determining SGCT configuration file
    LDEBUG("Determining SGCT configuration file");
    std::string sgctConfigurationPath = SgctDefaultConfigFile;
    _engine->configurationManager().getValue(
        ConfigurationManager::KeyConfigSgct, sgctConfigurationPath);

    if (!commandlineArgumentPlaceholders.sgctConfigurationName.empty()) {
        LDEBUG("Overwriting SGCT configuration file with commandline argument: " <<
            commandlineArgumentPlaceholders.sgctConfigurationName);
        sgctConfigurationPath = commandlineArgumentPlaceholders.sgctConfigurationName;
    }

    // Prepend the outgoing sgctArguments with the program name
    // as well as the configuration file that sgct is supposed to use
    sgctArguments.insert(sgctArguments.begin(), argv[0]);
    sgctArguments.insert(sgctArguments.begin() + 1, SgctConfigArgumentCommand);
    sgctArguments.insert(sgctArguments.begin() + 2, absPath(sgctConfigurationPath));

    // Set up asset loader and scene loader
    _engine->_assetLoader = std::make_unique<AssetLoader>(
        OsEng.scriptEngine().luaState(), "${ASSETS}", "${SYNC}");
    _engine->_sceneLoader = std::make_unique<SceneLoader>(_engine->_assetLoader.get());
    _engine->_globalPropertyNamespace->addPropertySubOwner(_engine->_assetLoader->rootAsset());
}

void OpenSpaceEngine::destroy() {
    LTRACE("OpenSpaceEngine::destroy(begin)");
    if (_engine->parallelConnection().status() != ParallelConnection::Status::Disconnected) {
        _engine->parallelConnection().signalDisconnect();
    }

    _engine->_scene = nullptr;

    for (const auto& func : _engine->_moduleCallbacks.deinitializeGL) {
        func();
    }

    for (const auto& func : _engine->_moduleCallbacks.deinitialize) {
        func();
    }

    _engine->_syncEngine->removeSyncables(_engine->timeManager().getSyncables());
    _engine->_syncEngine->removeSyncables(_engine->_renderEngine->getSyncables());

    _engine->_moduleEngine->deinitialize();
    _engine->_console->deinitialize();

    _engine->_scriptEngine->deinitialize();

    delete _engine;
    FactoryManager::deinitialize();
    SpiceManager::deinitialize();

    ghoul::fontrendering::FontRenderer::deinitialize();

    LogManager::deinitialize();

    ghoul::deinitialize();
    LTRACE("OpenSpaceEngine::destroy(end)");
}

void OpenSpaceEngine::initialize() {
    LTRACE("OpenSpaceEngine::initialize(begin)");

    glbinding::Binding::useCurrentContext();
    glbinding::Binding::initialize();

    // clear the screen so the user don't have to see old buffer contents from the
    // graphics card
    LDEBUG("Clearing all Windows");
    _windowWrapper->clearAllWindows(glm::vec4(0.f, 0.f, 0.f, 1.f));

    LDEBUG("Adding system components");
    // Detect and log OpenCL and OpenGL versions and available devices
    SysCap.addComponent(
        std::make_unique<ghoul::systemcapabilities::GeneralCapabilitiesComponent>()
    );
    SysCap.addComponent(
        std::make_unique<ghoul::systemcapabilities::OpenGLCapabilitiesComponent>()
    );
    
    // @BUG:  This will call OpenGL functions, should it should be in the initializeGL
    LDEBUG("Detecting capabilities");
    SysCap.detectCapabilities();

    using Verbosity = ghoul::systemcapabilities::SystemCapabilitiesComponent::Verbosity;
    Verbosity verbosity = Verbosity::Default;
    if (configurationManager().hasKey(ConfigurationManager::KeyCapabilitiesVerbosity)) {
        static const std::map<std::string, Verbosity> VerbosityMap = {
            { "None", Verbosity::None },
            { "Minimal", Verbosity::Minimal },
            { "Default", Verbosity::Default },
            { "Full", Verbosity::Full }
        };

        std::string v = configurationManager().value<std::string>(
            ConfigurationManager::KeyCapabilitiesVerbosity
        );
        ghoul_assert(
            VerbosityMap.find(v) != VerbosityMap.end(),
            "Missing check for syscaps verbosity in openspace.cfg documentation"
        );
        verbosity = VerbosityMap.find(v)->second;
    }
    SysCap.logCapabilities(verbosity);

    // Check the required OpenGL versions of the registered modules
    ghoul::systemcapabilities::Version version =
        _engine->_moduleEngine->requiredOpenGLVersion();
    LINFO("Required OpenGL version: " << std::to_string(version));

    if (OpenGLCap.openGLVersion() < version) {
        throw ghoul::RuntimeError(
            "Module required higher OpenGL version than is supported",
            "OpenSpaceEngine"
        );
    }

    if (configurationManager().hasKey(ConfigurationManager::KeyDownloadRequestURL)) {
        const std::string requestUrl = configurationManager().value<std::string>(
            ConfigurationManager::KeyDownloadRequestURL
        );

        _downloadManager = std::make_unique<DownloadManager>(
            requestUrl,
            DownloadVersion
        );
    }

    // Register Lua script functions
    LDEBUG("Registering Lua libraries");
    registerCoreClasses(*_scriptEngine);
    _scriptEngine->addLibrary(_engine->_assetLoader->luaLibrary());
    
    for (OpenSpaceModule* module : _moduleEngine->modules()) {
        _scriptEngine->addLibrary(module->luaLibrary());
    }
         
    // TODO: Maybe move all scenegraph and renderengine stuff to initializeGL
    scriptEngine().initialize();

    writeDocumentation();

    if (configurationManager().hasKey(ConfigurationManager::KeyShutdownCountdown)) {
        _shutdown.waitTime = static_cast<float>(configurationManager().value<double>(
            ConfigurationManager::KeyShutdownCountdown
        ));
    }

    if (!commandlineArgumentPlaceholders.sceneName.empty()) {
        configurationManager().setValue(
            ConfigurationManager::KeyConfigScene,
            commandlineArgumentPlaceholders.sceneName
        );
    }

    // Initialize the SettingsEngine
    _settingsEngine->initialize();
    _settingsEngine->setModules(_moduleEngine->modules());

    // Initialize the NavigationHandler
    _navigationHandler->initialize();
    
    // Load a light and a monospaced font
    loadFonts();

    std::string scenePath = "";
    configurationManager().getValue(ConfigurationManager::KeyConfigScene, scenePath);

    _renderEngine->initialize();

    for (const auto& func : _moduleCallbacks.initialize) {
        func();
    }

    scheduleLoadScene(scenePath);

    LTRACE("OpenSpaceEngine::initialize(end)");

}

void OpenSpaceEngine::scheduleLoadScene(std::string scenePath) {
    _scheduledSceneSwitch = true;
    _scenePath = std::move(scenePath);
}

void OpenSpaceEngine::loadScene(const std::string& scenePath) {
    LTRACE("OpenSpaceEngine::loadScene(begin)");

    windowWrapper().setBarrier(false);
    windowWrapper().setSynchronization(false);
    OnExit(
        [this]() {
            windowWrapper().setSynchronization(true);
            windowWrapper().setBarrier(true);
        }
    );
    

    if (scenePath != "") {
        try {
            if (_scene) {
                _syncEngine->removeSyncables(_timeManager->getSyncables());
                _syncEngine->removeSyncables(_renderEngine->getSyncables());
                _renderEngine->setScene(nullptr);
                _renderEngine->setCamera(nullptr);
                _interactionHandler->setCamera(nullptr);
                _scene->clear();
            }

            _scene = std::make_unique<Scene>();
            _renderEngine->setScene(_scene.get());
            _sceneLoader->loadScene(_scene.get(), scenePath);
        }
        catch (const ghoul::FileNotFoundError& e) {
            LERRORC(e.component, e.message);
            return;
        }
        catch (const Scene::InvalidSceneError& e) {
            LERRORC(e.component, e.message);
            return;
        }
        catch (const ghoul::RuntimeError& e) {
            LERRORC(e.component, e.message);
            return;
        }
        catch (const std::exception& e) {
            LERROR(e.what());
            return;
        }
        catch (...) {
            LERROR("Unknown error loading the scene");
            return;
        }
    }

    

    // Initialize the RenderEngine

    _renderEngine->setGlobalBlackOutFactor(0.0);
    _renderEngine->startFading(1, 3.0);

<<<<<<< HEAD
    if (_scene) {
        _renderEngine->setCamera(_scene->camera());
        _interactionHandler->setCamera(_scene->camera());
    
        // Write keyboard documentation.
        if (configurationManager().hasKey(ConfigurationManager::KeyKeyboardShortcuts)) {
            interactionHandler().writeDocumentation(
                absPath(configurationManager().value<std::string>(
                    ConfigurationManager::KeyKeyboardShortcuts
                ))
            );
        }
=======
    scene->initialize();
    // Update the scene so that position of objects are set in case they are used in
    // post sync scripts
    _renderEngine->updateScene();
    _navigationHandler->setCamera(scene->camera());
    _navigationHandler->setFocusNode(scene->camera()->parent());

    try {
        runPostInitializationScripts(scenePath);
    }
    catch (const ghoul::RuntimeError& e) {
        LFATALC(e.component, e.message);
    }

    // Write keyboard documentation.
    if (configurationManager().hasKey(ConfigurationManager::KeyKeyboardShortcuts)) {
        keyBindingManager().writeDocumentation(
            absPath(configurationManager().value<std::string>(
                ConfigurationManager::KeyKeyboardShortcuts
            ))
        );
    }
>>>>>>> 9b924c3d

        // If a PropertyDocumentationFile was specified, generate it now.
        if (configurationManager().hasKey(ConfigurationManager::KeyPropertyDocumentation)) {
            _scene->writeDocumentation(
                absPath(configurationManager().value<std::string>(
                    ConfigurationManager::KeyPropertyDocumentation
                ))
            );
        }
    }

    _syncEngine->addSyncables(_timeManager->getSyncables());
    _syncEngine->addSyncables(_renderEngine->getSyncables());

    LTRACE("OpenSpaceEngine::loadScene(end)");
}

void OpenSpaceEngine::deinitialize() {
    LTRACE("OpenSpaceEngine::deinitialize(begin)");

    _navigationHandler->deinitialize();
    _renderEngine->deinitialize();

    LTRACE("OpenSpaceEngine::deinitialize(end)");
}

void OpenSpaceEngine::writeDocumentation() {
    // If a LuaDocumentationFile was specified, generate it now
    if (configurationManager().hasKey(ConfigurationManager::KeyLuaDocumentation)) {
        _scriptEngine->writeDocumentation(
            absPath(configurationManager().value<std::string>(
                ConfigurationManager::KeyLuaDocumentation
            ))
        );
    }

    // If a general documentation was specified, generate it now
    if (configurationManager().hasKey(ConfigurationManager::KeyDocumentation)) {
        DocEng.writeDocumentation(
            absPath(configurationManager().value<std::string>(
                ConfigurationManager::KeyDocumentation
            ))
        );
    }

    // If a factory documentation was specified, generate it now
    if (configurationManager().hasKey(ConfigurationManager::KeyFactoryDocumentation)) {
        FactoryManager::ref().writeDocumentation(
            absPath(configurationManager().value<std::string>(
                ConfigurationManager::KeyFactoryDocumentation
            ))
        );
    }
}

void OpenSpaceEngine::gatherCommandlineArguments() {
    commandlineArgumentPlaceholders.configurationName = "";
    _commandlineParser->addCommand(std::make_unique<SingleCommand<std::string>>(
        &commandlineArgumentPlaceholders.configurationName, "-config", "-c",
        "Provides the path to the OpenSpace configuration file"
    ));

    commandlineArgumentPlaceholders.sgctConfigurationName = "";
    _commandlineParser->addCommand(std::make_unique<SingleCommand<std::string>>(
        &commandlineArgumentPlaceholders.sgctConfigurationName, "-sgct", "-s",
        "Provides the path to the SGCT configuration file, overriding the value set in "
        "the OpenSpace configuration file"
    ));

    commandlineArgumentPlaceholders.sceneName = "";
    _commandlineParser->addCommand(std::make_unique<SingleCommand<std::string>>(
        &commandlineArgumentPlaceholders.sceneName, "-scene", "", "Provides the path to "
        "the scene file, overriding the value set in the OpenSpace configuration file"
    ));

    commandlineArgumentPlaceholders.cacheFolder = "";
    _commandlineParser->addCommand(std::make_unique<SingleCommand<std::string>>(
        &commandlineArgumentPlaceholders.cacheFolder, "-cacheDir", "", "Provides the "
        "path to a cache file, overriding the value set in the OpenSpace configuration "
        "file"
    ));
}

void OpenSpaceEngine::loadFonts() {
    ghoul::Dictionary fonts;
    configurationManager().getValue(ConfigurationManager::KeyFonts, fonts);

    _fontManager = std::make_unique<ghoul::fontrendering::FontManager>(FontAtlasSize);
    
    for (const std::string& key : fonts.keys()) {
        std::string font = fonts.value<std::string>(key);
        font = absPath(font);
        
        if (!FileSys.fileExists(font)) {
            LERROR("Could not find font '" << font << "'");
            continue;
        }

        LINFO("Registering font '" << font << "' with key '" << key << "'");
        bool success = _fontManager->registerFontPath(key, font);
        
        if (!success) {
            LERROR("Error registering font '" << font << "' with key '" << key << "'");
        }
    }
    
    try {
        bool initSuccess = ghoul::fontrendering::FontRenderer::initialize();
        if (!initSuccess) {
            LERROR("Error initializing default font renderer");
        }

        ghoul::fontrendering::FontRenderer::defaultRenderer().setFramebufferSize(
            _renderEngine->fontResolution()
        );
    }
    catch (const ghoul::RuntimeError& err) {
        LERRORC(err.component, err.message);
    }
}
    
void OpenSpaceEngine::configureLogging() {
    const std::string KeyLogLevel =
        ConfigurationManager::KeyLogging + '.' + ConfigurationManager::PartLogLevel;
    const std::string KeyLogImmediateFlush =
        ConfigurationManager::KeyLogging + '.' + ConfigurationManager::PartImmediateFlush;
    const std::string KeyLogs = 
        ConfigurationManager::KeyLogging + '.' + ConfigurationManager::PartLogs;

    if (configurationManager().hasKeyAndValue<std::string>(KeyLogLevel)) {
        std::string logLevel = "Info";
        configurationManager().getValue(KeyLogLevel, logLevel);

        bool immediateFlush = false;
        configurationManager().getValue(KeyLogImmediateFlush, immediateFlush);

        LogLevel level = ghoul::logging::levelFromString(logLevel);
        LogManager::deinitialize();
        using ImmediateFlush = ghoul::logging::LogManager::ImmediateFlush;
        LogManager::initialize(
            level,
            immediateFlush ? ImmediateFlush::Yes : ImmediateFlush::No
        );
        
        LogMgr.addLog(std::make_unique<ConsoleLog>());
    }

    if (configurationManager().hasKeyAndValue<ghoul::Dictionary>(KeyLogs)) {
        ghoul::Dictionary logs = configurationManager().value<ghoul::Dictionary>(KeyLogs);

        for (size_t i = 1; i <= logs.size(); ++i) {
            ghoul::Dictionary logInfo = logs.value<ghoul::Dictionary>(std::to_string(i));

            try {
                LogMgr.addLog(createLog(logInfo));
            }
            catch (const ghoul::RuntimeError& e) {
                LERRORC(e.component, e.message);
            }
        }
    }

#ifdef WIN32
    if (IsDebuggerPresent()) {
        LogMgr.addLog(std::make_unique<VisualStudioOutputLog>());
    }
#endif // WIN32
    
#ifndef GHOUL_LOGGING_ENABLE_TRACE
    std::string logLevel = "Info";
    configurationManager().getValue(KeyLogLevel, logLevel);
    LogLevel level = ghoul::logging::levelFromString(logLevel);
    
    if (level == ghoul::logging::LogLevel::Trace) {
        LWARNING(
            "Desired logging level is set to 'Trace' but application was " <<
            "compiled without Trace support"
        );
    }
#endif // GHOUL_LOGGING_ENABLE_TRACE
}

void OpenSpaceEngine::initializeGL() {
    LTRACE("OpenSpaceEngine::initializeGL(begin)");

    LTRACE("OpenSpaceEngine::initializeGL::Console::initialize(begin)");
    try {
        _engine->_console->initialize();
    }
    catch (ghoul::RuntimeError& e) {
        LERROR("Error initializing Console with error:");
        LERRORC(e.component, e.message);
    }
    LTRACE("OpenSpaceEngine::initializeGL::Console::initialize(end)");

    const std::string key = ConfigurationManager::KeyOpenGLDebugContext;
    if (_configurationManager->hasKey(key)) {
        LTRACE("OpenSpaceEngine::initializeGL::DebugContext(begin)");
        ghoul::Dictionary dict = _configurationManager->value<ghoul::Dictionary>(key);
        bool debug = dict.value<bool>(ConfigurationManager::PartActivate);

        // Debug output is not available before 4.3
        const ghoul::systemcapabilities::Version minVersion = { 4, 3, 0 };
        if (OpenGLCap.openGLVersion() < minVersion) {
            LINFO("OpenGL Debug context requested, but insufficient version available");
            debug = false;
        }

        if (debug) {
            using namespace ghoul::opengl::debug;

            bool synchronous = true;
            if (dict.hasKey(ConfigurationManager::PartSynchronous)) {
                synchronous = dict.value<bool>(ConfigurationManager::PartSynchronous);
            }

            setDebugOutput(DebugOutput(debug), SynchronousOutput(synchronous));


            if (dict.hasKey(ConfigurationManager::PartFilterIdentifier)) {
                ghoul::Dictionary filterDict = dict.value<ghoul::Dictionary>(
                    ConfigurationManager::PartFilterIdentifier
                );

                for (size_t i = 1; i <= filterDict.size(); ++i) {
                    ghoul::Dictionary id = filterDict.value<ghoul::Dictionary>(
                        std::to_string(i)
                    );

                    const unsigned int identifier = static_cast<unsigned int>(
                        id.value<double>(
                            ConfigurationManager::PartFilterIdentifierIdentifier
                        )
                    );

                    const std::string s = id.value<std::string>(
                        ConfigurationManager::PartFilterIdentifierSource
                    );

                    const std::string t = id.value<std::string>(
                        ConfigurationManager::PartFilterIdentifierType
                    );

                    setDebugMessageControl(
                        ghoul::from_string<Source>(s),
                        ghoul::from_string<Type>(t),
                        { identifier },
                        Enabled::No
                    );
                }
            }

            if (dict.hasKey(ConfigurationManager::PartFilterSeverity)) {
                ghoul::Dictionary filterDict = dict.value<ghoul::Dictionary>(
                    ConfigurationManager::PartFilterIdentifier
                );

                for (size_t i = 1; i <= filterDict.size(); ++i) {
                    std::string severity = filterDict.value<std::string>(
                        std::to_string(i)
                    );

                    setDebugMessageControl(
                        Source::DontCare,
                        Type::DontCare,
                        ghoul::from_string<Severity>(severity),
                        Enabled::No
                    );
                }
            }

            auto callback = [](Source source, Type type, Severity severity,
                unsigned int id, std::string message) -> void
            {               
                const std::string s = std::to_string(source);
                const std::string t = std::to_string(type);

                const std::string category =
                    "OpenGL (" + s + ") [" + t + "] {" + std::to_string(id) + "}";
                switch (severity) {
                    case Severity::High:
                        LERRORC(category, std::string(message));
                        break;
                    case Severity::Medium:
                        LWARNINGC(category, std::string(message));
                        break;
                    case Severity::Low:
                        LINFOC(category, std::string(message));
                        break;
                    case Severity::Notification:
                        LDEBUGC(category, std::string(message));
                        break;
                    default:
                        throw ghoul::MissingCaseException();
                }
            };
            ghoul::opengl::debug::setDebugCallback(callback);
        }
        LTRACE("OpenSpaceEngine::initializeGL::DebugContext(end)");
    }

    // The ordering of the KeyCheckOpenGLState and KeyLogEachOpenGLCall are important as
    // the callback mask in glbinding is stateful for each context, and since
    // KeyLogEachOpenGLCall is more specific, we want it to be able to overwrite the 
    // state from KeyCheckOpenGLState
    if (_configurationManager->hasKey(ConfigurationManager::KeyCheckOpenGLState)) {
        const bool val = _configurationManager->value<bool>(
            ConfigurationManager::KeyCheckOpenGLState
        );

        if (val) {
            using namespace glbinding;
            setCallbackMaskExcept(CallbackMask::After, { "glGetError" });
            setAfterCallback([](const FunctionCall& f) {
                const GLenum error = glGetError();
                switch (error) {
                    case GL_NO_ERROR:
                        break;
                    case GL_INVALID_ENUM:
                        LERRORC(
                            "OpenGL Invalid State",
                            "Function " << f.toString() << ": GL_INVALID_ENUM"
                        );
                        break;
                    case GL_INVALID_VALUE:
                        LERRORC(
                            "OpenGL Invalid State",
                            "Function " << f.toString() << ": GL_INVALID_VALUE"
                        );
                        break;
                    case GL_INVALID_OPERATION:
                        LERRORC(
                            "OpenGL Invalid State",
                            "Function " << f.toString() << ": GL_INVALID_OPERATION"
                        );
                        break;
                    case GL_INVALID_FRAMEBUFFER_OPERATION:
                        LERRORC(
                            "OpenGL Invalid State",
                            "Function " << f.toString() <<
                                ": GL_INVALID_FRAMEBUFFER_OPERATION"
                        );
                        break;
                    case GL_OUT_OF_MEMORY:
                        LERRORC(
                            "OpenGL Invalid State",
                            "Function " << f.toString() << ": GL_OUT_OF_MEMORY"
                        );
                        break;
                    default:
                        LERRORC(
                            "OpenGL Invalid State",
                            "Unknown error code: " << std::hex << error
                        );
                }
            });
        }
    }

    if (_configurationManager->hasKey(ConfigurationManager::KeyLogEachOpenGLCall)) {
        const bool val = _configurationManager->value<bool>(
            ConfigurationManager::KeyLogEachOpenGLCall
        );

        if (val) {
            using namespace glbinding;
            setCallbackMask(CallbackMask::After | CallbackMask::ParametersAndReturnValue);
            glbinding::setAfterCallback([](const glbinding::FunctionCall& call) {
                std::string arguments = std::accumulate(
                        call.parameters.begin(),
                        call.parameters.end(),
                        std::string("("),
                        [](std::string a, AbstractValue* v) {
                            return a + ", " + v->asString();
                        }
                );

                std::string returnValue = call.returnValue ?
                    " -> " + call.returnValue->asString() :
                    "";

                LTRACEC("OpenGL", call.function->name() << arguments << returnValue);
            });
        }
    }

    LINFO("Initializing Rendering Engine");
    _renderEngine->initializeGL();
    
    for (const auto& func : _moduleCallbacks.initializeGL) {
        func();
    }
    
    LINFO("Finished initializing OpenGL");

    LINFO("IsUsingSwapGroups: " << _windowWrapper->isUsingSwapGroups());
    LINFO("IsSwapGroupMaster: " << _windowWrapper->isSwapGroupMaster());
    
    LTRACE("OpenSpaceEngine::initializeGL(end)");
}

double OpenSpaceEngine::runTime() {
    return _runTime;
}

void OpenSpaceEngine::setRunTime(double d) {
    _runTime = d;
}
    
void OpenSpaceEngine::preSynchronization() {
    LTRACE("OpenSpaceEngine::preSynchronization(begin)");
    FileSys.triggerFilesystemEvents();

    if (_scheduledSceneSwitch) {
        loadScene(_scenePath);
        _scheduledSceneSwitch = false;
    }

    if (_isFirstRenderingFirstFrame) {
        _windowWrapper->setSynchronization(false);
    }
    
    bool master = _windowWrapper->isMaster();
    
    _syncEngine->preSynchronization(SyncEngine::IsMaster(master));
    if (master) {
        double dt = _windowWrapper->averageDeltaTime();
        _timeManager->preSynchronization(dt);

        using Iter = std::vector<std::string>::const_iterator;
        std::pair<Iter, Iter> scheduledScripts = _scriptScheduler->progressTo(
            timeManager().time().j2000Seconds()
        );
        for (Iter it = scheduledScripts.first; it != scheduledScripts.second; ++it) {
            _scriptEngine->queueScript(
                *it, ScriptEngine::RemoteScripting::Yes
            );
        }
<<<<<<< HEAD
        _interactionHandler->updateInputStates(dt);
        _renderEngine->updateScene();
=======

        _renderEngine->updateScene();
        _navigationHandler->updateCamera(dt);
        _renderEngine->camera()->invalidateCache();
>>>>>>> 9b924c3d

        Camera* camera = _renderEngine->camera();
        if (camera) {
            _interactionHandler->updateCamera(dt);
            _renderEngine->camera()->invalidateCache();
        }
        _parallelConnection->preSynchronization();
    }
    
    for (const auto& func : _moduleCallbacks.preSync) {
        func();
    }
    LTRACE("OpenSpaceEngine::preSynchronization(end)");
}

void OpenSpaceEngine::postSynchronizationPreDraw() {
    LTRACE("OpenSpaceEngine::postSynchronizationPreDraw(begin)");
    
    bool master = _windowWrapper->isMaster();
    _syncEngine->postSynchronization(SyncEngine::IsMaster(master));

    if (_shutdown.inShutdown) {
        if (_shutdown.timer <= 0.f) {
            _windowWrapper->terminate();
        }
        _shutdown.timer -= static_cast<float>(_windowWrapper->averageDeltaTime());
    }

    _renderEngine->updateScene();
    _renderEngine->updateFade();
    _renderEngine->updateRenderer();
    _renderEngine->updateScreenSpaceRenderables();
    _renderEngine->updateShaderPrograms();
    
    if (!master) {
        _renderEngine->camera()->invalidateCache();
    }   

    for (const auto& func : _moduleCallbacks.postSyncPreDraw) {
        func();
    }
    
    // Testing this every frame has minimal impact on the performance --- abock
    // Debug build: 1-2 us ; Release build: <= 1 us
    using ghoul::logging::LogManager;
    int warningCounter = LogMgr.messageCounter(LogLevel::Warning);
    int errorCounter = LogMgr.messageCounter(LogLevel::Error);
    int fatalCounter = LogMgr.messageCounter(LogLevel::Fatal);

    if (warningCounter > 0) {
        LWARNINGC("Logging", "Number of Warnings raised: " << warningCounter);
    }
    if (errorCounter > 0) {
        LWARNINGC("Logging", "Number of Errors raised: " << errorCounter);
    }
    if (fatalCounter > 0) {
        LWARNINGC("Logging", "Number of Fatals raised: " << fatalCounter);
    }

    LogMgr.resetMessageCounters();
    
    LTRACE("OpenSpaceEngine::postSynchronizationPreDraw(end)");
}

void OpenSpaceEngine::render(const glm::mat4& sceneMatrix,
                             const glm::mat4& viewMatrix,
                             const glm::mat4& projectionMatrix)
{
    LTRACE("OpenSpaceEngine::render(begin)");

    const bool isGuiWindow =
        _windowWrapper->hasGuiWindow() ? _windowWrapper->isGuiWindow() : true;
    if (isGuiWindow) {
        _console->update();
    }

    _renderEngine->render(sceneMatrix, viewMatrix, projectionMatrix);
    
    for (const auto& func : _moduleCallbacks.render) {
        func();
    }

    if (_shutdown.inShutdown) {
        _renderEngine->renderShutdownInformation(_shutdown.timer, _shutdown.waitTime);
    }

    LTRACE("OpenSpaceEngine::render(end)");
}

void OpenSpaceEngine::postDraw() {
    LTRACE("OpenSpaceEngine::postDraw(begin)");
    
    _renderEngine->postDraw();

    const bool isGuiWindow =
        _windowWrapper->hasGuiWindow() ? _windowWrapper->isGuiWindow() : true;

    if (isGuiWindow) {
        _renderEngine->renderScreenLog();
        _console->render();
    }

    for (const auto& func : _moduleCallbacks.postDraw) {
        func();
    }
        
    if (_isFirstRenderingFirstFrame) {
        _windowWrapper->setSynchronization(true);
        _isFirstRenderingFirstFrame = false;
    }

    LTRACE("OpenSpaceEngine::postDraw(end)");
}

void OpenSpaceEngine::keyboardCallback(Key key, KeyModifier mod, KeyAction action) {
    for (const auto& func : _moduleCallbacks.keyboard) {
        const bool consumed = func(key, mod, action);
        if (consumed) {
            return;
        }
    }

    const bool consoleConsumed = _console->keyboardCallback(key, mod, action);
    if (consoleConsumed) {
        return;
    }

    _navigationHandler->keyboardCallback(key, mod, action);
    _keyBindingManager->keyboardCallback(key, mod, action);
}

void OpenSpaceEngine::charCallback(unsigned int codepoint, KeyModifier modifier) {
    for (const auto& func : _moduleCallbacks.character) {
        bool consumed = func(codepoint, modifier);
        if (consumed) {
            return;
        }
    }

    _console->charCallback(codepoint, modifier);
}

void OpenSpaceEngine::mouseButtonCallback(MouseButton button, MouseAction action) {
    for (const auto& func : _moduleCallbacks.mouseButton) {
        bool consumed = func(button, action);
        if (consumed) {
            return;
        }
    }
    
    _navigationHandler->mouseButtonCallback(button, action);
}

void OpenSpaceEngine::mousePositionCallback(double x, double y) {
    for (const auto& func : _moduleCallbacks.mousePosition) {
        func(x, y);
    }

    _navigationHandler->mousePositionCallback(x, y);
}

void OpenSpaceEngine::mouseScrollWheelCallback(double posX, double posY) {
    for (const auto& func : _moduleCallbacks.mouseScrollWheel) {
        bool consumed = func(posX, posY);
        if (consumed) {
            return;
        }
    }
    
    _navigationHandler->mouseScrollWheelCallback(posY);
}

void OpenSpaceEngine::encode() {
    _syncEngine->encodeSyncables();

    _networkEngine->publishStatusMessage();
    _networkEngine->sendMessages();
}

void OpenSpaceEngine::decode() {
    _syncEngine->decodeSyncables();
}

void OpenSpaceEngine::externalControlCallback(const char* receivedChars, int size,
                                              int clientId)
{
    if (size == 0) {
        return;
    }

    _networkEngine->handleMessage(std::string(receivedChars, size));
}

void OpenSpaceEngine::toggleShutdownMode() {
    if (_shutdown.inShutdown) {
        // If we are already in shutdown mode, we want to disable it
        LINFO("Disabled shutdown mode");
        _shutdown.inShutdown = false;
    }
    else {
        // Else, we have to enable it
        LINFO("Shutting down OpenSpace");
        _shutdown.timer = _shutdown.waitTime;
        _shutdown.inShutdown = true;
    }
}

scripting::LuaLibrary OpenSpaceEngine::luaLibrary() {
    return {
        "",
        {
            {
                "toggleShutdown",
                &luascriptfunctions::toggleShutdown,
                {},
                "",
                "Toggles the shutdown mode that will close the application after the count"
                "down timer is reached"
            },
            {
                "writeDocumentation",
                &luascriptfunctions::writeDocumentation,
                {},
                "",
                "Writes out documentation files"
            },
            {
                "downloadFile",
                &luascriptfunctions::downloadFile,
                {},
                "",
                "Downloads a file from Lua scope"
            },
            {
                "addVirtualProperty",
                &luascriptfunctions::addVirtualProperty,
                {},
                "type, name, identifier, [value, minimumValue, maximumValue]",
                "Adds a virtual property that will set a group of properties"
            },
            {
                "removeVirtualProperty",
                &luascriptfunctions::removeVirtualProperty,
                {},
                "string",
                "Removes a previously added virtual property"
            },
            {
                "removeAllVirtualProperties",
                &luascriptfunctions::removeAllVirtualProperties,
                {},
                "",
                "Remove all registered virtual properties"
            }
        }
    };
}

void OpenSpaceEngine::enableBarrier() {
    _windowWrapper->setBarrier(true);
}

void OpenSpaceEngine::disableBarrier() {
    _windowWrapper->setBarrier(false);
}

// Registers a callback for a specific CallbackOption
void OpenSpaceEngine::registerModuleCallback(OpenSpaceEngine::CallbackOption option,
                                             std::function<void()> function)
{
    switch (option) {
        case CallbackOption::Initialize:
            _moduleCallbacks.initialize.push_back(std::move(function));
            break;
        case CallbackOption::Deinitialize:
            _moduleCallbacks.deinitialize.push_back(std::move(function));
            break;
        case CallbackOption::InitializeGL:
            _moduleCallbacks.initializeGL.push_back(std::move(function));
            break;
        case CallbackOption::DeinitializeGL:
            _moduleCallbacks.deinitializeGL.push_back(std::move(function));
            break;
        case CallbackOption::PreSync:
            _moduleCallbacks.preSync.push_back(std::move(function));
            break;
        case CallbackOption::PostSyncPreDraw:
            _moduleCallbacks.postSyncPreDraw.push_back(std::move(function));
            break;
        case CallbackOption::Render:
            _moduleCallbacks.render.push_back(std::move(function));
            break;
        case CallbackOption::PostDraw:
            _moduleCallbacks.postDraw.push_back(std::move(function));
            break;
        default:
            throw ghoul::MissingCaseException();
    }
}
    
void OpenSpaceEngine::registerModuleKeyboardCallback(
                               std::function<bool (Key, KeyModifier, KeyAction)> function)
{
    _moduleCallbacks.keyboard.push_back(std::move(function));
}
    
void OpenSpaceEngine::registerModuleCharCallback(
                                 std::function<bool (unsigned int, KeyModifier)> function)
{
    _moduleCallbacks.character.push_back(std::move(function));
}

void OpenSpaceEngine::registerModuleMouseButtonCallback(
                                  std::function<bool (MouseButton, MouseAction)> function)
{
    _moduleCallbacks.mouseButton.push_back(std::move(function));
}

void OpenSpaceEngine::registerModuleMousePositionCallback(
                                            std::function<void (double, double)> function)
{
    _moduleCallbacks.mousePosition.push_back(std::move(function));
}

void OpenSpaceEngine::registerModuleMouseScrollWheelCallback(
                                            std::function<bool (double, double)> function)
{
    _moduleCallbacks.mouseScrollWheel.push_back(std::move(function));
}

ConfigurationManager& OpenSpaceEngine::configurationManager() {
    ghoul_assert(_configurationManager, "ConfigurationManager must not be nullptr");
    return *_configurationManager;
}
    
LuaConsole& OpenSpaceEngine::console() {
    ghoul_assert(_console, "LuaConsole must not be nullptr");
    return *_console;
}
    
DownloadManager& OpenSpaceEngine::downloadManager() {
    ghoul_assert(_downloadManager, "Download Manager must not be nullptr");
    return *_downloadManager;
}

NetworkEngine& OpenSpaceEngine::networkEngine() {
    ghoul_assert(_networkEngine, "NetworkEngine must not be nullptr");
    return *_networkEngine;
}

ModuleEngine& OpenSpaceEngine::moduleEngine() {
    ghoul_assert(_moduleEngine, "ModuleEngine must not be nullptr");
    return *_moduleEngine;
}

ParallelConnection& OpenSpaceEngine::parallelConnection() {
    ghoul_assert(_parallelConnection, "ParallelConnection must not be nullptr");
    return *_parallelConnection;
}

RenderEngine& OpenSpaceEngine::renderEngine() {
    ghoul_assert(_renderEngine, "RenderEngine must not be nullptr");
    return *_renderEngine;
}
    
SettingsEngine& OpenSpaceEngine::settingsEngine() {
    ghoul_assert(_settingsEngine, "Settings Engine must not be nullptr");
    return *_settingsEngine;
}

TimeManager& OpenSpaceEngine::timeManager() {
    ghoul_assert(_timeManager, "Download Manager must not be nullptr");
    return *_timeManager;
}

WindowWrapper& OpenSpaceEngine::windowWrapper() {
    ghoul_assert(_windowWrapper, "Window Wrapper must not be nullptr");
    return *_windowWrapper;
}

AssetLoader & OpenSpaceEngine::assetLoader() {
    ghoul_assert(_assetLoader, "Asset loader must not be nullptr");
    return *_assetLoader;
}

ghoul::fontrendering::FontManager& OpenSpaceEngine::fontManager() {
    ghoul_assert(_fontManager, "Font Manager must not be nullptr");
    return *_fontManager;
}

interaction::NavigationHandler& OpenSpaceEngine::navigationHandler() {
    ghoul_assert(_navigationHandler, "NavigationHandler must not be nullptr");
    return *_navigationHandler;
}

interaction::KeyBindingManager& OpenSpaceEngine::keyBindingManager() {
    ghoul_assert(_keyBindingManager, "KeyBindingManager must not be nullptr");
    return *_keyBindingManager;
}

properties::PropertyOwner& OpenSpaceEngine::globalPropertyOwner() {
    ghoul_assert(
        _globalPropertyNamespace,
        "Global Property Namespace must not be nullptr"
    );
    return *_globalPropertyNamespace;
}

VirtualPropertyManager& OpenSpaceEngine::virtualPropertyManager() {
    ghoul_assert(
        _virtualPropertyManager,
        "Virtual Property Manager must not be nullptr"
    );

    return *_virtualPropertyManager;
}

ScriptEngine& OpenSpaceEngine::scriptEngine() {
    ghoul_assert(_scriptEngine, "ScriptEngine must not be nullptr");
    return *_scriptEngine;
}

ScriptScheduler& OpenSpaceEngine::scriptScheduler() {
    ghoul_assert(_scriptScheduler, "ScriptScheduler must not be nullptr");
    return *_scriptScheduler;
}

}  // namespace openspace<|MERGE_RESOLUTION|>--- conflicted
+++ resolved
@@ -607,10 +607,10 @@
     _renderEngine->setGlobalBlackOutFactor(0.0);
     _renderEngine->startFading(1, 3.0);
 
-<<<<<<< HEAD
     if (_scene) {
         _renderEngine->setCamera(_scene->camera());
-        _interactionHandler->setCamera(_scene->camera());
+        _navigationHandler->setCamera(_scene->camera());
+        _navigationHandler->setFocusNode(scene->camera()->parent());
     
         // Write keyboard documentation.
         if (configurationManager().hasKey(ConfigurationManager::KeyKeyboardShortcuts)) {
@@ -620,30 +620,6 @@
                 ))
             );
         }
-=======
-    scene->initialize();
-    // Update the scene so that position of objects are set in case they are used in
-    // post sync scripts
-    _renderEngine->updateScene();
-    _navigationHandler->setCamera(scene->camera());
-    _navigationHandler->setFocusNode(scene->camera()->parent());
-
-    try {
-        runPostInitializationScripts(scenePath);
-    }
-    catch (const ghoul::RuntimeError& e) {
-        LFATALC(e.component, e.message);
-    }
-
-    // Write keyboard documentation.
-    if (configurationManager().hasKey(ConfigurationManager::KeyKeyboardShortcuts)) {
-        keyBindingManager().writeDocumentation(
-            absPath(configurationManager().value<std::string>(
-                ConfigurationManager::KeyKeyboardShortcuts
-            ))
-        );
-    }
->>>>>>> 9b924c3d
 
         // If a PropertyDocumentationFile was specified, generate it now.
         if (configurationManager().hasKey(ConfigurationManager::KeyPropertyDocumentation)) {
@@ -1082,15 +1058,12 @@
                 *it, ScriptEngine::RemoteScripting::Yes
             );
         }
-<<<<<<< HEAD
+
         _interactionHandler->updateInputStates(dt);
         _renderEngine->updateScene();
-=======
 
         _renderEngine->updateScene();
         _navigationHandler->updateCamera(dt);
-        _renderEngine->camera()->invalidateCache();
->>>>>>> 9b924c3d
 
         Camera* camera = _renderEngine->camera();
         if (camera) {
