/*****************************************************************************************
 *                                                                                       *
 * OpenSpace                                                                             *
 *                                                                                       *
 * Copyright (c) 2014-2017                                                               *
 *                                                                                       *
 * Permission is hereby granted, free of charge, to any person obtaining a copy of this  *
 * software and associated documentation files (the "Software"), to deal in the Software *
 * without restriction, including without limitation the rights to use, copy, modify,    *
 * merge, publish, distribute, sublicense, and/or sell copies of the Software, and to    *
 * permit persons to whom the Software is furnished to do so, subject to the following   *
 * conditions:                                                                           *
 *                                                                                       *
 * The above copyright notice and this permission notice shall be included in all copies *
 * or substantial portions of the Software.                                              *
 *                                                                                       *
 * THE SOFTWARE IS PROVIDED "AS IS", WITHOUT WARRANTY OF ANY KIND, EXPRESS OR IMPLIED,   *
 * INCLUDING BUT NOT LIMITED TO THE WARRANTIES OF MERCHANTABILITY, FITNESS FOR A         *
 * PARTICULAR PURPOSE AND NONINFRINGEMENT. IN NO EVENT SHALL THE AUTHORS OR COPYRIGHT    *
 * HOLDERS BE LIABLE FOR ANY CLAIM, DAMAGES OR OTHER LIABILITY, WHETHER IN AN ACTION OF  *
 * CONTRACT, TORT OR OTHERWISE, ARISING FROM, OUT OF OR IN CONNECTION WITH THE SOFTWARE  *
 * OR THE USE OR OTHER DEALINGS IN THE SOFTWARE.                                         *
 ****************************************************************************************/

#include <openspace/engine/openspaceengine.h>

#include <openspace/openspace.h>

#include <openspace/documentation/core_registration.h>
#include <openspace/documentation/documentationengine.h>
#include <openspace/engine/configurationmanager.h>
#include <openspace/engine/downloadmanager.h>
#include <openspace/engine/logfactory.h>
#include <openspace/engine/moduleengine.h>
#include <openspace/engine/settingsengine.h>
#include <openspace/engine/syncengine.h>
#include <openspace/engine/virtualpropertymanager.h>
#include <openspace/engine/wrapper/windowwrapper.h>
#include <openspace/interaction/navigationhandler.h>
#include <openspace/interaction/keybindingmanager.h>
#include <openspace/interaction/luaconsole.h>
#include <openspace/network/networkengine.h>
#include <openspace/network/parallelconnection.h>
#include <openspace/rendering/loadingscreen.h>
#include <openspace/rendering/renderable.h>
#include <openspace/scripting/scriptscheduler.h>
#include <openspace/scripting/scriptengine.h>

#include <openspace/scene/asset.h>
#include <openspace/scene/assetmanager.h>
#include <openspace/scene/assetloader.h>
#include <openspace/scene/scene.h>
#include <openspace/scene/rotation.h>
#include <openspace/scene/scale.h>
#include <openspace/scene/scenelicense.h>
#include <openspace/scene/translation.h>
#include <openspace/util/resourcesynchronization.h>

#include <openspace/util/factorymanager.h>
#include <openspace/util/openspacemodule.h>
#include <openspace/util/resourcesynchronizer.h>
#include <openspace/util/spicemanager.h>
#include <openspace/util/task.h>
#include <openspace/util/time.h>
#include <openspace/util/timemanager.h>
#include <openspace/util/transformationmanager.h>

#include <ghoul/ghoul.h>
#include <ghoul/opengl/ghoul_gl.h>
#include <ghoul/misc/onscopeexit.h>
#include <ghoul/cmdparser/commandlineparser.h>
#include <ghoul/cmdparser/singlecommand.h>
#include <ghoul/filesystem/filesystem.h>
#include <ghoul/font/fontmanager.h>
#include <ghoul/font/fontrenderer.h>
#include <ghoul/logging/consolelog.h>
#include <ghoul/logging/visualstudiooutputlog.h>
#include <ghoul/opengl/debugcontext.h>
#include <ghoul/systemcapabilities/systemcapabilities>

#include <glbinding/callbacks.h>

#if defined(_MSC_VER) && defined(OPENSPACE_ENABLE_VLD)
#include <vld.h>
#endif

#ifdef WIN32
#include <Windows.h>
#endif

#ifdef __APPLE__
#include <openspace/interaction/touchbar.h>
#endif // __APPLE__


#include <numeric>

#include "openspaceengine_lua.inl"

using namespace openspace::scripting;
using namespace ghoul::filesystem;
using namespace ghoul::logging;
using namespace ghoul::cmdparser;

namespace {
    const char* _loggerCat = "OpenSpaceEngine";
    const char* SgctDefaultConfigFile = "${CONFIG}/single.xml";

    const char* SgctConfigArgumentCommand = "-config";

    const int CacheVersion = 1;
    const int DownloadVersion = 1;

    const glm::ivec3 FontAtlasSize{ 1536, 1536, 1 };


    struct {
        std::string configurationName;
        std::string sgctConfigurationName;
        std::string sceneName;
        std::string cacheFolder;
    } commandlineArgumentPlaceholders;


    static const openspace::properties::Property::PropertyInfo VersionInfo = {
        "VersionInfo",
        "Version Information",
        "This value contains the full string identifying this OpenSpace Version"
    };

    static const openspace::properties::Property::PropertyInfo SourceControlInfo = {
        "SCMInfo",
        "Source Control Management Information",
        "This value contains information from the SCM, such as commit hash and branch"
    };
} // namespace

namespace openspace {

namespace properties { class Property; }

class Scene;

OpenSpaceEngine* OpenSpaceEngine::_engine = nullptr;

OpenSpaceEngine::OpenSpaceEngine(std::string programName,
                                 std::unique_ptr<WindowWrapper> windowWrapper)
    : _configurationManager(new ConfigurationManager)
    , _scene(nullptr)
    , _downloadManager(nullptr)
    , _console(new LuaConsole)
    , _moduleEngine(new ModuleEngine)
    , _networkEngine(new NetworkEngine)
    , _parallelConnection(new ParallelConnection)
    , _renderEngine(new RenderEngine)
    , _settingsEngine(new SettingsEngine)
    , _syncEngine(std::make_unique<SyncEngine>(4096))
    , _timeManager(new TimeManager)
    , _windowWrapper(std::move(windowWrapper))
    , _commandlineParser(new ghoul::cmdparser::CommandlineParser(
        programName, ghoul::cmdparser::CommandlineParser::AllowUnknownCommands::Yes
    ))
    , _navigationHandler(new interaction::NavigationHandler)
    , _keyBindingManager(new interaction::KeyBindingManager)
    , _scriptEngine(new scripting::ScriptEngine)
    , _scriptScheduler(new scripting::ScriptScheduler)
    , _virtualPropertyManager(new VirtualPropertyManager)
    , _globalPropertyNamespace(new properties::PropertyOwner({ "" }))
    , _loadingScreen(nullptr)
    , _versionInformation{
        properties::StringProperty(VersionInfo, OPENSPACE_VERSION_STRING_FULL),
        properties::StringProperty(SourceControlInfo, OPENSPACE_GIT_FULL)
    }
    , _hasScheduledAssetLoading(false)
    , _scheduledAssetPathToLoad("")
    , _shutdown({false, 0.f, 0.f})
    , _isFirstRenderingFirstFrame(true)
{
    _navigationHandler->setPropertyOwner(_globalPropertyNamespace.get());

    // New property subowners also have to be added to the OnScreenGuiModule callback!
    _globalPropertyNamespace->addPropertySubOwner(_navigationHandler.get());
    _globalPropertyNamespace->addPropertySubOwner(_settingsEngine.get());
    _globalPropertyNamespace->addPropertySubOwner(_renderEngine.get());
    _globalPropertyNamespace->addPropertySubOwner(_windowWrapper.get());
    _globalPropertyNamespace->addPropertySubOwner(_parallelConnection.get());
    _globalPropertyNamespace->addPropertySubOwner(_console.get());


    _versionInformation.versionString.setReadOnly(true);
    _globalPropertyNamespace->addProperty(_versionInformation.versionString);
    _versionInformation.sourceControlInformation.setReadOnly(true);
    _globalPropertyNamespace->addProperty(_versionInformation.sourceControlInformation);

    FactoryManager::initialize();
    FactoryManager::ref().addFactory(
        std::make_unique<ghoul::TemplateFactory<Renderable>>(),
        "Renderable"
    );
    FactoryManager::ref().addFactory(
        std::make_unique<ghoul::TemplateFactory<Translation>>(),
        "Translation"
    );
    FactoryManager::ref().addFactory(
        std::make_unique<ghoul::TemplateFactory<Rotation>>(),
        "Rotation"
    );
    FactoryManager::ref().addFactory(
        std::make_unique<ghoul::TemplateFactory<Scale>>(),
        "Scale"
    );
    FactoryManager::ref().addFactory(
        std::make_unique<ghoul::TemplateFactory<Task>>(),
        "Task"
    );
    FactoryManager::ref().addFactory(
        std::make_unique<ghoul::TemplateFactory<ResourceSynchronization>>(),
        "ResourceSynchronization"
    );

    SpiceManager::initialize();
    TransformationManager::initialize();

    _syncEngine->addSyncable(_scriptEngine.get());
}

OpenSpaceEngine& OpenSpaceEngine::ref() {
    ghoul_assert(_engine, "OpenSpaceEngine not created");
    return *_engine;
}

bool OpenSpaceEngine::isCreated() {
    return _engine != nullptr;
}

void OpenSpaceEngine::create(int argc, char** argv,
                             std::unique_ptr<WindowWrapper> windowWrapper,
                             std::vector<std::string>& sgctArguments,
                             bool& requestClose, bool consoleLog)
{
    ghoul_assert(!_engine, "OpenSpaceEngine was already created");
    ghoul_assert(windowWrapper != nullptr, "No Window Wrapper was provided");

    requestClose = false;

    LDEBUG("Initialize FileSystem");

    ghoul::initialize();

    // Initialize the LogManager and add the console log as this will be used every time
    // and we need a fall back if something goes wrong between here and when we add the
    // logs from the configuration file. If the user requested as specific loglevel in the
    // configuration file, we will deinitialize this LogManager and reinitialize it later
    // with the correct LogLevel
    LogManager::initialize(
        LogLevel::Debug,
        ghoul::logging::LogManager::ImmediateFlush::Yes
    );
    if (consoleLog) {
        LogMgr.addLog(std::make_unique<ConsoleLog>());
    }

#ifdef __APPLE__
    ghoul::filesystem::File app(argv[0]);
    std::string dirName = app.directoryName();
    LINFO("Setting starting directory to '" << dirName << "'");
    FileSys.setCurrentDirectory(dirName);
#endif

    // Sanity check of values
    if (argc < 1 || argv == nullptr) {
        throw ghoul::RuntimeError(
            "No arguments were passed to this function",
            "OpenSpaceEngine"
        );
    }

    // Create other objects
    LDEBUG("Creating OpenSpaceEngine");
    _engine = new OpenSpaceEngine(std::string(argv[0]), std::move(windowWrapper));

    // Query modules for commandline arguments
    _engine->gatherCommandlineArguments();

    // Parse commandline arguments
    std::vector<std::string> args(argv, argv + argc);
    std::shared_ptr<const std::vector<std::string>> arguments =
        _engine->_commandlineParser->setCommandLine(args);

    bool showHelp = _engine->_commandlineParser->execute();
    if (showHelp) {
        _engine->_commandlineParser->displayHelp();
        requestClose = true;
        return;
    }
    sgctArguments = *arguments;

    // Find configuration
    std::string configurationFilePath = commandlineArgumentPlaceholders.configurationName;
    if (configurationFilePath.empty()) {
        LDEBUG("Finding configuration");
        configurationFilePath =
            ConfigurationManager::findConfiguration(configurationFilePath);
    }
    configurationFilePath = absPath(configurationFilePath);

    if (!FileSys.fileExists(configurationFilePath)) {
        throw ghoul::FileNotFoundError(
            "Configuration file '" + configurationFilePath + "' not found"
        );
    }
    LINFO("Configuration Path: '" << configurationFilePath << "'");

    // Loading configuration from disk
    LDEBUG("Loading configuration from disk");
    try {
        _engine->configurationManager().loadFromFile(configurationFilePath);
    }
    catch (const documentation::SpecificationError& e) {
        LFATAL("Loading of configuration file '" << configurationFilePath << "' failed");
        for (const documentation::TestResult::Offense& o : e.result.offenses) {
            LERRORC(o.offender, std::to_string(o.reason));
        }
        for (const documentation::TestResult::Warning& w : e.result.warnings) {
            LWARNINGC(w.offender, std::to_string(w.reason));
        }
        throw;
    }
    catch (const ghoul::RuntimeError& e) {
        LFATAL("Loading of configuration file '" << configurationFilePath << "' failed");
        LFATALC(e.component, e.message);
        throw;
    }

    const bool hasCacheCommandline = !commandlineArgumentPlaceholders.cacheFolder.empty();
    const bool hasCacheConfig = _engine->configurationManager().hasKeyAndValue<bool>(
        ConfigurationManager::KeyPerSceneCache
    );
    std::string cacheFolder = absPath("${CACHE}");
    if (hasCacheCommandline || hasCacheConfig) {
        if (hasCacheCommandline) {
            cacheFolder = commandlineArgumentPlaceholders.cacheFolder;
        }
        if (hasCacheConfig) {
            std::string scene = _engine->configurationManager().value<std::string>(
                ConfigurationManager::KeyConfigAsset
            );
            cacheFolder += "-" + ghoul::filesystem::File(scene).baseName();
        }

        LINFO("Old cache: " << absPath("${CACHE}"));
        LINFO("New cache: " << cacheFolder);
        FileSys.registerPathToken(
            "${CACHE}",
            cacheFolder,
            ghoul::filesystem::FileSystem::Override::Yes
        );
    }

    // Create directories that doesn't exist
    for (const std::string& token : FileSys.tokens()) {
        if (!FileSys.directoryExists(token)) {
            std::string p = absPath(token);
            FileSys.createDirectory(p, ghoul::filesystem::FileSystem::Recursive::Yes);
        }
    }

    // Initialize the requested logs from the configuration file
    _engine->configureLogging(consoleLog);

    LINFOC("OpenSpace Version",
        OPENSPACE_VERSION_MAJOR << "." <<
        OPENSPACE_VERSION_MINOR << "." <<
        OPENSPACE_VERSION_PATCH <<
        " (" << OPENSPACE_VERSION_STRING << ")"
    );

    // Register modules
    _engine->_moduleEngine->initialize();

    // After registering the modules, the documentations for the available classes
    // can be added as well
    for (OpenSpaceModule* m : _engine->_moduleEngine->modules()) {
        for (const documentation::Documentation& doc : m->documentations()) {
            DocEng.addDocumentation(doc);
        }
    }

    // Create the cachemanager
    FileSys.createCacheManager(cacheFolder, CacheVersion);

    // Register the provided shader directories
    ghoul::opengl::ShaderPreprocessor::addIncludePath(absPath("${SHADERS}"));

    // Determining SGCT configuration file
    LDEBUG("Determining SGCT configuration file");
    std::string sgctConfigurationPath = SgctDefaultConfigFile;
    _engine->configurationManager().getValue(
        ConfigurationManager::KeyConfigSgct, sgctConfigurationPath);

    if (!commandlineArgumentPlaceholders.sgctConfigurationName.empty()) {
        LDEBUG("Overwriting SGCT configuration file with commandline argument: " <<
            commandlineArgumentPlaceholders.sgctConfigurationName);
        sgctConfigurationPath = commandlineArgumentPlaceholders.sgctConfigurationName;
    }

    // Prepend the outgoing sgctArguments with the program name
    // as well as the configuration file that sgct is supposed to use
    sgctArguments.insert(sgctArguments.begin(), argv[0]);
    sgctArguments.insert(sgctArguments.begin() + 1, SgctConfigArgumentCommand);
    sgctArguments.insert(sgctArguments.begin() + 2, absPath(sgctConfigurationPath));

    // Set up asset loader
    _engine->_assetManager = std::make_unique<AssetManager>(
        std::make_unique<AssetLoader>(*OsEng.scriptEngine().luaState(), "${ASSETS}")
    );
    //_engine->_globalPropertyNamespace->addPropertySubOwner(_engine->_assetLoader->rootAsset());
}

void OpenSpaceEngine::destroy() {
    if (_engine->parallelConnection().status() !=
        ParallelConnection::Status::Disconnected)
    {
        _engine->parallelConnection().signalDisconnect();
    }

    _engine->_scene = nullptr;

    _engine->_syncEngine->removeSyncables(_engine->timeManager().getSyncables());
    _engine->_syncEngine->removeSyncables(_engine->_renderEngine->getSyncables());

    _engine->_renderEngine->deinitializeGL();

    _engine->_moduleEngine->deinitialize();
    _engine->_console->deinitialize();

    _engine->_scriptEngine->deinitialize();

    delete _engine;
    _engine = nullptr;
    FactoryManager::deinitialize();
    TransformationManager::deinitialize();
    SpiceManager::deinitialize();

    ghoul::fontrendering::FontRenderer::deinitialize();

    LogManager::deinitialize();

    ghoul::deinitialize();
    LTRACE("OpenSpaceEngine::destroy(end)");
}

void OpenSpaceEngine::initialize() {
    LTRACE("OpenSpaceEngine::initialize(begin)");

    glbinding::Binding::useCurrentContext();
    glbinding::Binding::initialize();

    // clear the screen so the user doesn't have to see old buffer contents from the
    // graphics card
    LDEBUG("Clearing all Windows");
    _windowWrapper->clearAllWindows(glm::vec4(0.f, 0.f, 0.f, 1.f));

    LDEBUG("Adding system components");
    // Detect and log OpenCL and OpenGL versions and available devices
    SysCap.addComponent(
        std::make_unique<ghoul::systemcapabilities::GeneralCapabilitiesComponent>()
    );
    SysCap.addComponent(
        std::make_unique<ghoul::systemcapabilities::OpenGLCapabilitiesComponent>()
    );

    // @BUG:  This will call OpenGL functions, should it should be in the initializeGL
    LDEBUG("Detecting capabilities");
    SysCap.detectCapabilities();

    using Verbosity = ghoul::systemcapabilities::SystemCapabilitiesComponent::Verbosity;
    Verbosity verbosity = Verbosity::Default;
    if (configurationManager().hasKey(ConfigurationManager::KeyCapabilitiesVerbosity)) {
        static const std::map<std::string, Verbosity> VerbosityMap = {
            { "None", Verbosity::None },
            { "Minimal", Verbosity::Minimal },
            { "Default", Verbosity::Default },
            { "Full", Verbosity::Full }
        };

        std::string v = configurationManager().value<std::string>(
            ConfigurationManager::KeyCapabilitiesVerbosity
        );
        ghoul_assert(
            VerbosityMap.find(v) != VerbosityMap.end(),
            "Missing check for syscaps verbosity in openspace.cfg documentation"
        );
        verbosity = VerbosityMap.find(v)->second;
    }
    SysCap.logCapabilities(verbosity);

    // Check the required OpenGL versions of the registered modules
    ghoul::systemcapabilities::Version version =
        _engine->_moduleEngine->requiredOpenGLVersion();
    LINFO("Required OpenGL version: " << std::to_string(version));

    if (OpenGLCap.openGLVersion() < version) {
        throw ghoul::RuntimeError(
            "Module required higher OpenGL version than is supported",
            "OpenSpaceEngine"
        );
    }

    _downloadManager = std::make_unique<DownloadManager>();


    // Register Lua script functions
    LDEBUG("Registering Lua libraries");
    registerCoreClasses(*_scriptEngine);

    _scriptEngine->addLibrary(_engine->_assetManager->luaLibrary());

    for (OpenSpaceModule* module : _moduleEngine->modules()) {
        _scriptEngine->addLibrary(module->luaLibrary());
    }

    // TODO: Maybe move all scenegraph and renderengine stuff to initializeGL
    scriptEngine().initialize();

    writeDocumentation();

    if (configurationManager().hasKey(ConfigurationManager::KeyShutdownCountdown)) {
        _shutdown.waitTime = static_cast<float>(configurationManager().value<double>(
            ConfigurationManager::KeyShutdownCountdown
        ));
    }

    if (!commandlineArgumentPlaceholders.sceneName.empty()) {
        configurationManager().setValue(
            ConfigurationManager::KeyConfigAsset,
            commandlineArgumentPlaceholders.sceneName
        );
    }

    // Initialize the SettingsEngine
    _settingsEngine->initialize();
    _settingsEngine->setModules(_moduleEngine->modules());

    // Initialize the NavigationHandler
    _navigationHandler->initialize();

    // Load a light and a monospaced font
    loadFonts();


    _renderEngine->initialize();

    for (const auto& func : _moduleCallbacks.initialize) {
        func();
    }

    std::string assetPath = "";
    configurationManager().getValue(ConfigurationManager::KeyConfigAsset, assetPath);
    _engine->_assetManager->initialize();
    scheduleLoadSingleAsset(assetPath);

    LTRACE("OpenSpaceEngine::initialize(end)");
}

void OpenSpaceEngine::scheduleLoadSingleAsset(std::string assetPath) {
    _hasScheduledAssetLoading = true;
    _scheduledAssetPathToLoad = assetPath;
}

void OpenSpaceEngine::loadSingleAsset(const std::string& assetPath) {
    LTRACE("OpenSpaceEngine::loadScene(begin)");

    windowWrapper().setBarrier(false);
    windowWrapper().setSynchronization(false);
    OnExit(
        [this]() {
            windowWrapper().setSynchronization(true);
            windowWrapper().setBarrier(true);
        }
    );

<<<<<<< HEAD
    if (assetPath == "") {
        return;
    }
    if (_scene) {
        _syncEngine->removeSyncables(_timeManager->getSyncables());
        _syncEngine->removeSyncables(_renderEngine->getSyncables());
        _renderEngine->setScene(nullptr);
        _renderEngine->setCamera(nullptr);
        _navigationHandler->setCamera(nullptr);
        _scene->clear();
=======
    bool errorWithPreInit = false;
    // Run start up scripts
    try {
        runPreInitializationScripts(scenePath);
    }
    catch (const ghoul::RuntimeError& e) {
        LERRORC(e.component, e.message);
        errorWithPreInit = true;
>>>>>>> a406aaf0
    }

    _scene = std::make_unique<Scene>();
    _scene->setCamera(std::make_unique<Camera>());
    Camera* camera = _scene->camera();
    camera->setParent(_scene->root());

    _renderEngine->setCamera(camera);
    _navigationHandler->setCamera(camera);
    _navigationHandler->setFocusNode(camera->parent());

    _renderEngine->setScene(_scene.get());

    _assetManager->removeAll();
    _assetManager->add(assetPath);

    bool showMessage = true;
    std::string kMessage =
        ConfigurationManager::KeyLoadingScreen + "." +
        ConfigurationManager::PartShowMessage;
    if (configurationManager().hasKey(kMessage)) {
        showMessage = configurationManager().value<bool>(kMessage);
    }

    bool showNodeNames = true;
    std::string kNames = 
        ConfigurationManager::KeyLoadingScreen + "." +
        ConfigurationManager::PartShowNodeNames;

    if (configurationManager().hasKey(kNames)) {
        showNodeNames = configurationManager().value<bool>(kNames);
    }

    bool showProgressbar = true;
    std::string kProgress =
        ConfigurationManager::KeyLoadingScreen + "." +
        ConfigurationManager::PartShowProgressbar;

    if (configurationManager().hasKey(kProgress)) {
        showProgressbar = configurationManager().value<bool>(kProgress);
    }
 
/*
    _loadingScreen = std::make_unique<LoadingScreen>(
        LoadingScreen::ShowMessage(showMessage),
        LoadingScreen::ShowNodeNames(showNodeNames),
        LoadingScreen::ShowProgressbar(showProgressbar)
    );
*/

<<<<<<< HEAD
    _renderEngine->setGlobalBlackOutFactor(0.0);
    _renderEngine->startFading(1, 3.0);

=======
    // We can initialize all SceneGraphNodes in a separate thread since none of them use
    // an OpenGL context
    std::atomic_bool initializeFinished(false);
    bool errorWhileLoading = false;
    std::thread t([&scene, scenePath, &initializeFinished, &errorWhileLoading,
                   &errorWithPreInit, this]()
    {
        if (errorWithPreInit) {
            _loadingScreen->postMessage("Failed loading scene '" + scenePath + "'");
            _loadingScreen->setCatastrophicError(LoadingScreen::CatastrophicError::Yes);
        }
        else {
            _loadingScreen->postMessage("Creating scene...");
            _loadingScreen->setPhase(LoadingScreen::Phase::Construction);
            try {
                scene = _sceneManager->loadScene(scenePath);
            }
            catch (const ghoul::FileNotFoundError& e) {
                LERRORC(e.component, e.message);
                errorWhileLoading = true;
                return;
            }
            catch (const Scene::InvalidSceneError& e) {
                LERRORC(e.component, e.message);
                errorWhileLoading = true;
                return;
            }
            catch (const ghoul::RuntimeError& e) {
                LERRORC(e.component, e.message);
                errorWhileLoading = true;
                return;
            }
            catch (const std::exception& e) {
                LERROR(e.what());
                errorWhileLoading = true;
                return;
            }
            catch (...) {
                LERROR("Unknown error loading the scene");
                errorWhileLoading = true;
                return;
            }

            Scene* previousScene = _renderEngine->scene();
            if (previousScene) {
                _syncEngine->removeSyncables(_timeManager->getSyncables());
                _syncEngine->removeSyncables(_renderEngine->getSyncables());
                _syncEngine->removeSyncable(_scriptEngine.get());

                _renderEngine->setScene(nullptr);
                _renderEngine->setCamera(nullptr);
                _sceneManager->unloadScene(*previousScene);
            }

            // Initialize the RenderEngine
            _renderEngine->setScene(scene);
            _renderEngine->setCamera(scene->camera());
            _renderEngine->setGlobalBlackOutFactor(0.0);
            _renderEngine->startFading(1, 3.0);

            _loadingScreen->setPhase(LoadingScreen::Phase::Initialization);

            scene->initialize();
            _loadingScreen->postMessage("Finished initializing");
            initializeFinished = true;
        }
    });

    // While the SceneGraphNodes initialize themselves, we can hand over control to the
    // Loading screen rendering

   while (!initializeFinished) {
        _loadingScreen->render();
    }
   _loadingScreen->postMessage("Initializing OpenGL");
   _loadingScreen->finalize();

    t.join();
    // It's okay to delete it since the last rendered image will remain on screen
    _loadingScreen = nullptr;

    if (errorWhileLoading) {
        return;
    }

    scene->initializeGL();

    // Update the scene so that position of objects are set in case they are used in
    // post sync scripts
    _renderEngine->updateScene();
    _navigationHandler->setCamera(scene->camera());
    _navigationHandler->setFocusNode(scene->camera()->parent());

    try {
        runPostInitializationScripts(scenePath);
    }
    catch (const ghoul::RuntimeError& e) {
        LFATALC(e.component, e.message);
    }

    // Write keyboard documentation.
    if (configurationManager().hasKey(ConfigurationManager::KeyKeyboardShortcuts)) {
        keyBindingManager().writeDocumentation(
            absPath(configurationManager().value<std::string>(
                ConfigurationManager::KeyKeyboardShortcuts
            ))
        );
    }

    if (configurationManager().hasKey(ConfigurationManager::KeySceneLicenseDocumentation))
    {
        scene->writeSceneLicenseDocumentation(
            absPath(configurationManager().value<std::string>(
                ConfigurationManager::KeySceneLicenseDocumentation
            ))
        );
    }

    // If a PropertyDocumentationFile was specified, generate it now.
    if (configurationManager().hasKey(ConfigurationManager::KeyPropertyDocumentation)) {
        scene->writeDocumentation(
            absPath(configurationManager().value<std::string>(
                ConfigurationManager::KeyPropertyDocumentation
            ))
        );
    }
>>>>>>> a406aaf0

    _syncEngine->addSyncables(_timeManager->getSyncables());
    _syncEngine->addSyncables(_renderEngine->getSyncables());

#ifdef __APPLE__
    showTouchbar();
#endif // APPLE

    LTRACE("OpenSpaceEngine::loadScene(end)");
}

void OpenSpaceEngine::deinitialize() {
    LTRACE("OpenSpaceEngine::deinitialize(begin)");

    for (const auto& func : _engine->_moduleCallbacks.deinitializeGL) {
        func();
    }

    for (const auto& func : _engine->_moduleCallbacks.deinitialize) {
        func();
    }

    _navigationHandler->deinitialize();
    _renderEngine->deinitialize(); 

    LTRACE("OpenSpaceEngine::deinitialize(end)");
}

void OpenSpaceEngine::writeDocumentation() {
    // If a LuaDocumentationFile was specified, generate it now
    if (configurationManager().hasKey(ConfigurationManager::KeyLuaDocumentation)) {
        _scriptEngine->writeDocumentation(
            absPath(configurationManager().value<std::string>(
                ConfigurationManager::KeyLuaDocumentation
            ))
        );
    }

    // If a general documentation was specified, generate it now
    if (configurationManager().hasKey(ConfigurationManager::KeyDocumentation)) {
        DocEng.writeDocumentation(
            absPath(configurationManager().value<std::string>(
                ConfigurationManager::KeyDocumentation
            ))
        );
    }

    // If a factory documentation was specified, generate it now
    if (configurationManager().hasKey(ConfigurationManager::KeyFactoryDocumentation)) {
        FactoryManager::ref().writeDocumentation(
            absPath(configurationManager().value<std::string>(
                ConfigurationManager::KeyFactoryDocumentation
            ))
        );
    }
}

void OpenSpaceEngine::gatherCommandlineArguments() {
    commandlineArgumentPlaceholders.configurationName = "";
    _commandlineParser->addCommand(std::make_unique<SingleCommand<std::string>>(
        &commandlineArgumentPlaceholders.configurationName, "-config", "-c",
        "Provides the path to the OpenSpace configuration file"
    ));

    commandlineArgumentPlaceholders.sgctConfigurationName = "";
    _commandlineParser->addCommand(std::make_unique<SingleCommand<std::string>>(
        &commandlineArgumentPlaceholders.sgctConfigurationName, "-sgct", "-s",
        "Provides the path to the SGCT configuration file, overriding the value set in "
        "the OpenSpace configuration file"
    ));

    commandlineArgumentPlaceholders.sceneName = "";
    _commandlineParser->addCommand(std::make_unique<SingleCommand<std::string>>(
        &commandlineArgumentPlaceholders.sceneName, "-scene", "", "Provides the path to "
        "the scene file, overriding the value set in the OpenSpace configuration file"
    ));

    commandlineArgumentPlaceholders.cacheFolder = "";
    _commandlineParser->addCommand(std::make_unique<SingleCommand<std::string>>(
        &commandlineArgumentPlaceholders.cacheFolder, "-cacheDir", "", "Provides the "
        "path to a cache file, overriding the value set in the OpenSpace configuration "
        "file"
    ));
}

void OpenSpaceEngine::loadFonts() {
    ghoul::Dictionary fonts;
    configurationManager().getValue(ConfigurationManager::KeyFonts, fonts);

    _fontManager = std::make_unique<ghoul::fontrendering::FontManager>(FontAtlasSize);

    for (const std::string& key : fonts.keys()) {
        std::string font = fonts.value<std::string>(key);
        font = absPath(font);

        if (!FileSys.fileExists(font)) {
            LERROR("Could not find font '" << font << "'");
            continue;
        }

        LINFO("Registering font '" << font << "' with key '" << key << "'");
        bool success = _fontManager->registerFontPath(key, font);

        if (!success) {
            LERROR("Error registering font '" << font << "' with key '" << key << "'");
        }
    }

    try {
        bool initSuccess = ghoul::fontrendering::FontRenderer::initialize();
        if (!initSuccess) {
            LERROR("Error initializing default font renderer");
        }

        ghoul::fontrendering::FontRenderer::defaultRenderer().setFramebufferSize(
            _renderEngine->fontResolution()
        );
    }
    catch (const ghoul::RuntimeError& err) {
        LERRORC(err.component, err.message);
    }
}

    
void OpenSpaceEngine::configureLogging(bool consoleLog) {
    const std::string KeyLogLevel =
        ConfigurationManager::KeyLogging + '.' + ConfigurationManager::PartLogLevel;
    const std::string KeyLogImmediateFlush =
        ConfigurationManager::KeyLogging + '.' + ConfigurationManager::PartImmediateFlush;
    const std::string KeyLogs =
        ConfigurationManager::KeyLogging + '.' + ConfigurationManager::PartLogs;

    if (configurationManager().hasKeyAndValue<std::string>(KeyLogLevel)) {
        std::string logLevel = "Info";
        configurationManager().getValue(KeyLogLevel, logLevel);

        bool immediateFlush = false;
        configurationManager().getValue(KeyLogImmediateFlush, immediateFlush);

        LogLevel level = ghoul::logging::levelFromString(logLevel);
        LogManager::deinitialize();
        using ImmediateFlush = ghoul::logging::LogManager::ImmediateFlush;
        LogManager::initialize(
            level,
            immediateFlush ? ImmediateFlush::Yes : ImmediateFlush::No
        );
        if (consoleLog) {
            LogMgr.addLog(std::make_unique<ConsoleLog>());
        }
    }

    if (configurationManager().hasKeyAndValue<ghoul::Dictionary>(KeyLogs)) {
        ghoul::Dictionary logs = configurationManager().value<ghoul::Dictionary>(KeyLogs);

        for (size_t i = 1; i <= logs.size(); ++i) {
            ghoul::Dictionary logInfo = logs.value<ghoul::Dictionary>(std::to_string(i));

            try {
                LogMgr.addLog(createLog(logInfo));
            }
            catch (const ghoul::RuntimeError& e) {
                LERRORC(e.component, e.message);
            }
        }
    }

#ifdef WIN32
    if (IsDebuggerPresent()) {
        LogMgr.addLog(std::make_unique<VisualStudioOutputLog>());
    }
#endif // WIN32

#ifndef GHOUL_LOGGING_ENABLE_TRACE
    std::string logLevel = "Info";
    configurationManager().getValue(KeyLogLevel, logLevel);
    LogLevel level = ghoul::logging::levelFromString(logLevel);

    if (level == ghoul::logging::LogLevel::Trace) {
        LWARNING(
            "Desired logging level is set to 'Trace' but application was " <<
            "compiled without Trace support"
        );
    }
#endif // GHOUL_LOGGING_ENABLE_TRACE
}

void OpenSpaceEngine::writeDocumentations() {
    // Write keyboard documentation.
    if (configurationManager().hasKey(ConfigurationManager::KeyKeyboardShortcuts)) {
        keyBindingManager().writeDocumentation(
            absPath(configurationManager().value<std::string>(
                ConfigurationManager::KeyKeyboardShortcuts
                ))
        );
    }

    if (configurationManager().hasKey(ConfigurationManager::KeySceneLicenseDocumentation))
    {
        _scene->writeSceneLicenseDocumentation(
            absPath(configurationManager().value<std::string>(
                ConfigurationManager::KeySceneLicenseDocumentation
                ))
        );
    }

    // If a PropertyDocumentationFile was specified, generate it now.
    if (configurationManager().hasKey(ConfigurationManager::KeyPropertyDocumentation)) {
        _scene->writeDocumentation(
            absPath(configurationManager().value<std::string>(
                ConfigurationManager::KeyPropertyDocumentation
                ))
        );
    }
}

void OpenSpaceEngine::initializeGL() {
    LTRACE("OpenSpaceEngine::initializeGL(begin)");

    LTRACE("OpenSpaceEngine::initializeGL::Console::initialize(begin)");
    try {
        _engine->_console->initialize();
    }
    catch (ghoul::RuntimeError& e) {
        LERROR("Error initializing Console with error:");
        LERRORC(e.component, e.message);
    }
    LTRACE("OpenSpaceEngine::initializeGL::Console::initialize(end)");

    if (_configurationManager->hasKey(ConfigurationManager::KeyOpenGLDebugContext)) {
        LTRACE("OpenSpaceEngine::initializeGL::DebugContext(begin)");
        ghoul::Dictionary dict = _configurationManager->value<ghoul::Dictionary>(
            ConfigurationManager::KeyOpenGLDebugContext
        );
        bool debug = dict.value<bool>(ConfigurationManager::PartActivate);

        // Debug output is not available before 4.3
        const ghoul::systemcapabilities::Version minVersion = { 4, 3, 0 };
        if (OpenGLCap.openGLVersion() < minVersion) {
            LINFO("OpenGL Debug context requested, but insufficient version available");
            debug = false;
        }

        if (debug) {
            using namespace ghoul::opengl::debug;

            bool synchronous = true;
            if (dict.hasKey(ConfigurationManager::PartSynchronous)) {
                synchronous = dict.value<bool>(ConfigurationManager::PartSynchronous);
            }

            setDebugOutput(DebugOutput(debug), SynchronousOutput(synchronous));

            if (dict.hasKey(ConfigurationManager::PartFilterIdentifier)) {
                ghoul::Dictionary filterDict = dict.value<ghoul::Dictionary>(
                    ConfigurationManager::PartFilterIdentifier
                );

                for (size_t i = 1; i <= filterDict.size(); ++i) {
                    ghoul::Dictionary id = filterDict.value<ghoul::Dictionary>(
                        std::to_string(i)
                    );

                    const unsigned int identifier = static_cast<unsigned int>(
                        id.value<double>(
                            ConfigurationManager::PartFilterIdentifierIdentifier
                        )
                    );

                    const std::string s = id.value<std::string>(
                        ConfigurationManager::PartFilterIdentifierSource
                    );

                    const std::string t = id.value<std::string>(
                        ConfigurationManager::PartFilterIdentifierType
                    );

                    setDebugMessageControl(
                        ghoul::from_string<Source>(s),
                        ghoul::from_string<Type>(t),
                        { identifier },
                        Enabled::No
                    );
                }
            }

            if (dict.hasKey(ConfigurationManager::PartFilterSeverity)) {
                ghoul::Dictionary filterDict = dict.value<ghoul::Dictionary>(
                    ConfigurationManager::PartFilterIdentifier
                );

                for (size_t i = 1; i <= filterDict.size(); ++i) {
                    std::string severity = filterDict.value<std::string>(
                        std::to_string(i)
                    );

                    setDebugMessageControl(
                        Source::DontCare,
                        Type::DontCare,
                        ghoul::from_string<Severity>(severity),
                        Enabled::No
                    );
                }
            }

            auto callback = [](Source source, Type type, Severity severity,
                unsigned int id, std::string message) -> void
            {
                const std::string s = std::to_string(source);
                const std::string t = std::to_string(type);

                const std::string category =
                    "OpenGL (" + s + ") [" + t + "] {" + std::to_string(id) + "}";
                switch (severity) {
                    case Severity::High:
                        LERRORC(category, message);
                        break;
                    case Severity::Medium:
                        LWARNINGC(category, message);
                        break;
                    case Severity::Low:
                        LINFOC(category, message);
                        break;
                    case Severity::Notification:
                        LDEBUGC(category, message);
                        break;
                    default:
                        throw ghoul::MissingCaseException();
                }
            };
            ghoul::opengl::debug::setDebugCallback(callback);
        }
        LTRACE("OpenSpaceEngine::initializeGL::DebugContext(end)");
    }

    // The ordering of the KeyCheckOpenGLState and KeyLogEachOpenGLCall are important as
    // the callback mask in glbinding is stateful for each context, and since
    // KeyLogEachOpenGLCall is more specific, we want it to be able to overwrite the
    // state from KeyCheckOpenGLState
    if (_configurationManager->hasKey(ConfigurationManager::KeyCheckOpenGLState)) {
        const bool val = _configurationManager->value<bool>(
            ConfigurationManager::KeyCheckOpenGLState
        );

        if (val) {
            using namespace glbinding;
            setCallbackMaskExcept(CallbackMask::After, { "glGetError" });
            setAfterCallback([](const FunctionCall& f) {
                const GLenum error = glGetError();
                switch (error) {
                    case GL_NO_ERROR:
                        break;
                    case GL_INVALID_ENUM:
                        LERRORC(
                            "OpenGL Invalid State",
                            "Function " << f.toString() << ": GL_INVALID_ENUM"
                        );
                        break;
                    case GL_INVALID_VALUE:
                        LERRORC(
                            "OpenGL Invalid State",
                            "Function " << f.toString() << ": GL_INVALID_VALUE"
                        );
                        break;
                    case GL_INVALID_OPERATION:
                        LERRORC(
                            "OpenGL Invalid State",
                            "Function " << f.toString() << ": GL_INVALID_OPERATION"
                        );
                        break;
                    case GL_INVALID_FRAMEBUFFER_OPERATION:
                        LERRORC(
                            "OpenGL Invalid State",
                            "Function " << f.toString() <<
                                ": GL_INVALID_FRAMEBUFFER_OPERATION"
                        );
                        break;
                    case GL_OUT_OF_MEMORY:
                        LERRORC(
                            "OpenGL Invalid State",
                            "Function " << f.toString() << ": GL_OUT_OF_MEMORY"
                        );
                        break;
                    default:
                        LERRORC(
                            "OpenGL Invalid State",
                            "Unknown error code: " << std::hex << error
                        );
                }
            });
        }
    }

    if (_configurationManager->hasKey(ConfigurationManager::KeyLogEachOpenGLCall)) {
        const bool val = _configurationManager->value<bool>(
            ConfigurationManager::KeyLogEachOpenGLCall
        );

        if (val) {
            using namespace glbinding;
            setCallbackMask(CallbackMask::After | CallbackMask::ParametersAndReturnValue);
            glbinding::setAfterCallback([](const glbinding::FunctionCall& call) {
                std::string arguments = std::accumulate(
                        call.parameters.begin(),
                        call.parameters.end(),
                        std::string("("),
                        [](std::string a, AbstractValue* v) {
                            return a + ", " + v->asString();
                        }
                );

                std::string returnValue = call.returnValue ?
                    " -> " + call.returnValue->asString() :
                    "";

                LTRACEC("OpenGL", call.function->name() << arguments << returnValue);
            });
        }
    }

    LINFO("Initializing Rendering Engine");
    _renderEngine->initializeGL();

    for (const auto& func : _moduleCallbacks.initializeGL) {
        func();
    }

    LINFO("Finished initializing OpenGL");

    LTRACE("OpenSpaceEngine::initializeGL(end)");
}

void OpenSpaceEngine::preSynchronization() {
    LTRACE("OpenSpaceEngine::preSynchronization(begin)");
    FileSys.triggerFilesystemEvents();

    if (_hasScheduledAssetLoading) {
        loadSingleAsset(_scheduledAssetPathToLoad);
        _hasScheduledAssetLoading = false;
        _scheduledAssetPathToLoad = "";
    }

    if (_isFirstRenderingFirstFrame) {
        _windowWrapper->setSynchronization(false);
    }

    bool master = _windowWrapper->isMaster();

    _syncEngine->preSynchronization(SyncEngine::IsMaster(master));
    if (master) {
        double dt = _windowWrapper->averageDeltaTime();
        _timeManager->preSynchronization(dt);

        using Iter = std::vector<std::string>::const_iterator;
        std::pair<Iter, Iter> scheduledScripts = _scriptScheduler->progressTo(
            timeManager().time().j2000Seconds()
        );
        for (Iter it = scheduledScripts.first; it != scheduledScripts.second; ++it) {
            _scriptEngine->queueScript(
                *it, ScriptEngine::RemoteScripting::Yes
            );
        }

        _renderEngine->updateScene();
        _navigationHandler->updateCamera(dt);

        Camera* camera = _renderEngine->camera();
        if (camera) {
            _navigationHandler->updateCamera(dt);
            _renderEngine->camera()->invalidateCache();
        }
        _parallelConnection->preSynchronization();
    }

    for (const auto& func : _moduleCallbacks.preSync) {
        func();
    }
    LTRACE("OpenSpaceEngine::preSynchronization(end)");
}

void OpenSpaceEngine::postSynchronizationPreDraw() {
    LTRACE("OpenSpaceEngine::postSynchronizationPreDraw(begin)");

    bool master = _windowWrapper->isMaster();
    _syncEngine->postSynchronization(SyncEngine::IsMaster(master));

    if (_shutdown.inShutdown) {
        if (_shutdown.timer <= 0.f) {
            _windowWrapper->terminate();
        }
        _shutdown.timer -= static_cast<float>(_windowWrapper->averageDeltaTime());
    }


    const bool updated = _assetManager->update();
    if (updated) {
        writeDocumentations();
    }

    _renderEngine->updateScene();
    _renderEngine->updateFade();
    _renderEngine->updateRenderer();
    _renderEngine->updateScreenSpaceRenderables();
    _renderEngine->updateShaderPrograms();

    if (!master) {
        _renderEngine->camera()->invalidateCache();
    }

    for (const auto& func : _moduleCallbacks.postSyncPreDraw) {
        func();
    }

    // Testing this every frame has minimal impact on the performance --- abock
    // Debug build: 1-2 us ; Release build: <= 1 us
    using ghoul::logging::LogManager;
    int warningCounter = LogMgr.messageCounter(LogLevel::Warning);
    int errorCounter = LogMgr.messageCounter(LogLevel::Error);
    int fatalCounter = LogMgr.messageCounter(LogLevel::Fatal);

    if (warningCounter > 0) {
        LWARNINGC("Logging", "Number of Warnings raised: " << warningCounter);
    }
    if (errorCounter > 0) {
        LWARNINGC("Logging", "Number of Errors raised: " << errorCounter);
    }
    if (fatalCounter > 0) {
        LWARNINGC("Logging", "Number of Fatals raised: " << fatalCounter);
    }

    LogMgr.resetMessageCounters();

    LTRACE("OpenSpaceEngine::postSynchronizationPreDraw(end)");
}

void OpenSpaceEngine::render(const glm::mat4& sceneMatrix,
                             const glm::mat4& viewMatrix,
                             const glm::mat4& projectionMatrix)
{
    LTRACE("OpenSpaceEngine::render(begin)");
    OnExit([] {
        LTRACE("OpenSpaceEngine::render(end)");
    });

    if (_loadingScreen) {
        return;
    }

    const bool isGuiWindow =
        _windowWrapper->hasGuiWindow() ? _windowWrapper->isGuiWindow() : true;
    if (isGuiWindow) {
        _console->update();
    }

    _renderEngine->render(sceneMatrix, viewMatrix, projectionMatrix);

    for (const auto& func : _moduleCallbacks.render) {
        func();
    }


}

void OpenSpaceEngine::drawOverlays() {
    LTRACE("OpenSpaceEngine::drawOverlays(begin)");
    OnExit([] {
        LTRACE("OpenSpaceEngine::drawOverlays(end)");
    });
    if (_loadingScreen) {
        _loadingScreen->render();
        return;
    }

    const bool isGuiWindow =
        _windowWrapper->hasGuiWindow() ? _windowWrapper->isGuiWindow() : true;

    if (isGuiWindow) {
        _renderEngine->renderScreenLog();
        _renderEngine->renderVersionInformation();

        if (!_shutdown.inShutdown) {
            // We render the camera information in the same location as the shutdown info
            // and we won't need this if we are shutting down
            _renderEngine->renderCameraInformation();
        }
        else {
            // If we are in shutdown mode, we can display the remaining time
            _renderEngine->renderShutdownInformation(_shutdown.timer, _shutdown.waitTime);
        }
        _console->render();
    }

    for (const auto& func : _moduleCallbacks.draw2D) {
        func();
    }
}

void OpenSpaceEngine::postDraw() {
    LTRACE("OpenSpaceEngine::postDraw(begin)");

    _renderEngine->postDraw();

    for (const auto& func : _moduleCallbacks.postDraw) {
        func();
    }

    if (_isFirstRenderingFirstFrame) {
        _windowWrapper->setSynchronization(true);
        _isFirstRenderingFirstFrame = false;
    }


    LTRACE("OpenSpaceEngine::postDraw(end)");
}

void OpenSpaceEngine::keyboardCallback(Key key, KeyModifier mod, KeyAction action) {
    for (const auto& func : _moduleCallbacks.keyboard) {
        const bool consumed = func(key, mod, action);
        if (consumed) {
            return;
        }
    }

    const bool consoleConsumed = _console->keyboardCallback(key, mod, action);
    if (consoleConsumed) {
        return;
    }

    _navigationHandler->keyboardCallback(key, mod, action);
    _keyBindingManager->keyboardCallback(key, mod, action);
}

void OpenSpaceEngine::charCallback(unsigned int codepoint, KeyModifier modifier) {
    for (const auto& func : _moduleCallbacks.character) {
        bool consumed = func(codepoint, modifier);
        if (consumed) {
            return;
        }
    }

    _console->charCallback(codepoint, modifier);
}

void OpenSpaceEngine::mouseButtonCallback(MouseButton button, MouseAction action) {
    for (const auto& func : _moduleCallbacks.mouseButton) {
        bool consumed = func(button, action);
        if (consumed) {
            return;
        }
    }

    _navigationHandler->mouseButtonCallback(button, action);
}

void OpenSpaceEngine::mousePositionCallback(double x, double y) {
    for (const auto& func : _moduleCallbacks.mousePosition) {
        func(x, y);
    }

    _navigationHandler->mousePositionCallback(x, y);
}

void OpenSpaceEngine::mouseScrollWheelCallback(double posX, double posY) {
    for (const auto& func : _moduleCallbacks.mouseScrollWheel) {
        bool consumed = func(posX, posY);
        if (consumed) {
            return;
        }
    }

    _navigationHandler->mouseScrollWheelCallback(posY);
}

void OpenSpaceEngine::encode() {
    _syncEngine->encodeSyncables();

    _networkEngine->publishStatusMessage();
    _networkEngine->sendMessages();
}

void OpenSpaceEngine::decode() {
    _syncEngine->decodeSyncables();
}

void OpenSpaceEngine::externalControlCallback(const char* receivedChars, int size,
                                              int /*clientId*/)
{
    if (size == 0) {
        return;
    }

    _networkEngine->handleMessage(std::string(receivedChars, size));
}

void OpenSpaceEngine::toggleShutdownMode() {
    if (_shutdown.inShutdown) {
        // If we are already in shutdown mode, we want to disable it
        _shutdown.inShutdown = false;
    }
    else {
        // Else, we have to enable it
        _shutdown.timer = _shutdown.waitTime;
        _shutdown.inShutdown = true;
    }
}

scripting::LuaLibrary OpenSpaceEngine::luaLibrary() {
    return {
        "",
        {
            {
                "toggleShutdown",
                &luascriptfunctions::toggleShutdown,
                {},
                "",
                "Toggles the shutdown mode that will close the application after the "
                "count down timer is reached"
            },
            {
                "writeDocumentation",
                &luascriptfunctions::writeDocumentation,
                {},
                "",
                "Writes out documentation files"
            },
            {
                "downloadFile",
                &luascriptfunctions::downloadFile,
                {},
                "",
                "Downloads a file from Lua scope"
            },
            {
                "addVirtualProperty",
                &luascriptfunctions::addVirtualProperty,
                {},
                "type, name, identifier, description,"
                "[value, minimumValue, maximumValue]",
                "Adds a virtual property that will set a group of properties"
            },
            {
                "removeVirtualProperty",
                &luascriptfunctions::removeVirtualProperty,
                {},
                "string",
                "Removes a previously added virtual property"
            },
            {
                "removeAllVirtualProperties",
                &luascriptfunctions::removeAllVirtualProperties,
                {},
                "",
                "Remove all registered virtual properties"
            },
            {
                "addTag",
                &luascriptfunctions::addTag,
                {},
                "string, string",
                "Adds a tag (second argument) to a scene graph node (first argument)"
            },
            {
                "removeTag",
                &luascriptfunctions::removeTag,
                {},
                "string, string",
                "Removes a tag (second argument) from a scene graph node (first argument)"
            }
        }
    };
}

// Registers a callback for a specific CallbackOption
void OpenSpaceEngine::registerModuleCallback(OpenSpaceEngine::CallbackOption option,
                                             std::function<void()> function)
{
    switch (option) {
        case CallbackOption::Initialize:
            _moduleCallbacks.initialize.push_back(std::move(function));
            break;
        case CallbackOption::Deinitialize:
            _moduleCallbacks.deinitialize.push_back(std::move(function));
            break;
        case CallbackOption::InitializeGL:
            _moduleCallbacks.initializeGL.push_back(std::move(function));
            break;
        case CallbackOption::DeinitializeGL:
            _moduleCallbacks.deinitializeGL.push_back(std::move(function));
            break;
        case CallbackOption::PreSync:
            _moduleCallbacks.preSync.push_back(std::move(function));
            break;
        case CallbackOption::PostSyncPreDraw:
            _moduleCallbacks.postSyncPreDraw.push_back(std::move(function));
            break;
        case CallbackOption::Render:
            _moduleCallbacks.render.push_back(std::move(function));
            break;
        case CallbackOption::Draw2D:
            _moduleCallbacks.draw2D.push_back(std::move(function));
            break;
        case CallbackOption::PostDraw:
            _moduleCallbacks.postDraw.push_back(std::move(function));
            break;
        default:
            throw ghoul::MissingCaseException();
    }
}

void OpenSpaceEngine::registerModuleKeyboardCallback(
                               std::function<bool (Key, KeyModifier, KeyAction)> function)
{
    _moduleCallbacks.keyboard.push_back(std::move(function));
}

void OpenSpaceEngine::registerModuleCharCallback(
                                 std::function<bool (unsigned int, KeyModifier)> function)
{
    _moduleCallbacks.character.push_back(std::move(function));
}

void OpenSpaceEngine::registerModuleMouseButtonCallback(
                                  std::function<bool (MouseButton, MouseAction)> function)
{
    _moduleCallbacks.mouseButton.push_back(std::move(function));
}

void OpenSpaceEngine::registerModuleMousePositionCallback(
                                            std::function<void (double, double)> function)
{
    _moduleCallbacks.mousePosition.push_back(std::move(function));
}

void OpenSpaceEngine::registerModuleMouseScrollWheelCallback(
                                            std::function<bool (double, double)> function)
{
    _moduleCallbacks.mouseScrollWheel.push_back(std::move(function));
}

ConfigurationManager& OpenSpaceEngine::configurationManager() {
    ghoul_assert(_configurationManager, "ConfigurationManager must not be nullptr");
    return *_configurationManager;
}

LuaConsole& OpenSpaceEngine::console() {
    ghoul_assert(_console, "LuaConsole must not be nullptr");
    return *_console;
}

DownloadManager& OpenSpaceEngine::downloadManager() {
    ghoul_assert(_downloadManager, "Download Manager must not be nullptr");
    return *_downloadManager;
}

NetworkEngine& OpenSpaceEngine::networkEngine() {
    ghoul_assert(_networkEngine, "NetworkEngine must not be nullptr");
    return *_networkEngine;
}

ModuleEngine& OpenSpaceEngine::moduleEngine() {
    ghoul_assert(_moduleEngine, "ModuleEngine must not be nullptr");
    return *_moduleEngine;
}

ParallelConnection& OpenSpaceEngine::parallelConnection() {
    ghoul_assert(_parallelConnection, "ParallelConnection must not be nullptr");
    return *_parallelConnection;
}

RenderEngine& OpenSpaceEngine::renderEngine() {
    ghoul_assert(_renderEngine, "RenderEngine must not be nullptr");
    return *_renderEngine;
}

SettingsEngine& OpenSpaceEngine::settingsEngine() {
    ghoul_assert(_settingsEngine, "Settings Engine must not be nullptr");
    return *_settingsEngine;
}

TimeManager& OpenSpaceEngine::timeManager() {
    ghoul_assert(_timeManager, "Download Manager must not be nullptr");
    return *_timeManager;
}

LoadingScreen& OpenSpaceEngine::loadingScreen() {
    ghoul_assert(_loadingScreen, "Loading Screen must not be nullptr");
    return *_loadingScreen;
}

WindowWrapper& OpenSpaceEngine::windowWrapper() {
    ghoul_assert(_windowWrapper, "Window Wrapper must not be nullptr");
    return *_windowWrapper;
}

AssetManager& OpenSpaceEngine::assetManager() {
    ghoul_assert(_assetManager, "Asset Manager must not be nullptr");
    return *_assetManager;
}

ghoul::fontrendering::FontManager& OpenSpaceEngine::fontManager() {
    ghoul_assert(_fontManager, "Font Manager must not be nullptr");
    return *_fontManager;
}

interaction::NavigationHandler& OpenSpaceEngine::navigationHandler() {
    ghoul_assert(_navigationHandler, "NavigationHandler must not be nullptr");
    return *_navigationHandler;
}

interaction::KeyBindingManager& OpenSpaceEngine::keyBindingManager() {
    ghoul_assert(_keyBindingManager, "KeyBindingManager must not be nullptr");
    return *_keyBindingManager;
}

properties::PropertyOwner& OpenSpaceEngine::globalPropertyOwner() {
    ghoul_assert(
        _globalPropertyNamespace,
        "Global Property Namespace must not be nullptr"
    );
    return *_globalPropertyNamespace;
}

VirtualPropertyManager& OpenSpaceEngine::virtualPropertyManager() {
    ghoul_assert(
        _virtualPropertyManager,
        "Virtual Property Manager must not be nullptr"
    );

    return *_virtualPropertyManager;
}

ScriptEngine& OpenSpaceEngine::scriptEngine() {
    ghoul_assert(_scriptEngine, "ScriptEngine must not be nullptr");
    return *_scriptEngine;
}

ScriptScheduler& OpenSpaceEngine::scriptScheduler() {
    ghoul_assert(_scriptScheduler, "ScriptScheduler must not be nullptr");
    return *_scriptScheduler;
}

}  // namespace openspace<|MERGE_RESOLUTION|>--- conflicted
+++ resolved
@@ -580,7 +580,6 @@
         }
     );
 
-<<<<<<< HEAD
     if (assetPath == "") {
         return;
     }
@@ -591,16 +590,6 @@
         _renderEngine->setCamera(nullptr);
         _navigationHandler->setCamera(nullptr);
         _scene->clear();
-=======
-    bool errorWithPreInit = false;
-    // Run start up scripts
-    try {
-        runPreInitializationScripts(scenePath);
-    }
-    catch (const ghoul::RuntimeError& e) {
-        LERRORC(e.component, e.message);
-        errorWithPreInit = true;
->>>>>>> a406aaf0
     }
 
     _scene = std::make_unique<Scene>();
@@ -651,138 +640,8 @@
     );
 */
 
-<<<<<<< HEAD
     _renderEngine->setGlobalBlackOutFactor(0.0);
     _renderEngine->startFading(1, 3.0);
-
-=======
-    // We can initialize all SceneGraphNodes in a separate thread since none of them use
-    // an OpenGL context
-    std::atomic_bool initializeFinished(false);
-    bool errorWhileLoading = false;
-    std::thread t([&scene, scenePath, &initializeFinished, &errorWhileLoading,
-                   &errorWithPreInit, this]()
-    {
-        if (errorWithPreInit) {
-            _loadingScreen->postMessage("Failed loading scene '" + scenePath + "'");
-            _loadingScreen->setCatastrophicError(LoadingScreen::CatastrophicError::Yes);
-        }
-        else {
-            _loadingScreen->postMessage("Creating scene...");
-            _loadingScreen->setPhase(LoadingScreen::Phase::Construction);
-            try {
-                scene = _sceneManager->loadScene(scenePath);
-            }
-            catch (const ghoul::FileNotFoundError& e) {
-                LERRORC(e.component, e.message);
-                errorWhileLoading = true;
-                return;
-            }
-            catch (const Scene::InvalidSceneError& e) {
-                LERRORC(e.component, e.message);
-                errorWhileLoading = true;
-                return;
-            }
-            catch (const ghoul::RuntimeError& e) {
-                LERRORC(e.component, e.message);
-                errorWhileLoading = true;
-                return;
-            }
-            catch (const std::exception& e) {
-                LERROR(e.what());
-                errorWhileLoading = true;
-                return;
-            }
-            catch (...) {
-                LERROR("Unknown error loading the scene");
-                errorWhileLoading = true;
-                return;
-            }
-
-            Scene* previousScene = _renderEngine->scene();
-            if (previousScene) {
-                _syncEngine->removeSyncables(_timeManager->getSyncables());
-                _syncEngine->removeSyncables(_renderEngine->getSyncables());
-                _syncEngine->removeSyncable(_scriptEngine.get());
-
-                _renderEngine->setScene(nullptr);
-                _renderEngine->setCamera(nullptr);
-                _sceneManager->unloadScene(*previousScene);
-            }
-
-            // Initialize the RenderEngine
-            _renderEngine->setScene(scene);
-            _renderEngine->setCamera(scene->camera());
-            _renderEngine->setGlobalBlackOutFactor(0.0);
-            _renderEngine->startFading(1, 3.0);
-
-            _loadingScreen->setPhase(LoadingScreen::Phase::Initialization);
-
-            scene->initialize();
-            _loadingScreen->postMessage("Finished initializing");
-            initializeFinished = true;
-        }
-    });
-
-    // While the SceneGraphNodes initialize themselves, we can hand over control to the
-    // Loading screen rendering
-
-   while (!initializeFinished) {
-        _loadingScreen->render();
-    }
-   _loadingScreen->postMessage("Initializing OpenGL");
-   _loadingScreen->finalize();
-
-    t.join();
-    // It's okay to delete it since the last rendered image will remain on screen
-    _loadingScreen = nullptr;
-
-    if (errorWhileLoading) {
-        return;
-    }
-
-    scene->initializeGL();
-
-    // Update the scene so that position of objects are set in case they are used in
-    // post sync scripts
-    _renderEngine->updateScene();
-    _navigationHandler->setCamera(scene->camera());
-    _navigationHandler->setFocusNode(scene->camera()->parent());
-
-    try {
-        runPostInitializationScripts(scenePath);
-    }
-    catch (const ghoul::RuntimeError& e) {
-        LFATALC(e.component, e.message);
-    }
-
-    // Write keyboard documentation.
-    if (configurationManager().hasKey(ConfigurationManager::KeyKeyboardShortcuts)) {
-        keyBindingManager().writeDocumentation(
-            absPath(configurationManager().value<std::string>(
-                ConfigurationManager::KeyKeyboardShortcuts
-            ))
-        );
-    }
-
-    if (configurationManager().hasKey(ConfigurationManager::KeySceneLicenseDocumentation))
-    {
-        scene->writeSceneLicenseDocumentation(
-            absPath(configurationManager().value<std::string>(
-                ConfigurationManager::KeySceneLicenseDocumentation
-            ))
-        );
-    }
-
-    // If a PropertyDocumentationFile was specified, generate it now.
-    if (configurationManager().hasKey(ConfigurationManager::KeyPropertyDocumentation)) {
-        scene->writeDocumentation(
-            absPath(configurationManager().value<std::string>(
-                ConfigurationManager::KeyPropertyDocumentation
-            ))
-        );
-    }
->>>>>>> a406aaf0
 
     _syncEngine->addSyncables(_timeManager->getSyncables());
     _syncEngine->addSyncables(_renderEngine->getSyncables());
