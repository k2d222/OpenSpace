--- conflicted
+++ resolved
@@ -148,6 +148,14 @@
         "this factor with the approximate radius of the node"
     };
 
+    constexpr openspace::properties::Property::PropertyInfo
+        EnabledMinimumAllowedDistanceLimitInfo = {
+        "EnabledMinimumAllowedDistanceLimit",
+        "Enable minimum allowed distance limit",
+        "Enables or disables that the camera cannot go closer to an object than "
+        "the set minimum allowed distance"
+    };
+
     constexpr openspace::properties::Property::PropertyInfo MinimumDistanceInfo = {
         "MinimumAllowedDistance",
         "Minimum Allowed Distance",
@@ -383,6 +391,7 @@
     , _retargetAim(RetargetAimInfo)
     , _followAnchorNodeRotation(FollowAnchorNodeInfo, true)
     , _followAnchorNodeRotationDistance(FollowAnchorNodeDistanceInfo, 5.f, 0.f, 20.f)
+    , _enableMinimumAllowedDistanceLimit(EnabledMinimumAllowedDistanceLimitInfo, true)
     , _minimumAllowedDistance(MinimumDistanceInfo, 10.0f, 0.0f, 10000.f)
     , _mouseSensitivity(MouseSensitivityInfo, 15.f, 1.f, 50.f)
     , _joystickSensitivity(JoystickSensitivityInfo, 10.f, 1.0f, 50.f)
@@ -552,6 +561,7 @@
     addProperty(_retargetAim);
     addProperty(_followAnchorNodeRotation);
     addProperty(_followAnchorNodeRotationDistance);
+    addProperty(_enableMinimumAllowedDistanceLimit);
     addProperty(_minimumAllowedDistance);
 
     addProperty(_useAdaptiveStereoscopicDepth);
@@ -769,17 +779,11 @@
 
     // Perform the vertical movements based on user input
     pose.position = translateVertically(deltaTime, pose.position, anchorPos, posHandle);
-    std::optional<double> maxHeight = _limitZoomOut.isEnabled ?
-        static_cast<double>(_limitZoomOut.maximumAllowedDistance) : std::optional<double>();
+
     pose.position = pushToSurface(
-<<<<<<< HEAD
-        static_cast<double>(_minimumAllowedDistance),
-=======
->>>>>>> 8eec0e84
         pose.position,
         anchorPos,
-        posHandle,
-        maxHeight
+        posHandle
     );
 
     pose.rotation = composeCameraRotation(camRot);
@@ -1587,11 +1591,15 @@
 
 glm::dvec3 OrbitalNavigator::pushToSurface(const glm::dvec3& cameraPosition,
                                            const glm::dvec3& objectPosition,
-                                           const SurfacePositionHandle& positionHandle,
-                                         std::optional<double> maxHeightAboveGround) const
-{
-    if (maxHeightAboveGround.has_value() && minHeightAboveGround > *maxHeightAboveGround)
-    {
+                                        const SurfacePositionHandle& positionHandle) const
+{
+    double minHeight = _enableMinimumAllowedDistanceLimit ?
+        static_cast<double>(_minimumAllowedDistance) : 0.0;
+
+    double maxHeight = _limitZoomOut.isEnabled ?
+        static_cast<double>(_limitZoomOut.maximumAllowedDistance) : -1.0;
+
+    if (maxHeight > 0 && minHeight > maxHeight) {
         LWARNING("Minimum allowed distance is larger than maximum allowed distance");
     }
 
@@ -1611,23 +1619,19 @@
     const double surfaceToCameraSigned = glm::length(actualSurfaceToCamera) *
         glm::sign(dot(actualSurfaceToCamera, referenceSurfaceOutDirection));
 
-<<<<<<< HEAD
     // Adjustment for if the camera is inside the min distance
-    double adjustment = glm::max(minHeightAboveGround - surfaceToCameraSigned, 0.0);
+    double adjustment = 0.0;
+    if (std::abs(minHeight) > std::numeric_limits<double>::epsilon()) {
+        adjustment = glm::max(minHeight - surfaceToCameraSigned, 0.0);
+    }
 
     // Adjustment for if the camera is outside the max distance
     // Only apply if the min adjustment not already applied
-    if (maxHeightAboveGround.has_value() &&
-        adjustment < std::numeric_limits<double>::epsilon())
-    {
-        adjustment = glm::min(*maxHeightAboveGround - surfaceToCameraSigned, 0.0);
+    if (maxHeight > 0 && adjustment < std::numeric_limits<double>::epsilon()) {
+        adjustment = glm::min(maxHeight - surfaceToCameraSigned, 0.0);
     }
 
     return cameraPosition + referenceSurfaceOutDirection * adjustment;
-=======
-    return cameraPosition + referenceSurfaceOutDirection *
-        glm::max(_minimumAllowedDistance - surfaceToCameraSigned, 0.0);
->>>>>>> 8eec0e84
 }
 
 glm::dquat OrbitalNavigator::interpolateRotationDifferential(double deltaTime,
