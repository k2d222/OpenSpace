/*****************************************************************************************
 *                                                                                       *
 * OpenSpace                                                                             *
 *                                                                                       *
 * Copyright (c) 2014-2021                                                               *
 *                                                                                       *
 * Permission is hereby granted, free of charge, to any person obtaining a copy of this  *
 * software and associated documentation files (the "Software"), to deal in the Software *
 * without restriction, including without limitation the rights to use, copy, modify,    *
 * merge, publish, distribute, sublicense, and/or sell copies of the Software, and to    *
 * permit persons to whom the Software is furnished to do so, subject to the following   *
 * conditions:                                                                           *
 *                                                                                       *
 * The above copyright notice and this permission notice shall be included in all copies *
 * or substantial portions of the Software.                                              *
 *                                                                                       *
 * THE SOFTWARE IS PROVIDED "AS IS", WITHOUT WARRANTY OF ANY KIND, EXPRESS OR IMPLIED,   *
 * INCLUDING BUT NOT LIMITED TO THE WARRANTIES OF MERCHANTABILITY, FITNESS FOR A         *
 * PARTICULAR PURPOSE AND NONINFRINGEMENT. IN NO EVENT SHALL THE AUTHORS OR COPYRIGHT    *
 * HOLDERS BE LIABLE FOR ANY CLAIM, DAMAGES OR OTHER LIABILITY, WHETHER IN AN ACTION OF  *
 * CONTRACT, TORT OR OTHERWISE, ARISING FROM, OUT OF OR IN CONNECTION WITH THE SOFTWARE  *
 * OR THE USE OR OTHER DEALINGS IN THE SOFTWARE.                                         *
 ****************************************************************************************/

#include <openspace/navigation/navigationhandler.h>

#include <openspace/camera/camera.h>
#include <openspace/documentation/verifier.h>
#include <openspace/engine/globals.h>
#include <openspace/events/event.h>
#include <openspace/events/eventengine.h>
#include <openspace/interaction/actionmanager.h>
#include <openspace/navigation/navigationstate.h>
#include <openspace/network/parallelpeer.h>
#include <openspace/scene/profile.h>
#include <openspace/scene/scene.h>
#include <openspace/scene/scenegraphnode.h>
#include <openspace/scripting/lualibrary.h>
#include <openspace/scripting/scriptengine.h>
#include <openspace/query/query.h>
#include <ghoul/filesystem/file.h>
#include <ghoul/filesystem/filesystem.h>
#include <ghoul/logging/logmanager.h>
#include <ghoul/misc/dictionaryluaformatter.h>
#include <ghoul/misc/profiling.h>
#include <glm/gtx/vector_angle.hpp>
#include <filesystem>
#include <fstream>

namespace {
    // Helper structs for the visitor pattern of the std::variant
    template <class... Ts> struct overloaded : Ts... { using Ts::operator()...; };
    template <class... Ts> overloaded(Ts...)->overloaded<Ts...>;

    constexpr const char* _loggerCat = "NavigationHandler";

    const double Epsilon = 1E-7;

    using namespace openspace;
    constexpr const properties::Property::PropertyInfo KeyDisableMouseInputInfo = {
        "DisableMouseInputs",
        "Disable all mouse inputs",
        "Disables all mouse inputs and prevents them from affecting the camera"
    };

    constexpr const properties::Property::PropertyInfo KeyDisableJoystickInputInfo = {
        "DisableJoystickInputs",
        "Disable all joystick inputs",
        "Disables all joystick inputs and prevents them from affecting the camera"
    };

    constexpr const properties::Property::PropertyInfo KeyFrameInfo = {
        "UseKeyFrameInteraction",
        "Use keyframe interaction",
        "If this is set to 'true' the entire interaction is based off key frames rather "
        "than using the mouse interaction."
    };
} // namespace

#include "navigationhandler_lua.inl"

namespace openspace::interaction {

NavigationHandler::NavigationHandler()
    : properties::PropertyOwner({ "NavigationHandler" })
    , _disableMouseInputs(KeyDisableMouseInputInfo, false)
    , _disableJoystickInputs(KeyDisableJoystickInputInfo, false)
    , _useKeyFrameInteraction(KeyFrameInfo, false)
{
    addPropertySubOwner(_orbitalNavigator);
    addPropertySubOwner(_pathNavigator);

    addProperty(_disableMouseInputs);
    addProperty(_disableJoystickInputs);
    addProperty(_useKeyFrameInteraction);
}

NavigationHandler::~NavigationHandler() {} // NOLINT

void NavigationHandler::initialize() {
    ZoneScoped

    global::parallelPeer->connectionEvent().subscribe(
        "NavigationHandler",
        "statusChanged",
        [this]() {
            _useKeyFrameInteraction = (global::parallelPeer->status() ==
                ParallelConnection::Status::ClientWithHost);
        }
    );
}

void NavigationHandler::deinitialize() {
    ZoneScoped

    global::parallelPeer->connectionEvent().unsubscribe("NavigationHandler");
}

void NavigationHandler::setFocusNode(SceneGraphNode* node) {
    ghoul_assert(node, "Focus node must not be nullptr");
    _orbitalNavigator.setFocusNode(node);
    _camera->setPositionVec3(anchorNode()->worldPosition());
}

void NavigationHandler::resetCameraDirection() {
    _orbitalNavigator.startRetargetAnchor();
}

void NavigationHandler::setCamera(Camera* camera) {
    _camera = camera;
    _orbitalNavigator.setCamera(camera);
}

void NavigationHandler::setNavigationStateNextFrame(NavigationState state)
{
    _pendingNavigationState = std::move(state);
}

OrbitalNavigator& NavigationHandler::orbitalNavigator() {
    return _orbitalNavigator;
}

const OrbitalNavigator& NavigationHandler::orbitalNavigator() const {
    return _orbitalNavigator;
}

KeyframeNavigator& NavigationHandler::keyframeNavigator() {
    return _keyframeNavigator;
}

PathNavigator& NavigationHandler::pathNavigator() {
    return _pathNavigator;
}

bool NavigationHandler::isKeyFrameInteractionEnabled() const {
    return _useKeyFrameInteraction;
}

float NavigationHandler::interpolationTime() const {
    return _orbitalNavigator.retargetInterpolationTime();
}

void NavigationHandler::setInterpolationTime(float durationInSeconds) {
    _orbitalNavigator.setRetargetInterpolationTime(durationInSeconds);
}

void NavigationHandler::updateCamera(double deltaTime) {
    ghoul_assert(_camera != nullptr, "Camera must not be nullptr");

    if (_pendingNavigationState.has_value()) {
        applyNavigationState(*_pendingNavigationState);
        _orbitalNavigator.resetVelocities();
        _pendingNavigationState.reset();
    }
    else if (!_playbackModeEnabled && _camera) {
        if (_useKeyFrameInteraction) {
            _keyframeNavigator.updateCamera(*_camera, _playbackModeEnabled);
        }
        else if (_pathNavigator.isPlayingPath()) {
            _pathNavigator.updateCamera(deltaTime);
            updateCameraTransitions();
        }
        else {
            if (_disableJoystickInputs) {
                std::fill(
                    global::joystickInputStates->begin(),
                    global::joystickInputStates->end(),
                    JoystickInputState()
                );
            }
            _orbitalNavigator.updateStatesFromInput(
                _mouseInputState,
                _keyboardInputState,
                deltaTime
            );
            _orbitalNavigator.updateCameraStateFromStates(deltaTime);
            updateCameraTransitions();
        }

        _orbitalNavigator.updateCameraScalingFromAnchor(deltaTime);
    }

    // If session recording (playback mode) was started in the midst of a camera path,
    // abort the path
    if (_playbackModeEnabled && _pathNavigator.isPlayingPath()) {
        _pathNavigator.abortPath();
    }
}

void NavigationHandler::applyNavigationState(const NavigationState& ns) {
    _orbitalNavigator.setAnchorNode(ns.anchor);
    _orbitalNavigator.setAimNode(ns.aim);

    CameraPose pose = ns.cameraPose();
    _camera->setPositionVec3(pose.position);
    _camera->setRotation(pose.rotation);
    _orbitalNavigator.clearPreviousState();
}

void NavigationHandler::updateCameraTransitions() {
    // This function is concerned with managing transitions of the camera between
    // different distances of interest relative to the focus node. For each transition two
    // scenarios are handled;  SceneGraphNodes can have attached actions for each
    // transition, which are automatically triggered. Additionally, an
    // EventCameraTransition event is fired that contains information about the focus node
    // and the transition state that caused the vent to fire.

    // Diagram of events for a camera moving from right-to-left.
    // Interaction sphere is 'O' in middle, and ')' are spherical boundaries. The approach
    // factor, reach factor, and interaction sphere radius are all taken from the current
    // focus node.
    //
    // |<------------------->|  Approach factor * Interaction sphere
    //              |<------>|  Reach Factor * Interaction sphere
    //
    // (            (        O        )            )
    // ^            ^                 ^            ^
    // OnExit       OnMoveAway        OnReach      OnApproach
    const glm::dvec3 anchorPos = anchorNode()->worldPosition();
    const glm::dvec3 cameraPos = _camera->positionVec3();
    const double currDistance = glm::distance(anchorPos, cameraPos);
    const double d = anchorNode()->interactionSphere();
    const double af = anchorNode()->approachFactor();
    const double rf = anchorNode()->reachFactor();

    using namespace std::string_literals;
    if (_inAnchorApproachSphere) {
        if (currDistance > d * (af + InteractionHystersis)) {
            // We left the approach sphere outwards
            _inAnchorApproachSphere = false;

            if (!anchorNode()->onExitAction().empty()) {
                ghoul::Dictionary dict;
                dict.setValue("Node", anchorNode()->identifier());
                dict.setValue("Transition", "Exiting"s);
                for (const std::string& action : anchorNode()->onExitAction()) {
                    global::actionManager->triggerAction(action, dict);
                }
            }

            global::eventEngine->publishEvent<events::EventCameraFocusTransition>(
                _camera,
                anchorNode(),
                events::EventCameraFocusTransition::Transition::Exiting
            );
        }
        else if (currDistance < d * (rf - InteractionHystersis)) {
            // We transitioned from the approach sphere into the reach sphere
            _inAnchorApproachSphere = false;
            _inAnchorReachSphere = true;

            if (!anchorNode()->onReachAction().empty()) {
                ghoul::Dictionary dict;
                dict.setValue("Node", anchorNode()->identifier());
                dict.setValue("Transition", "Reaching"s);
                for (const std::string& action : anchorNode()->onReachAction()) {
                    global::actionManager->triggerAction(action, dict);
                }
            }

            global::eventEngine->publishEvent<events::EventCameraFocusTransition>(
                _camera,
                anchorNode(),
                events::EventCameraFocusTransition::Transition::Reaching
            );
        }
    }
    else if (_inAnchorReachSphere && currDistance > d * (rf + InteractionHystersis)) {
        // We transitioned from the reach sphere to the approach sphere
        _inAnchorReachSphere = false;
        _inAnchorApproachSphere = true;

        if (!anchorNode()->onRecedeAction().empty()) {
            ghoul::Dictionary dict;
            dict.setValue("Node", anchorNode()->identifier());
            dict.setValue("Transition", "Receding"s);
            for (const std::string& action : anchorNode()->onRecedeAction()) {
                global::actionManager->triggerAction(action, dict);
            }
        }

        global::eventEngine->publishEvent<events::EventCameraFocusTransition>(
            _camera,
            anchorNode(),
            events::EventCameraFocusTransition::Transition::Receding
        );
    }
    else if (!_inAnchorApproachSphere && !_inAnchorReachSphere &&
             currDistance < d * (af - InteractionHystersis))
    {
        // We moved into the approach sphere
        _inAnchorApproachSphere = true;

        if (!anchorNode()->onApproachAction().empty()) {
            ghoul::Dictionary dict;
            dict.setValue("Node", anchorNode()->identifier());
            dict.setValue("Transition", "Approaching"s);
            for (const std::string& action : anchorNode()->onApproachAction()) {
                global::actionManager->triggerAction(action, dict);
            }
        }

        global::eventEngine->publishEvent<events::EventCameraFocusTransition>(
            _camera,
            anchorNode(),
            events::EventCameraFocusTransition::Transition::Approaching
        );
    }
}


void NavigationHandler::setEnableKeyFrameInteraction() {
    _useKeyFrameInteraction = true;
}

void NavigationHandler::setDisableKeyFrameInteraction() {
    _useKeyFrameInteraction = false;
}

void NavigationHandler::triggerPlaybackStart() {
    _playbackModeEnabled = true;
}

void NavigationHandler::stopPlayback() {
    _orbitalNavigator.resetVelocities();
    _orbitalNavigator.resetNodeMovements();
    _playbackModeEnabled = false;
}

const SceneGraphNode* NavigationHandler::anchorNode() const {
    return _orbitalNavigator.anchorNode();
}

Camera* NavigationHandler::camera() const {
    return _camera;
}

const MouseInputState& NavigationHandler::mouseInputState() const {
    return _mouseInputState;
}

const KeyboardInputState& NavigationHandler::keyboardInputState() const {
    return _keyboardInputState;
}

void NavigationHandler::mouseButtonCallback(MouseButton button, MouseAction action) {
    if (!_disableMouseInputs) {
        _mouseInputState.mouseButtonCallback(button, action);
    }
}

void NavigationHandler::mousePositionCallback(double x, double y) {
    if (!_disableMouseInputs) {
        _mouseInputState.mousePositionCallback(x, y);
    }
}

void NavigationHandler::mouseScrollWheelCallback(double pos) {
    if (!_disableMouseInputs) {
        _mouseInputState.mouseScrollWheelCallback(pos);
    }
}

void NavigationHandler::keyboardCallback(Key key, KeyModifier modifier, KeyAction action)
{
    // There is no need to disable the keyboard callback based on a property as the vast
    // majority of input is coming through Lua scripts anyway which are not blocked here
    _keyboardInputState.keyboardCallback(key, modifier, action);
}

NavigationState NavigationHandler::navigationState() const {
    const SceneGraphNode* referenceFrame = _orbitalNavigator.followingAnchorRotation() ?
        _orbitalNavigator.anchorNode() :
        sceneGraph()->root();
    ghoul_assert(
        referenceFrame,
        "The root will always exist and the anchor node ought to be reset when removed"
    );

    return navigationState(*referenceFrame);
}

NavigationState NavigationHandler::navigationState(
                                               const SceneGraphNode& referenceFrame) const
{
    const SceneGraphNode* anchor = _orbitalNavigator.anchorNode();
    const SceneGraphNode* aim = _orbitalNavigator.aimNode();

    if (!aim) {
        aim = anchor;
    }

    const glm::dquat invNeutralRotation = glm::quat_cast(glm::lookAt(
        glm::dvec3(0.0),
        aim->worldPosition() - _camera->positionVec3(),
        glm::normalize(_camera->lookUpVectorWorldSpace())
    ));

    glm::dquat localRotation = invNeutralRotation * _camera->rotationQuaternion();
    glm::dvec3 eulerAngles = glm::eulerAngles(localRotation);

    const double pitch = eulerAngles.x;
    const double yaw = -eulerAngles.y;

    // Need to compensate by redisual roll left in local rotation:
    const glm::dquat unroll = glm::angleAxis(eulerAngles.z, glm::dvec3(0.0, 0.0, 1.0));
    const glm::dvec3 neutralUp =
        glm::inverse(invNeutralRotation) * unroll * _camera->lookUpVectorCameraSpace();

    const glm::dmat3 invReferenceFrameTransform =
        glm::inverse(referenceFrame.worldRotationMatrix());

    const glm::dvec3 position = invReferenceFrameTransform *
        (glm::dvec4(_camera->positionVec3() - anchor->worldPosition(), 1.0));

    return NavigationState(
        _orbitalNavigator.anchorNode()->identifier(),
        _orbitalNavigator.aimNode() ?
        _orbitalNavigator.aimNode()->identifier() : "",
        referenceFrame.identifier(),
        position,
        invReferenceFrameTransform * neutralUp, yaw, pitch
    );
}

void NavigationHandler::saveNavigationState(const std::string& filepath,
                                            const std::string& referenceFrameIdentifier)
{
    NavigationState state;
    if (!referenceFrameIdentifier.empty()) {
        const SceneGraphNode* referenceFrame = sceneGraphNode(referenceFrameIdentifier);
        if (!referenceFrame) {
            LERROR(fmt::format(
                "Could not find node '{}' to use as reference frame",
                referenceFrameIdentifier
            ));
            return;
        }
        state = navigationState(*referenceFrame);
    }
    else {
        state = navigationState();
    }

    if (!filepath.empty()) {
        std::filesystem::path absolutePath = absPath(filepath);
        LINFO(fmt::format("Saving camera position: {}", absolutePath));

        std::ofstream ofs(absolutePath);
        ofs << "return " << ghoul::formatLua(state.dictionary());
        ofs.close();
    }
}

void NavigationHandler::loadNavigationState(const std::string& filepath) {
    const std::filesystem::path absolutePath = absPath(filepath);
    LINFO(fmt::format("Reading camera state from file: {}", absolutePath));

    if (!std::filesystem::is_regular_file(absolutePath)) {
        throw ghoul::FileNotFoundError(absolutePath.string(), "NavigationState");
    }

    ghoul::Dictionary navigationStateDictionary;
    try {
        ghoul::lua::loadDictionaryFromFile(
            absolutePath.string(),
            navigationStateDictionary
        );
        openspace::documentation::testSpecificationAndThrow(
            NavigationState::Documentation(),
            navigationStateDictionary,
            "NavigationState"
        );
        setNavigationStateNextFrame(NavigationState(navigationStateDictionary));
    }
    catch (ghoul::RuntimeError& e) {
        LERROR(fmt::format("Unable to set camera position: {}", e.message));
    }
}

void NavigationHandler::setJoystickAxisMapping(const std::string& joystickName, int axis,
                                               JoystickCameraStates::AxisType mapping,
                                            JoystickCameraStates::AxisInvert shouldInvert,
                                      JoystickCameraStates::AxisNormalize shouldNormalize,
                                               bool isSticky,
                                               double sensitivity)
{
    _orbitalNavigator.joystickStates().setAxisMapping(
        joystickName,
        axis,
        mapping,
        shouldInvert,
        shouldNormalize,
        isSticky,
        sensitivity
    );
}

void NavigationHandler::setJoystickAxisMappingProperty(const std::string& joystickName,
                                                       int axis,
                                                       const std::string& propertyUri,
                                                       float min, float max,
                                            JoystickCameraStates::AxisInvert shouldInvert,
                                                       bool isSticky, double sensitivity,
                                                       bool isRemote)
{
    _orbitalNavigator.joystickStates().setAxisMappingProperty(
        joystickName,
        axis,
        propertyUri,
        min,
        max,
        shouldInvert,
        isSticky,
        sensitivity,
        isRemote
    );
}

void NavigationHandler::setWebsocketAxisMapping(int axis,
                                                WebsocketCameraStates::AxisType mapping,
                                           WebsocketCameraStates::AxisInvert shouldInvert,
                                     WebsocketCameraStates::AxisNormalize shouldNormalize)
{
    _orbitalNavigator.websocketStates().setAxisMapping(
        axis,
        mapping,
        shouldInvert,
        shouldNormalize
    );
}


JoystickCameraStates::AxisInformation
NavigationHandler::joystickAxisMapping(const std::string& joystickName, int axis) const
{
    return _orbitalNavigator.joystickStates().axisMapping(joystickName, axis);
}

void NavigationHandler::setJoystickAxisDeadzone(const std::string& joystickName, int axis,
                                                float deadzone)
{
    _orbitalNavigator.joystickStates().setDeadzone(joystickName, axis, deadzone);
}

float NavigationHandler::joystickAxisDeadzone(const std::string& joystickName,
                                              int axis) const
{
    return _orbitalNavigator.joystickStates().deadzone(joystickName, axis);
}

void NavigationHandler::bindJoystickButtonCommand(const std::string& joystickName,
                                                  int button, std::string command,
                                                  JoystickAction action,
                                         JoystickCameraStates::ButtonCommandRemote remote,
                                                                std::string documentation)
{
    _orbitalNavigator.joystickStates().bindButtonCommand(
        joystickName,
        button,
        std::move(command),
        action,
        remote,
        std::move(documentation)
    );
}

void NavigationHandler::clearJoystickButtonCommand(const std::string& joystickName,
                                                   int button)
{
    _orbitalNavigator.joystickStates().clearButtonCommand(joystickName, button);
}

std::vector<std::string> NavigationHandler::joystickButtonCommand(
                                        const std::string& joystickName, int button) const
{
    return _orbitalNavigator.joystickStates().buttonCommand(joystickName, button);
}

scripting::LuaLibrary NavigationHandler::luaLibrary() {
    return {
        "navigation",
        {
            {
                "getNavigationState",
                &luascriptfunctions::getNavigationState,
                "[string]",
                "Return the current navigation state as a lua table. The optional "
                "argument is the scene graph node to use as reference frame. By default, "
                "the reference frame will picked based on whether the orbital navigator "
                "is currently following the anchor node rotation. If it is, the anchor "
                "will be chosen as reference frame. If not, the reference frame will be "
                "set to the scene graph root."
            },
            {
                "setNavigationState",
                &luascriptfunctions::setNavigationState,
                "table",
                "Set the navigation state. The argument must be a valid Navigation State."
            },
            {
                "saveNavigationState",
                &luascriptfunctions::saveNavigationState,
                "string, [string]",
                "Save the current navigation state to a file with the path given by the "
                "first argument. The optoinal second argument is the scene graph node to "
                "use as reference frame. By default, the reference frame will picked "
                "based on whether the orbital navigator is currently following the "
                "anchor node rotation. If it is, the anchor will be chosen as reference "
                "frame. If not, the reference frame will be set to the scene graph root."
            },
            {
                "loadNavigationState",
                &luascriptfunctions::loadNavigationState,
                "string",
                "Load a navigation state from file. The file should be a lua file "
                "returning the navigation state as a table formatted as a "
                "Navigation State, such as the output files of saveNavigationState."
            },
            {
                "retargetAnchor",
                &luascriptfunctions::retargetAnchor,
                "void",
                "Reset the camera direction to point at the anchor node"
            },
            {
                "retargetAim",
                &luascriptfunctions::retargetAim,
                "void",
                "Reset the camera direction to point at the aim node"
            },
            {
                "bindJoystickAxis",
                &luascriptfunctions::bindJoystickAxis,
<<<<<<< HEAD
                {},
                "name, axis, axisType [, isInverted, isNormalized, isSticky, sensitivity]",
                "Finds the input joystick with the given 'name' and binds the axis "
                "identified by the second argument to be used as the type identified by "
                "the third argument. If 'isInverted' is 'true', the axis value is "
                "inverted, if 'isNormalized' is true the axis value is normalized from "
                "[-1, 1] to [0,1]. If 'isSticky' is 'true', the value is calculated "
                "relative to the previous value. If 'sensitivity' is given then that "
                "value will affect the sensitivity of the axis together with "
                "the global sensitivity."
            },
            {
                "bindJoystickAxisProperty",
                &luascriptfunctions::bindJoystickAxisProperty,
                {},
                "name, axis, propertyUri [, min, max, isInverted, isSticky, sensitivity, "
                "isRemote]",
                "Finds the input joystick with the given 'name' and binds the axis "
                "identified by the second argument to be bound to the property "
                "identified by the third argument. 'min' and 'max' is the minimum and "
                "the maximum allowed value for the given property and the axis value is "
                "rescaled from [-1, 1] to [min, max], default is [0, 1]. If 'isInverted' "
                "is 'true', the axis value is inverted. If 'isSticky' is 'true', the "
                "value is calculated relative to the previous value. If 'sensitivity' is "
                "given then that value will affect the sensitivity of the axis together "
                "with the global sensitivity. The last argument determines whether the "
                "property change is going to be executed locally or remotely, where the "
                "latter is the default."
=======
                "int, axisType [, isInverted, isNormalized]",
                "Binds the axis identified by the first argument to be used as the type "
                "identified by the second argument. If 'isInverted' is 'true', the axis "
                "value is inverted, if 'isNormalized' is true the axis value is "
                "normalized from [-1, 1] to [0,1]."
>>>>>>> 109be85d
            },
            {
                "joystickAxis",
                &luascriptfunctions::joystickAxis,
<<<<<<< HEAD
                {},
                "name, axis",
                "Finds the input joystick with the given 'name' and returns the joystick "
                "axis information for the passed axis. The information that is returned "
                "is the current axis binding as a string, whether the values are "
                "inverted as bool, whether the value are normalized as a bool, whether "
                "the axis is sticky as bool, the sensitivity as number, the property uri "
                "bound to the axis as string (empty is type is not Property), the min "
                "and max values for the property as numbers and whether the property "
                "change will be executed remotly as bool."
=======
                "int",
                "Returns the joystick axis information for the passed axis. The "
                "information that is returned is the current axis binding as a string, "
                "whether the values are inverted as bool, and whether the value are "
                "normalized as a bool"
>>>>>>> 109be85d
            },
            {
                "setAxisDeadZone",
                &luascriptfunctions::setJoystickAxisDeadzone,
<<<<<<< HEAD
                {},
                "name, axis, float",
                "Finds the input joystick with the given 'name' and sets the deadzone "
                "for a particular joystick axis, which means that any input less than "
                "this value is completely ignored."
=======
                "int, float",
                "Sets the deadzone for a particular joystick axis which means that any "
                "input less than this value is completely ignored."
>>>>>>> 109be85d
            },
            {
                "bindJoystickButton",
                &luascriptfunctions::bindJoystickButton,
<<<<<<< HEAD
                {},
                "name, button, string [, string, string, bool]",
                "Finds the input joystick with the given 'name' and binds a Lua script "
                "given by the third argument to be executed when the joystick button "
                "identified by the second argument is triggered. The fifth argument "
                "determines when the script should be executed, this defaults to "
                "'Press', which means that the script is run when the user presses the "
                "button. The fourth arguemnt is the documentation of the script in the "
                "third argument. The sixth argument determines whether the command is "
                "going to be executable locally or remotely, where the latter is the "
                "default."
=======
                "int, string [, string, bool]",
                "Binds a Lua script to be executed when the joystick button identified "
                "by the first argument is triggered. The third argument determines when "
                "the script should be executed, this defaults to 'pressed', which means "
                "that the script is run when the user presses the button. The last "
                "argument determines whether the command is going to be executable "
                "locally or remotely. The latter being the default."
>>>>>>> 109be85d
            },
            {
                "clearJoystickButton",
                &luascriptfunctions::clearJoystickButton,
<<<<<<< HEAD
                {},
                "name, button",
                "Finds the input joystick with the given 'name' and removes all commands "
                "that are currently bound to the button identified by the second argument."
=======
                "int",
                "Removes all commands that are currently bound to the button identified "
                "by the first argument"
>>>>>>> 109be85d
            },
            {
                "joystickButton",
                &luascriptfunctions::joystickButton,
<<<<<<< HEAD
                {},
                "name, button",
                "Finds the input joystick with the given 'name' and returns the script "
                "that is currently bound to be executed when the provided button is "
                "pressed."
=======
                "int",
                "Returns the script that is currently bound to be executed when the "
                "provided button is pressed"
>>>>>>> 109be85d
            },
            {
                "addGlobalRotation",
                &luascriptfunctions::addGlobalRotation,
                "double, double",
                "Directly adds to the global rotation of the camera"
            },
            {
                "addLocalRotation",
                &luascriptfunctions::addLocalRotation,
                "double, double",
                "Directly adds to the local rotation of the camera"
            },
            {
                "addTruckMovement",
                &luascriptfunctions::addTruckMovement,
                "double, double",
                "Directly adds to the truck movement of the camera"
            },
            {
                "addLocalRoll",
                &luascriptfunctions::addLocalRoll,
                "double, double",
                "Directly adds to the local roll of the camera"
            },
            {
                "addGlobalRoll",
                &luascriptfunctions::addGlobalRoll,
                "double, double",
                "Directly adds to the global roll of the camera"
            }
        }
    };
}

} // namespace openspace::interaction<|MERGE_RESOLUTION|>--- conflicted
+++ resolved
@@ -652,8 +652,6 @@
             {
                 "bindJoystickAxis",
                 &luascriptfunctions::bindJoystickAxis,
-<<<<<<< HEAD
-                {},
                 "name, axis, axisType [, isInverted, isNormalized, isSticky, sensitivity]",
                 "Finds the input joystick with the given 'name' and binds the axis "
                 "identified by the second argument to be used as the type identified by "
@@ -667,7 +665,6 @@
             {
                 "bindJoystickAxisProperty",
                 &luascriptfunctions::bindJoystickAxisProperty,
-                {},
                 "name, axis, propertyUri [, min, max, isInverted, isSticky, sensitivity, "
                 "isRemote]",
                 "Finds the input joystick with the given 'name' and binds the axis "
@@ -681,19 +678,10 @@
                 "with the global sensitivity. The last argument determines whether the "
                 "property change is going to be executed locally or remotely, where the "
                 "latter is the default."
-=======
-                "int, axisType [, isInverted, isNormalized]",
-                "Binds the axis identified by the first argument to be used as the type "
-                "identified by the second argument. If 'isInverted' is 'true', the axis "
-                "value is inverted, if 'isNormalized' is true the axis value is "
-                "normalized from [-1, 1] to [0,1]."
->>>>>>> 109be85d
             },
             {
                 "joystickAxis",
                 &luascriptfunctions::joystickAxis,
-<<<<<<< HEAD
-                {},
                 "name, axis",
                 "Finds the input joystick with the given 'name' and returns the joystick "
                 "axis information for the passed axis. The information that is returned "
@@ -703,34 +691,18 @@
                 "bound to the axis as string (empty is type is not Property), the min "
                 "and max values for the property as numbers and whether the property "
                 "change will be executed remotly as bool."
-=======
-                "int",
-                "Returns the joystick axis information for the passed axis. The "
-                "information that is returned is the current axis binding as a string, "
-                "whether the values are inverted as bool, and whether the value are "
-                "normalized as a bool"
->>>>>>> 109be85d
             },
             {
                 "setAxisDeadZone",
                 &luascriptfunctions::setJoystickAxisDeadzone,
-<<<<<<< HEAD
-                {},
                 "name, axis, float",
                 "Finds the input joystick with the given 'name' and sets the deadzone "
                 "for a particular joystick axis, which means that any input less than "
                 "this value is completely ignored."
-=======
-                "int, float",
-                "Sets the deadzone for a particular joystick axis which means that any "
-                "input less than this value is completely ignored."
->>>>>>> 109be85d
             },
             {
                 "bindJoystickButton",
                 &luascriptfunctions::bindJoystickButton,
-<<<<<<< HEAD
-                {},
                 "name, button, string [, string, string, bool]",
                 "Finds the input joystick with the given 'name' and binds a Lua script "
                 "given by the third argument to be executed when the joystick button "
@@ -741,44 +713,21 @@
                 "third argument. The sixth argument determines whether the command is "
                 "going to be executable locally or remotely, where the latter is the "
                 "default."
-=======
-                "int, string [, string, bool]",
-                "Binds a Lua script to be executed when the joystick button identified "
-                "by the first argument is triggered. The third argument determines when "
-                "the script should be executed, this defaults to 'pressed', which means "
-                "that the script is run when the user presses the button. The last "
-                "argument determines whether the command is going to be executable "
-                "locally or remotely. The latter being the default."
->>>>>>> 109be85d
             },
             {
                 "clearJoystickButton",
                 &luascriptfunctions::clearJoystickButton,
-<<<<<<< HEAD
-                {},
                 "name, button",
                 "Finds the input joystick with the given 'name' and removes all commands "
                 "that are currently bound to the button identified by the second argument."
-=======
-                "int",
-                "Removes all commands that are currently bound to the button identified "
-                "by the first argument"
->>>>>>> 109be85d
             },
             {
                 "joystickButton",
                 &luascriptfunctions::joystickButton,
-<<<<<<< HEAD
-                {},
                 "name, button",
                 "Finds the input joystick with the given 'name' and returns the script "
                 "that is currently bound to be executed when the provided button is "
                 "pressed."
-=======
-                "int",
-                "Returns the script that is currently bound to be executed when the "
-                "provided button is pressed"
->>>>>>> 109be85d
             },
             {
                 "addGlobalRotation",
