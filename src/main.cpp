/*****************************************************************************************
 *                                                                                       *
 * OpenSpace                                                                             *
 *                                                                                       *
 * Copyright (c) 2014                                                                    *
 *                                                                                       *
 * Permission is hereby granted, free of charge, to any person obtaining a copy of this  *
 * software and associated documentation files (the "Software"), to deal in the Software *
 * without restriction, including without limitation the rights to use, copy, modify,    *
 * merge, publish, distribute, sublicense, and/or sell copies of the Software, and to    *
 * permit persons to whom the Software is furnished to do so, subject to the following   *
 * conditions:                                                                           *
 *                                                                                       *
 * The above copyright notice and this permission notice shall be included in all copies *
 * or substantial portions of the Software.                                              *
 *                                                                                       *
 * THE SOFTWARE IS PROVIDED "AS IS", WITHOUT WARRANTY OF ANY KIND, EXPRESS OR IMPLIED,   *
 * INCLUDING BUT NOT LIMITED TO THE WARRANTIES OF MERCHANTABILITY, FITNESS FOR A         *
 * PARTICULAR PURPOSE AND NONINFRINGEMENT. IN NO EVENT SHALL THE AUTHORS OR COPYRIGHT    *
 * HOLDERS BE LIABLE FOR ANY CLAIM, DAMAGES OR OTHER LIABILITY, WHETHER IN AN ACTION OF  *
 * CONTRACT, TORT OR OTHERWISE, ARISING FROM, OUT OF OR IN CONNECTION WITH THE SOFTWARE  *
 * OR THE USE OR OTHER DEALINGS IN THE SOFTWARE.                                         *
 ****************************************************************************************/


// open space includes
<<<<<<< HEAD
#include "openspaceengine.h"
#include <interface/interface.h>
=======
#include <openspace/engine/openspaceengine.h>
>>>>>>> b6397843

// sgct includes
#include "sgct.h"

sgct::Engine* _sgctEngine;
openspace::Interface* _interface;

// function pointer declarations
void mainInitFunc(void);
void mainPreSyncFunc(void);
void mainPostSyncPreDrawFunc(void);
void mainRenderFunc(void);
void mainPostDrawFunc(void);
void mainKeyboardCallback(int key, int action);
void mainMouseButtonCallback(int key, int action);
void mainMousePosCallback(double x, double y);
void mainMouseScrollCallback(double posX, double posY);
void mainEncodeFun();
void mainDecodeFun();
void mainExternalControlCallback(const char * receivedChars, int size, int clientId);

int main(int argc, char **argv) {
<<<<<<< HEAD
    int newArgc;
    char** newArgv;
    openspace::OpenSpaceEngine::create(argc, argv, newArgc, newArgv);
    _sgctEngine = new sgct::Engine(newArgc, newArgv);
=======

    // create the OpenSpace engine and get arguments for the sgct engine
    std::vector<std::string> sgctArguments;
    openspace::OpenSpaceEngine::create(argc, argv, sgctArguments);

    // create sgct engine c arguments
    int newArgc = sgctArguments.size();
    char** newArgv = new char*[newArgc];
    for (int i = 0; i < newArgc; ++i) {
        //newArgv[i] = new char[sgctArguments.at(i).length()];
        //std::strcpy(newArgv[i], sgctArguments.at(i).c_str());
        newArgv[i] = const_cast<char*>(sgctArguments.at(i).c_str());
    }
    
	_sgctEngine = new sgct::Engine(newArgc, newArgv);
	
    // deallocate sgct c arguments
    for (int i = 0; i < newArgc; ++i) {
        //delete newArgv[i];
    }
>>>>>>> b6397843
    delete[] newArgv;
 	
    // Bind functions
	_sgctEngine->setInitOGLFunction( mainInitFunc );
	_sgctEngine->setPreSyncFunction( mainPreSyncFunc );
	_sgctEngine->setPostSyncPreDrawFunction( mainPostSyncPreDrawFunc );
	_sgctEngine->setDrawFunction( mainRenderFunc );
	_sgctEngine->setPostDrawFunction( mainPostDrawFunc );
	_sgctEngine->setKeyboardCallbackFunction( mainKeyboardCallback );
	_sgctEngine->setMouseButtonCallbackFunction( mainMouseButtonCallback );
	_sgctEngine->setMousePosCallbackFunction( mainMousePosCallback );
	_sgctEngine->setMouseScrollCallbackFunction( mainMouseScrollCallback );
	_sgctEngine->setExternalControlCallback( mainExternalControlCallback );

	// set encode and decode functions
	// NOTE: starts synchronizing before init functions
	sgct::SharedData::instance()->setEncodeFunction(mainEncodeFun);
	sgct::SharedData::instance()->setDecodeFunction(mainDecodeFun);

	// init the interface which will handle callbacks from an external gui
	_interface = new openspace::Interface(&OsEng);

	// try to open a window
	if( ! _sgctEngine->init(sgct::Engine::OpenGL_4_0_Core_Profile)) {
		// could not open a window, deallocates and exits
		delete _sgctEngine;
        openspace::OpenSpaceEngine::destroy();
		return EXIT_FAILURE;
	}

	// Main loop
	_sgctEngine->render();
 
	// Clean up (de-allocate)
	delete _sgctEngine;
	
	// Exit program
	exit( EXIT_SUCCESS );
}

void mainExternalControlCallback(const char * receivedChars, int size, int clientId) {
	if (_sgctEngine->isMaster())
		_interface->callback(receivedChars);
}

void mainInitFunc(void) {
    OsEng.initialize();
    OsEng.initializeGL();
}

void mainPreSyncFunc(void) {
    OsEng.preSynchronization();
}

void mainPostSyncPreDrawFunc(void) {
    OsEng.postSynchronizationPreDraw();
}

void mainRenderFunc(void) {
    OsEng.render();
}

void mainPostDrawFunc(void) {
    OsEng.postDraw();
}

void mainKeyboardCallback(int key, int action) {
	if (_sgctEngine->isMaster())
        OsEng.keyboardCallback(key, action);
}

void mainMouseButtonCallback(int key, int action) {
	if (_sgctEngine->isMaster())
        OsEng.mouseButtonCallback(key, action);
}

void mainMousePosCallback(double x, double y) {
    // TODO use float instead
	if (_sgctEngine->isMaster())
        OsEng.mousePositionCallback(static_cast<int>(x), static_cast<int>(y));
}

void mainMouseScrollCallback(double pos, double /*pos2*/) {
    // TODO use float instead
	if (_sgctEngine->isMaster())
        OsEng.mouseScrollWheelCallback(static_cast<int>(pos));
}

void mainEncodeFun() {
	OsEng.encode();
}

void mainDecodeFun() {
	OsEng.decode();
}

<|MERGE_RESOLUTION|>--- conflicted
+++ resolved
@@ -24,12 +24,8 @@
 
 
 // open space includes
-<<<<<<< HEAD
 #include "openspaceengine.h"
 #include <interface/interface.h>
-=======
-#include <openspace/engine/openspaceengine.h>
->>>>>>> b6397843
 
 // sgct includes
 #include "sgct.h"
@@ -52,12 +48,6 @@
 void mainExternalControlCallback(const char * receivedChars, int size, int clientId);
 
 int main(int argc, char **argv) {
-<<<<<<< HEAD
-    int newArgc;
-    char** newArgv;
-    openspace::OpenSpaceEngine::create(argc, argv, newArgc, newArgv);
-    _sgctEngine = new sgct::Engine(newArgc, newArgv);
-=======
 
     // create the OpenSpace engine and get arguments for the sgct engine
     std::vector<std::string> sgctArguments;
@@ -78,7 +68,6 @@
     for (int i = 0; i < newArgc; ++i) {
         //delete newArgv[i];
     }
->>>>>>> b6397843
     delete[] newArgv;
  	
     // Bind functions
