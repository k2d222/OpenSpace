--- conflicted
+++ resolved
@@ -468,7 +468,8 @@
             first = false;
             json << "{";
             json << "\"key\": \"" << std::to_string(p.first) << "\",";
-            json << "\"script\": \"" << p.second << "\"";
+            json << "\"script\": \"" << p.second.first << "\"";
+            json << "\"remoteScripting\": \"" << (p.second.second ? "true" : "false") << "\"";
             json << "}";
         }
         json << "]";
@@ -508,25 +509,8 @@
             << "\t<body>\n"
             << "</html>\n";
 
-<<<<<<< HEAD
         f << html.str();
-=======
-        html << "<html>\n"
-             << "\t<head>\n"
-             << "\t\t<title>Key Bindings</title>\n"
-             << "\t</head>\n"
-             << "<body>\n"
-             << "<table cellpadding=3 cellspacing=0 border=1>\n"
-             << "\t<caption>Key Bindings</caption>\n\n"
-             << "\t<thead>\n"
-             << "\t\t<tr>\n"
-             << "\t\t\t<td>Key</td>\n"
-             << "\t\t\t<td>Binding</td>\n"
-             << "\t\t\t<td>Remote scripting</td>\n"
-             << "\t\t</tr>\n"
-             << "\t</thead>\n"
-             << "\t<tbody>\n";
->>>>>>> 08122305
+
 
         /*
         for (const auto& p : _keyLua) {
