--- conflicted
+++ resolved
@@ -95,13 +95,8 @@
         return luaL_error(L, "filepath string is empty");
     }
 
-<<<<<<< HEAD
-    global::sessionRecording.startPlayback(
+    global::sessionRecording->startPlayback(
         const_cast<std::string&>(playbackFilePath),
-=======
-    global::sessionRecording->startPlayback(
-        playbackFilePath,
->>>>>>> d3a2ea4a
         timeMode,
         forceSimTimeAtStart
     );
