--- conflicted
+++ resolved
@@ -55,11 +55,8 @@
 class ParallelConnection;
 class RenderEngine;
 class SettingsEngine;
-<<<<<<< HEAD
-class TimeManager;
 class SceneManager;
-=======
->>>>>>> dcc9d622
+
 class SyncEngine;
 class TimeManager;
 class WindowWrapper;
@@ -101,12 +98,8 @@
     void externalControlCallback(const char* receivedChars, int size, int clientId);
     void encode();
     void decode();
-<<<<<<< HEAD
     void scheduleLoadScene(const std::string& scenePath);
 
-=======
-    
->>>>>>> dcc9d622
     void enableBarrier();
     void disableBarrier();
     
@@ -185,7 +178,6 @@
     
     // Components
     std::unique_ptr<ConfigurationManager> _configurationManager;
-<<<<<<< HEAD
     std::unique_ptr<interaction::InteractionHandler> _interactionHandler;
     std::unique_ptr<RenderEngine> _renderEngine;
     std::unique_ptr<SceneManager> _sceneManager;
@@ -194,33 +186,23 @@
     std::unique_ptr<NetworkEngine> _networkEngine;
     std::unique_ptr<SyncEngine> _syncEngine;
     std::unique_ptr<ghoul::cmdparser::CommandlineParser> _commandlineParser;
-=======
     std::unique_ptr<DownloadManager> _downloadManager;
->>>>>>> dcc9d622
     std::unique_ptr<LuaConsole> _console;
     std::unique_ptr<ModuleEngine> _moduleEngine;
-    std::unique_ptr<NetworkEngine> _networkEngine;
     std::unique_ptr<ParallelConnection> _parallelConnection;
-    std::unique_ptr<RenderEngine> _renderEngine;
     std::unique_ptr<SettingsEngine> _settingsEngine;
-    std::unique_ptr<SyncEngine> _syncEngine;
     std::unique_ptr<TimeManager> _timeManager;
     std::unique_ptr<WindowWrapper> _windowWrapper;
-    std::unique_ptr<ghoul::cmdparser::CommandlineParser> _commandlineParser;
     std::unique_ptr<ghoul::fontrendering::FontManager> _fontManager;
-    std::unique_ptr<interaction::InteractionHandler> _interactionHandler;
-    std::unique_ptr<scripting::ScriptEngine> _scriptEngine;
-    std::unique_ptr<scripting::ScriptScheduler> _scriptScheduler;
 
     // Others
     std::unique_ptr<properties::PropertyOwner> _globalPropertyNamespace;
     
-<<<<<<< HEAD
     bool _switchScene;
     std::string _scenePath;
 
     bool _isMaster;
-=======
+
     struct {
         std::vector<std::function<void()>> initialize;
         std::vector<std::function<void()>> deinitialize;
@@ -241,7 +223,6 @@
         std::vector<std::function<bool (double)>> mouseScrollWheel;
     } _moduleCallbacks;
     
->>>>>>> dcc9d622
     double _runTime;
 
     // Structure that is responsible for the delayed shutdown of the application
