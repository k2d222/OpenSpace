/*****************************************************************************************
 *                                                                                       *
 * OpenSpace                                                                             *
 *                                                                                       *
 * Copyright (c) 2014-2024                                                               *
 *                                                                                       *
 * Permission is hereby granted, free of charge, to any person obtaining a copy of this  *
 * software and associated documentation files (the "Software"), to deal in the Software *
 * without restriction, including without limitation the rights to use, copy, modify,    *
 * merge, publish, distribute, sublicense, and/or sell copies of the Software, and to    *
 * permit persons to whom the Software is furnished to do so, subject to the following   *
 * conditions:                                                                           *
 *                                                                                       *
 * The above copyright notice and this permission notice shall be included in all copies *
 * or substantial portions of the Software.                                              *
 *                                                                                       *
 * THE SOFTWARE IS PROVIDED "AS IS", WITHOUT WARRANTY OF ANY KIND, EXPRESS OR IMPLIED,   *
 * INCLUDING BUT NOT LIMITED TO THE WARRANTIES OF MERCHANTABILITY, FITNESS FOR A         *
 * PARTICULAR PURPOSE AND NONINFRINGEMENT. IN NO EVENT SHALL THE AUTHORS OR COPYRIGHT    *
 * HOLDERS BE LIABLE FOR ANY CLAIM, DAMAGES OR OTHER LIABILITY, WHETHER IN AN ACTION OF  *
 * CONTRACT, TORT OR OTHERWISE, ARISING FROM, OUT OF OR IN CONNECTION WITH THE SOFTWARE  *
 * OR THE USE OR OTHER DEALINGS IN THE SOFTWARE.                                         *
 ****************************************************************************************/

#ifndef __OPENSPACE_CORE___MESSAGESTRUCTURES___H__
#define __OPENSPACE_CORE___MESSAGESTRUCTURES___H__

#include <ghoul/format.h>
#include <ghoul/glm.h>
#include <ghoul/logging/logmanager.h>
#include <ghoul/misc/stringhelper.h>
#include <algorithm>
#include <cstring>
#include <fstream>
#include <iomanip>
#include <sstream>
#include <string>
#include <vector>

namespace openspace::datamessagestructures {

enum class Type : uint32_t {
    CameraData = 0,
    TimelineData,
    ScriptData
};

struct CameraKeyframe {
    CameraKeyframe() = default;
    CameraKeyframe(const std::vector<char>& buffer) {
        deserialize(buffer);
    }
    CameraKeyframe(glm::dvec3 pos, glm::dquat rot, std::string focusNode,
                   bool followNodeRot, float scale)
        : _position(pos)
        , _rotation(rot)
        , _followNodeRotation(followNodeRot)
        , _focusNode(focusNode)
        , _scale(scale)
    {}

    glm::dvec3 _position = glm::dvec3(0.0);
    glm::dquat _rotation = glm::dquat(1.0, 0.0, 0.0, 0.0);
    bool _followNodeRotation = false;
    std::string _focusNode;
    float _scale = 0.f;

    double _timestamp = 0.0;

    void serialize(std::vector<char>& buffer) const {
        // Add position
        buffer.insert(
            buffer.end(),
            reinterpret_cast<const char*>(&_position),
            reinterpret_cast<const char*>(&_position) + sizeof(_position)
        );

        // Add orientation
        buffer.insert(
            buffer.end(),
            reinterpret_cast<const char*>(&_rotation),
            reinterpret_cast<const char*>(&_rotation) + sizeof(_rotation)
        );

        // Follow focus node rotation?
        buffer.insert(
            buffer.end(),
            reinterpret_cast<const char*>(&_followNodeRotation),
            reinterpret_cast<const char*>(&_followNodeRotation) +
                sizeof(_followNodeRotation)
        );

        uint32_t nodeNameLength = static_cast<uint32_t>(_focusNode.size());

        // Add focus node
        buffer.insert(
            buffer.end(),
            reinterpret_cast<const char*>(&nodeNameLength),
            reinterpret_cast<const char*>(&nodeNameLength) + sizeof(uint32_t)
        );
        buffer.insert(
            buffer.end(),
            _focusNode.data(),
            _focusNode.data() + nodeNameLength
        );

        buffer.insert(
            buffer.end(),
            reinterpret_cast<const char*>(&_scale),
            reinterpret_cast<const char*>(&_scale) + sizeof(_scale)
        );

        // Add timestamp
        buffer.insert(
            buffer.end(),
            reinterpret_cast<const char*>(&_timestamp),
            reinterpret_cast<const char*>(&_timestamp) + sizeof(_timestamp)
        );
    }

    size_t deserialize(const std::vector<char>& buffer, size_t offset = 0) {
        int size = 0;

        // Position
        size = sizeof(_position);
        std::memcpy(glm::value_ptr(_position), buffer.data() + offset, size);
        offset += size;

        // Orientation
        size = sizeof(_rotation);
        std::memcpy(glm::value_ptr(_rotation), buffer.data() + offset, size);
        offset += size;

        // Follow focus node rotation?
        size = sizeof(_followNodeRotation);
        std::memcpy(&_followNodeRotation, buffer.data() + offset, size);
        offset += size;

        // Focus node
        int nodeNameLength;
        size = sizeof(int);
        std::memcpy(&nodeNameLength, buffer.data() + offset, size);
        offset += size;
        size = nodeNameLength;
        _focusNode = std::string(buffer.data() + offset, buffer.data() + offset + size);
        offset += size;

        // Scale
        size = sizeof(_scale);
        std::memcpy(&_scale, buffer.data() + offset, size);
        offset += size;

        // Timestamp
        size = sizeof(_timestamp);
        std::memcpy(&_timestamp, buffer.data() + offset, size);
        offset += size;

        return offset;
    }

    void write(std::ostream& out) const {
        out.write(
            reinterpret_cast<const char*>(glm::value_ptr(_position)),
            sizeof(_position)
        );
        out.write(
            reinterpret_cast<const char*>(glm::value_ptr(_rotation)),
            sizeof(_rotation)
        );

        // Write follow focus node rotation?
        out.write(
            reinterpret_cast<const char*>(&_followNodeRotation),
            sizeof(_followNodeRotation)
        );

        int nodeNameLength = static_cast<int>(_focusNode.size());

        // Write focus node
        out.write(reinterpret_cast<const char*>(&nodeNameLength), sizeof(nodeNameLength));
        out.write(_focusNode.c_str(), _focusNode.size());

        // Write scale
        out.write(reinterpret_cast<const char*>(&_scale), sizeof(_scale));

        // Write timestamp
        out.write(reinterpret_cast<const char*>(&_timestamp), sizeof(_timestamp));
    }

    void write(std::stringstream& out) const {
        // Add camera position
        out << std::fixed << std::setprecision(7) << _position.x << ' '
            << std::fixed << std::setprecision(7) << _position.y << ' '
            << std::fixed << std::setprecision(7) << _position.z << ' ';
        // Add camera rotation
        out << std::fixed << std::setprecision(7) << _rotation.x << ' '
            << std::fixed << std::setprecision(7) << _rotation.y << ' '
            << std::fixed << std::setprecision(7) << _rotation.z << ' '
            << std::fixed << std::setprecision(7) << _rotation.w << ' ';
        out << std::fixed
            << std::setprecision(std::numeric_limits<double>::max_digits10)
            << _scale << ' ';
        if (_followNodeRotation) {
            out << "F ";
        }
        else {
            out << "- ";
        }
        out << _focusNode;
    }

    void read(std::istream* in) {
        // Read position
        in->read(reinterpret_cast<char*>(&_position), sizeof(_position));

        // Read orientation
        in->read(reinterpret_cast<char*>(&_rotation), sizeof(_rotation));

        // Read follow focus node rotation
        unsigned char b;
        in->read(reinterpret_cast<char*>(&b), sizeof(unsigned char));
        _followNodeRotation = (b == 1);

        // Read focus node
        int nodeNameLength = static_cast<int>(_focusNode.size());
        in->read(reinterpret_cast<char*>(&nodeNameLength), sizeof(nodeNameLength));
        std::vector<char> temp(static_cast<size_t>(nodeNameLength) + 1);
        in->read(temp.data(), nodeNameLength);

        temp[nodeNameLength] = '\0';
        _focusNode = temp.data();

        // Read scale
        in->read(reinterpret_cast<char*>(&_scale), sizeof(_scale));

        // Read timestamp
        in->read(reinterpret_cast<char*>(&_timestamp), sizeof(_timestamp));
    }

    void read(std::istringstream& iss) {
        std::string rotationFollowing;

        iss >> _position.x
            >> _position.y
            >> _position.z
            >> _rotation.x
            >> _rotation.y
            >> _rotation.z
            >> _rotation.w
            >> _scale
            >> rotationFollowing
            >> _focusNode;
        _followNodeRotation = (rotationFollowing == "F");
    }
};

struct TimeKeyframe {
    TimeKeyframe() = default;
    TimeKeyframe(const std::vector<char>& buffer) {
        deserialize(buffer);
    }

    double _time = 0.0;
    double _dt = 0.0;
    bool _paused = false;
    bool _requiresTimeJump = false;
    double _timestamp = 0.0;

    void serialize(std::vector<char>& buffer) const {
        buffer.insert(
            buffer.end(),
            reinterpret_cast<const char*>(this),
            reinterpret_cast<const char*>(this) + sizeof(TimeKeyframe)
        );
    }

    size_t deserialize(const std::vector<char>& buffer, size_t offset = 0) {
        *this = *reinterpret_cast<const TimeKeyframe*>(buffer.data() + offset);
        offset += sizeof(TimeKeyframe);
        return offset;
    }

    void write(std::ostream* out) const {
        out->write(reinterpret_cast<const char*>(this), sizeof(TimeKeyframe));
    }

    void write(std::stringstream& out) const {
        out << ' ' << _dt;
        if (_paused) {
            out << " P";
        }
        else {
            out << " R";
        }
        if (_requiresTimeJump) {
            out << " J";
        }
        else {
            out << " -";
        }
    }

    void read(std::istream* in) {
        in->read(reinterpret_cast<char*>(this), sizeof(TimeKeyframe));
    }

    void read(std::istringstream& iss) {
        std::string paused, jump;

        iss >> _dt
            >> paused
            >> jump;
        _paused = (paused == "P");
        _requiresTimeJump = (jump == "J");
    }
};

struct TimeTimeline {
    TimeTimeline() = default;
    TimeTimeline(const std::vector<char>& buffer) {
        deserialize(buffer);
    }

    bool _clear = true;
    std::vector<TimeKeyframe> _keyframes;

    void serialize(std::vector<char>& buffer) const {
        buffer.insert(
            buffer.end(),
            reinterpret_cast<const char*>(&_clear),
            reinterpret_cast<const char*>(&_clear) + sizeof(bool)
        );

        int64_t nKeyframes = _keyframes.size();
        buffer.insert(
            buffer.end(),
            reinterpret_cast<const char*>(&nKeyframes),
            reinterpret_cast<const char*>(&nKeyframes) + sizeof(int64_t)
        );
        for (const TimeKeyframe& k : _keyframes) {
            k.serialize(buffer);
        }
    }

    size_t deserialize(const std::vector<char>& buffer, size_t offset = 0) {
        int size = 0;

        size = sizeof(_clear);
        std::memcpy(&_clear, buffer.data() + offset, size);
        offset += size;

        int64_t nKeyframes = _keyframes.size();
        size = sizeof(nKeyframes);
        std::memcpy(&nKeyframes, buffer.data() + offset, size);
        offset += size;

        _keyframes.resize(nKeyframes);
        for (TimeKeyframe& k : _keyframes) {
            offset = k.deserialize(buffer, offset);
        }
        return offset;
    }

    void write(std::ostream* out) const {
        out->write(reinterpret_cast<const char*>(&_clear), sizeof(bool));

        int64_t nKeyframes = _keyframes.size();
        out->write(reinterpret_cast<const char*>(&nKeyframes), sizeof(int64_t));
        for (const TimeKeyframe& k : _keyframes) {
            k.write(out);
        }
    }

    void read(std::istream* in) {
        in->read(reinterpret_cast<char*>(&_clear), sizeof(bool));

        int64_t nKeyframes = _keyframes.size();
        in->read(reinterpret_cast<char*>(&nKeyframes), sizeof(int64_t));
        for (TimeKeyframe& k : _keyframes) {
            k.read(in);
        }
    }
};

struct ScriptMessage {
    ScriptMessage() = default;
    ScriptMessage(const std::vector<char>& buffer) {
        deserialize(buffer);
    }
    virtual ~ScriptMessage() {}

    std::string _script;
    double _timestamp = 0.0;

    void serialize(std::vector<char>& buffer) const {
        uint32_t strLen = static_cast<uint32_t>(_script.size());

        const char* p = reinterpret_cast<const char*>(&strLen);
        buffer.insert(buffer.end(), p, p + sizeof(uint32_t));

        buffer.insert(buffer.end(), _script.begin(), _script.end());
    }

    void deserialize(const std::vector<char>& buffer) {
        const char* p = buffer.data();
        const uint32_t len = *reinterpret_cast<const uint32_t*>(p);

        if (buffer.size() != (sizeof(uint32_t) + len)) {
            LERRORC(
                "ParallelPeer",
                std::format(
                    "Received buffer with wrong size. Expected {} got {}",
                    len, buffer.size()
                )
            );
            return;
        }

        // We can skip over the first uint32_t that encoded the length
        _script.assign(buffer.begin() + sizeof(uint32_t), buffer.end());
    }

    void write(std::ostream* out) const {
        out->write(_script.c_str(), _script.size());
    }

    void write(unsigned char* buf, size_t& idx, std::ofstream& file) const {
        size_t strLen = _script.size();
        size_t writeSize_bytes = sizeof(size_t);

        unsigned char const *p = reinterpret_cast<unsigned char const*>(&strLen);
        memcpy((buf + idx), p, writeSize_bytes);
        idx += static_cast<unsigned int>(writeSize_bytes);

        memcpy((buf + idx), _script.c_str(), _script.size());
        idx += static_cast<unsigned int>(strLen);
        file.write(reinterpret_cast<char*>(buf), idx);
        //Write directly to file because some scripts can be very long
        file.write(_script.c_str(), _script.size());
    }

    void write(std::stringstream& ss) const {
        unsigned int numLinesInScript = static_cast<unsigned int>(
            std::count(_script.begin(), _script.end(), '\n')
        );
        ss << ' ' << (numLinesInScript + 1) << ' ';
        ss << _script;
    }

    virtual void read(std::istream* in) {
        uint32_t strLen;
        //Read string length from file
        in->read(reinterpret_cast<char*>(&strLen), sizeof(strLen));
        //Read back full string
        std::vector<char> temp(strLen + 1);
        in->read(temp.data(), strLen);
        temp[strLen] = '\0';

        _script.erase();
        _script = temp.data();
    }

    void read(std::istringstream& iss) {
        int numScriptLines;
        iss >> numScriptLines;
        if (numScriptLines < 0) {
            numScriptLines = 0;
        }
        std::string tmpReadbackScript;
        _script.erase();
<<<<<<< HEAD
        for (int i = 0; i < numScriptLines; ++i) {
            ghoul::getline(iss, tmpReadbackScript);
=======
        for (int i = 0; i < numScriptLines; i++) {
            std::getline(iss, tmpReadbackScript);
>>>>>>> 49fc538c
            size_t start = tmpReadbackScript.find_first_not_of(" ");
            tmpReadbackScript = tmpReadbackScript.substr(start);
            _script.append(tmpReadbackScript);
            if (i < (numScriptLines - 1)) {
                _script.append("\n");
            }
        }
    }
};

} // namespace openspace::messagestructures

#endif // __OPENSPACE_CORE___MESSAGESTRUCTURES___H__<|MERGE_RESOLUTION|>--- conflicted
+++ resolved
@@ -468,13 +468,8 @@
         }
         std::string tmpReadbackScript;
         _script.erase();
-<<<<<<< HEAD
         for (int i = 0; i < numScriptLines; ++i) {
             ghoul::getline(iss, tmpReadbackScript);
-=======
-        for (int i = 0; i < numScriptLines; i++) {
-            std::getline(iss, tmpReadbackScript);
->>>>>>> 49fc538c
             size_t start = tmpReadbackScript.find_first_not_of(" ");
             tmpReadbackScript = tmpReadbackScript.substr(start);
             _script.append(tmpReadbackScript);
