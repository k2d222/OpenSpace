--- conflicted
+++ resolved
@@ -231,13 +231,10 @@
         _onDependencyInitializationFunctionRefs;
     std::unordered_map<Asset*, std::map<Asset*, std::vector<int>>>
         _onDependencyDeinitializationFunctionRefs;
-<<<<<<< HEAD
-    int _assetsTableRef;
+    
+    int _assetsTableRef = 0;
 
     std::vector<Profile::AssetEvent> _profileAssets;
-=======
-    int _assetsTableRef = 0;
->>>>>>> 1ed04371
 };
 
 } // namespace openspace
