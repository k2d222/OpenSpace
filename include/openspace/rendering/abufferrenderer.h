/*****************************************************************************************
 *                                                                                       *
 * OpenSpace                                                                             *
 *                                                                                       *
 * Copyright (c) 2014-2017                                                               *
 *                                                                                       *
 * Permission is hereby granted, free of charge, to any person obtaining a copy of this  *
 * software and associated documentation files (the "Software"), to deal in the Software *
 * without restriction, including without limitation the rights to use, copy, modify,    *
 * merge, publish, distribute, sublicense, and/or sell copies of the Software, and to    *
 * permit persons to whom the Software is furnished to do so, subject to the following   *
 * conditions:                                                                           *
 *                                                                                       *
 * The above copyright notice and this permission notice shall be included in all copies *
 * or substantial portions of the Software.                                              *
 *                                                                                       *
 * THE SOFTWARE IS PROVIDED "AS IS", WITHOUT WARRANTY OF ANY KIND, EXPRESS OR IMPLIED,   *
 * INCLUDING BUT NOT LIMITED TO THE WARRANTIES OF MERCHANTABILITY, FITNESS FOR A         *
 * PARTICULAR PURPOSE AND NONINFRINGEMENT. IN NO EVENT SHALL THE AUTHORS OR COPYRIGHT    *
 * HOLDERS BE LIABLE FOR ANY CLAIM, DAMAGES OR OTHER LIABILITY, WHETHER IN AN ACTION OF  *
 * CONTRACT, TORT OR OTHERWISE, ARISING FROM, OUT OF OR IN CONNECTION WITH THE SOFTWARE  *
 * OR THE USE OR OTHER DEALINGS IN THE SOFTWARE.                                         *
 ****************************************************************************************/

#ifndef __OPENSPACE_CORE___ABUFFERRENDERER___H__
#define __OPENSPACE_CORE___ABUFFERRENDERER___H__

#include <ghoul/opengl/ghoul_gl.h>
#include <ghoul/glm.h>
#include <ghoul/misc/dictionary.h>

#include <memory>
#include <string>
#include <vector>
#include <map>


#include <ghoul/opengl/textureunit.h>
#include <openspace/rendering/volume.h>
#include <openspace/rendering/renderer.h>
#include <openspace/rendering/raycasterlistener.h>
#include <openspace/util/updatestructures.h>

namespace ghoul {

namespace filesystem { class File; }

namespace opengl {
    class ProgramObject;
    class Texture;
} // namepsace opengl

} // namespace ghoul

namespace openspace {

class RenderableVolume;
class Camera;
class Scene;

class ABufferRenderer : public Renderer, public RaycasterListener {
public:
    ABufferRenderer();
    virtual ~ABufferRenderer();

    void initialize() override;
    void deinitialize() override;

    void setCamera(Camera* camera) override;
    void setScene(Scene* scene) override;
    void setResolution(glm::ivec2 res) override;
    void setNAaSamples(const int nAaSamples) override;
    void setHDRExposure(const float hdrExposure) override;
    void setHDRBackground(const float hdrBackground) override;
    void setGamma(const float gamma) override;

    float hdrBackground() const override;
    const int nAaSamples() const override;
    const double * mSSAPattern() const override;

    using Renderer::preRaycast;
    void preRaycast(const RaycasterTask& raycasterTask);
    using Renderer::postRaycast;
    void postRaycast(const RaycasterTask& raycasterTask);

    void update() override;
    void render(float blackoutFactor, bool doPerformanceMeasurements) override;

    /**
     * Update render data
     * Responsible for calling renderEngine::setRenderData
     */
    virtual void updateRendererData() override;
    virtual void raycastersChanged(VolumeRaycaster& raycaster, bool attached) override;

private:
    void clear();
    void updateResolution();
    void updateRaycastData();
    void updateResolveDictionary();
<<<<<<< HEAD
    void updateMSAASamplingPattern();
    void saveTextureToMemory(const GLenum color_buffer_attachment,
        const int width, const int height, double ** memory) const;
    
=======

>>>>>>> e26e5c7f
    Camera* _camera;
    Scene* _scene;
    glm::ivec2 _resolution;

    bool _dirtyResolution;
    bool _dirtyRendererData;
    bool _dirtyRaycastData;
    bool _dirtyResolveDictionary;

    std::unique_ptr<ghoul::opengl::ProgramObject> _resolveProgram;

    /**
     * When a volume is attached or detached from the scene graph,
     * the resolve program needs to be recompiled.
     * The _volumes map keeps track of which volumes that can
     * be rendered using the current resolve program, along with their raycast data
     * (id, namespace, etc)
     */ 
    std::map<VolumeRaycaster*, RaycastData> _raycastData;
    std::map<VolumeRaycaster*, std::unique_ptr<ghoul::opengl::ProgramObject>> _boundsPrograms;
    std::vector<std::string> _helperPaths;

    ghoul::Dictionary _resolveDictionary;

    GLuint _mainColorTexture;
    GLuint _mainDepthTexture;
    std::unique_ptr<ghoul::opengl::TextureUnit> _mainColorTextureUnit;
    std::unique_ptr<ghoul::opengl::TextureUnit> _mainDepthTextureUnit;

    GLuint _mainFramebuffer;
    GLuint _screenQuad;
    GLuint _anchorPointerTexture;
    GLuint _anchorPointerTextureInitializer;
    GLuint _atomicCounterBuffer;
    GLuint _fragmentBuffer;
    GLuint _fragmentTexture;
    GLuint _vertexPositionBuffer;
    int _nAaSamples;

    float _hdrExposure;
    float _hdrBackground;
    float _gamma;
    float _blackoutFactor;

    double * _mSAAPattern;

    ghoul::Dictionary _rendererData;
};

} // namespace openspace

#endif // __OPENSPACE_CORE___ABUFFERRENDERER___H__<|MERGE_RESOLUTION|>--- conflicted
+++ resolved
@@ -98,14 +98,10 @@
     void updateResolution();
     void updateRaycastData();
     void updateResolveDictionary();
-<<<<<<< HEAD
     void updateMSAASamplingPattern();
     void saveTextureToMemory(const GLenum color_buffer_attachment,
         const int width, const int height, double ** memory) const;
     
-=======
-
->>>>>>> e26e5c7f
     Camera* _camera;
     Scene* _scene;
     glm::ivec2 _resolution;
