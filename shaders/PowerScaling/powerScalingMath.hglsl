/*****************************************************************************************
 *                                                                                       *
 * OpenSpace                                                                             *
 *                                                                                       *
 * Copyright (c) 2014                                                                    *
 *                                                                                       *
 * Permission is hereby granted, free of charge, to any person obtaining a copy of this  *
 * software and associated documentation files (the "Software"), to deal in the Software *
 * without restriction, including without limitation the rights to use, copy, modify,    *
 * merge, publish, distribute, sublicense, and/or sell copies of the Software, and to    *
 * permit persons to whom the Software is furnished to do so, subject to the following   *
 * conditions:                                                                           *
 *                                                                                       *
 * The above copyright notice and this permission notice shall be included in all copies *
 * or substantial portions of the Software.                                              *
 *                                                                                       *
 * THE SOFTWARE IS PROVIDED "AS IS", WITHOUT WARRANTY OF ANY KIND, EXPRESS OR IMPLIED,   *
 * INCLUDING BUT NOT LIMITED TO THE WARRANTIES OF MERCHANTABILITY, FITNESS FOR A         *
 * PARTICULAR PURPOSE AND NONINFRINGEMENT. IN NO EVENT SHALL THE AUTHORS OR COPYRIGHT    *
 * HOLDERS BE LIABLE FOR ANY CLAIM, DAMAGES OR OTHER LIABILITY, WHETHER IN AN ACTION OF  *
 * CONTRACT, TORT OR OTHERWISE, ARISING FROM, OUT OF OR IN CONNECTION WITH THE SOFTWARE  *
 * OR THE USE OR OTHER DEALINGS IN THE SOFTWARE.                                         *
 ****************************************************************************************/

#ifndef POWERSCALING_MATH_HGLSL
#define POWERSCALING_MATH_HGLSL


const float k = 10.0;
const float FLT_MAX = 1e38; // Not max but large enough for the purpose

float log10(float x) {  
    return log(x) / log(10);   
}

vec4 psc_normalization(vec4 v) {
    vec4 v2 = v;
    float l = length(v.xyz);
    v2.xyz = v.xyz / l;
    v2.w = v.w - log10(1.0/l);
    return v2;
}

vec4 psc_addition(vec4 v1, vec4 v2) {
    float ds = v2.w - v1.w;
    if(ds >= 0) {
        float p = pow(k,-ds);
        return vec4(v1.x*p + v2.x, v1.y*p + v2.y, v1.z*p + v2.z, v2.w);
    } else {
        float p = pow(k,ds);
        return vec4(v1.x + v2.x*p, v1.y + v2.y*p, v1.z + v2.z*p, v1.w);
    }
}

vec4 psc_subtraction(vec4 v1, vec4 v2) {
    vec4 negV2 = vec4(-v2.xyz, v2.w);
    return psc_addition(v1, negV2);
}

vec2 psc_addition(vec2 v1, vec2 v2) {
    float ds = v2.y - v1.y;
    if(ds >= 0) {
        float p = pow(k,-ds);
        return vec2(v1.x*p + v2.x, v2.y);
    } else {
        float p = pow(k,ds);
        return vec2(v1.x + v2.x*p, v1.y);
    }
}

vec2 psc_subtraction(vec2 v1, vec2 v2) {
    vec2 negV2 = vec2(-v2.x, v2.y);
    return psc_addition(v1, negV2);
}


vec4 z_normalization(vec4 v_in) {
    vec4 v_out = v_in;
<<<<<<< HEAD
    v_out.z = 0.0;
    // if(v_out.z > 0.0) {
    //     v_out.z = 1;
    // } else if(v_out.z < 0.0) {
    //     v_out.z = 1;
    // } else {
    //     float tmp = max(max(abs(v_out.x), abs(v_out.y)),0);
    //     if(tmp == 0.0)
    //         v_out.s = FLT_MAX;
    // }
=======
    v_out.z = 0;
>>>>>>> 19011666
    return v_out;
}

/**
 * Compute the length of a vector.
 * Supporting huge vectors, where the square of any of the components is too large to represent as a float. 
 */
float safeLength(vec4 v) {
    float m = max(max(max(abs(v.x), abs(v.y)), abs(v.z)), abs(v.w));
    if (m > 0.0) {
        return length(v / m) * m;
    } else {
        return 0;
    }
}

float safeLength(vec3 v) {
    float m = max(max(abs(v.x), abs(v.y)), abs(v.z));
    if (m > 0.0) {
        return length(v / m) * m;
    } else {
        return 0;
    }
}

float safeLength(vec2 v) {
    float m = max(abs(v.x), abs(v.y));
    if (m > 0.0) {
        return length(v / m) * m;
    } else {
        return 0;
    }
}

/**
 * Normalize a vector
 * Supporting huge vectors, where the square of any of the components is too large to represent as a float. 
 */
vec3 safeNormalize(vec3 v) {
    float m = max(max(abs(v.x), abs(v.y)), abs(v.z));
    return normalize(v / m);
}


/**
 * Convert a psc vector to a float
 */
vec3 pscToLinear(vec4 position) {
    return pow(k, position.w) * position.xyz;
}

/**
 * Convert a psc scalar to a float
 */
float pscToLinear(vec2 position) {
    return pow(k, position.y) * position.x;
}

/**
 * Convert a positive floating point distance [0, 10^27]
 * (size of observable universe)
 * to a float in the range [-1, 1], suitable for depth buffer storage.
 * Note: This needs to be a monotonic function, so that the value can
 * still be used for depth comparison.
 */
float normalizeFloat(float inpt) {
    if (inpt > 1.0) {
        return inpt / pow(10, 27);
    } else {
        return inpt - 1.0;
    }
}

float denormalizeFloat(float inpt) {
    if (inpt < 0.0) {
        return inpt + 1.0;
    } else {
        return inpt * pow(10, 27);
    }
}

#endif<|MERGE_RESOLUTION|>--- conflicted
+++ resolved
@@ -76,20 +76,7 @@
 
 vec4 z_normalization(vec4 v_in) {
     vec4 v_out = v_in;
-<<<<<<< HEAD
-    v_out.z = 0.0;
-    // if(v_out.z > 0.0) {
-    //     v_out.z = 1;
-    // } else if(v_out.z < 0.0) {
-    //     v_out.z = 1;
-    // } else {
-    //     float tmp = max(max(abs(v_out.x), abs(v_out.y)),0);
-    //     if(tmp == 0.0)
-    //         v_out.s = FLT_MAX;
-    // }
-=======
     v_out.z = 0;
->>>>>>> 19011666
     return v_out;
 }
 
