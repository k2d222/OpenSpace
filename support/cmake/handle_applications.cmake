##########################################################################################
#                                                                                        #
# OpenSpace                                                                              #
#                                                                                        #
# Copyright (c) 2014-2017                                                                #
#                                                                                        #
# Permission is hereby granted, free of charge, to any person obtaining a copy of this   #
# software and associated documentation files (the "Software"), to deal in the Software  #
# without restriction, including without limitation the rights to use, copy, modify,     #
# merge, publish, distribute, sublicense, and/or sell copies of the Software, and to     #
# permit persons to whom the Software is furnished to do so, subject to the following    #
# conditions:                                                                            #
#                                                                                        #
# The above copyright notice and this permission notice shall be included in all copies  #
# or substantial portions of the Software.                                               #
#                                                                                        #
# THE SOFTWARE IS PROVIDED "AS IS", WITHOUT WARRANTY OF ANY KIND, EXPRESS OR IMPLIED,    #
# INCLUDING BUT NOT LIMITED TO THE WARRANTIES OF MERCHANTABILITY, FITNESS FOR A          #
# PARTICULAR PURPOSE AND NONINFRINGEMENT. IN NO EVENT SHALL THE AUTHORS OR COPYRIGHT     #
# HOLDERS BE LIABLE FOR ANY CLAIM, DAMAGES OR OTHER LIABILITY, WHETHER IN AN ACTION OF   #
# CONTRACT, TORT OR OTHERWISE, ARISING FROM, OUT OF OR IN CONNECTION WITH THE SOFTWARE   #
# OR THE USE OR OTHER DEALINGS IN THE SOFTWARE.                                          #
##########################################################################################


function (handle_applications)
    # Get a list of all of the application directories
    file(GLOB appDirs RELATIVE ${OPENSPACE_APPS_DIR} ${OPENSPACE_APPS_DIR}/*)
    # Remove the .DS_Store present on Mac
    list(REMOVE_ITEM appDirs ".DS_Store")

    message(STATUS "Configuration application")
    # First create all of the options for the applications. In case that one of the
    # applications fail to include later, we still want all of them listed
    foreach (app ${appDirs})
        set(app_dir "${OPENSPACE_APPS_DIR}/${app}")
        string(TOUPPER ${app} upper_app)

        get_application_attribute_default(${app_dir} is_default_application)
        option(OPENSPACE_APPLICATION_${upper_app} "Build ${app} application" ${is_default_application})
    endforeach ()

    foreach (app ${appDirs})
        set(app_dir "${OPENSPACE_APPS_DIR}/${app}")
        string(TOUPPER ${app} upper_app)
<<<<<<< HEAD
        message ("${app} ${OPENSPACE_APPLICATION_${upper_app}}")
=======
>>>>>>> 97445f4f
        if (OPENSPACE_APPLICATION_${upper_app})
            add_subdirectory(${app_dir})
        endif ()
    endforeach ()

    message("Done")
endfunction()


# Returns whether the application located at 'path' is a default application or not
function (get_application_attribute_default path result)
    set(${result} OFF PARENT_SCOPE)
    if (EXISTS "${path}/include.cmake")
        unset(DEFAULT_APPLICATION)
        include(${path}/include.cmake)
        if (DEFINED DEFAULT_APPLICATION)
            set(${result} ${DEFAULT_APPLICATION} PARENT_SCOPE)
        endif ()
    endif ()
endfunction()<|MERGE_RESOLUTION|>--- conflicted
+++ resolved
@@ -43,16 +43,11 @@
     foreach (app ${appDirs})
         set(app_dir "${OPENSPACE_APPS_DIR}/${app}")
         string(TOUPPER ${app} upper_app)
-<<<<<<< HEAD
-        message ("${app} ${OPENSPACE_APPLICATION_${upper_app}}")
-=======
->>>>>>> 97445f4f
         if (OPENSPACE_APPLICATION_${upper_app})
+            message(STATUS "Adding application ${app}")
             add_subdirectory(${app_dir})
         endif ()
     endforeach ()
-
-    message("Done")
 endfunction()
 
 
