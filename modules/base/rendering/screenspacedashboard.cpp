--- conflicted
+++ resolved
@@ -101,11 +101,7 @@
     ScreenSpaceFramebuffer::initializeGL();
 
     addRenderFunction([this]() {
-<<<<<<< HEAD
         glm::vec2 penPosition = glm::vec2(0.f, _resolution.value().y);
-=======
-        glm::vec2 penPosition = glm::vec2(0.f, _size.value().x);
->>>>>>> 22735c5a
 
         if (_useMainDashboard) {
             global::dashboard->render(penPosition);
