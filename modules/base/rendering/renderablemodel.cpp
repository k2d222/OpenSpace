/*****************************************************************************************
 *                                                                                       *
 * OpenSpace                                                                             *
 *                                                                                       *
 * Copyright (c) 2014-2023                                                               *
 *                                                                                       *
 * Permission is hereby granted, free of charge, to any person obtaining a copy of this  *
 * software and associated documentation files (the "Software"), to deal in the Software *
 * without restriction, including without limitation the rights to use, copy, modify,    *
 * merge, publish, distribute, sublicense, and/or sell copies of the Software, and to    *
 * permit persons to whom the Software is furnished to do so, subject to the following   *
 * conditions:                                                                           *
 *                                                                                       *
 * The above copyright notice and this permission notice shall be included in all copies *
 * or substantial portions of the Software.                                              *
 *                                                                                       *
 * THE SOFTWARE IS PROVIDED "AS IS", WITHOUT WARRANTY OF ANY KIND, EXPRESS OR IMPLIED,   *
 * INCLUDING BUT NOT LIMITED TO THE WARRANTIES OF MERCHANTABILITY, FITNESS FOR A         *
 * PARTICULAR PURPOSE AND NONINFRINGEMENT. IN NO EVENT SHALL THE AUTHORS OR COPYRIGHT    *
 * HOLDERS BE LIABLE FOR ANY CLAIM, DAMAGES OR OTHER LIABILITY, WHETHER IN AN ACTION OF  *
 * CONTRACT, TORT OR OTHERWISE, ARISING FROM, OUT OF OR IN CONNECTION WITH THE SOFTWARE  *
 * OR THE USE OR OTHER DEALINGS IN THE SOFTWARE.                                         *
 ****************************************************************************************/

#include <modules/base/rendering/renderablemodel.h>

#include <modules/base/basemodule.h>
#include <openspace/documentation/documentation.h>
#include <openspace/documentation/verifier.h>
#include <openspace/engine/globals.h>
#include <openspace/engine/windowdelegate.h>
#include <openspace/rendering/framebufferrenderer.h>
#include <openspace/rendering/renderengine.h>
#include <openspace/util/distanceconversion.h>
#include <openspace/util/time.h>
#include <openspace/util/timeconversion.h>
#include <openspace/util/updatestructures.h>
#include <openspace/scene/scene.h>
#include <openspace/scene/lightsource.h>
#include <ghoul/io/model/modelgeometry.h>
#include <ghoul/filesystem/filesystem.h>
#include <ghoul/logging/logmanager.h>
#include <ghoul/misc/invariants.h>
#include <ghoul/misc/profiling.h>
#include <ghoul/opengl/framebufferobject.h>
#include <ghoul/opengl/openglstatecache.h>
#include <ghoul/opengl/programobject.h>
#include <ghoul/opengl/textureunit.h>
#include <filesystem>
#include <optional>

namespace {
    constexpr std::string_view _loggerCat = "RenderableModel";
    constexpr std::string_view ProgramName = "ModelProgram";

    constexpr int DefaultBlending = 0;
    constexpr int AdditiveBlending = 1;
    constexpr int PointsAndLinesBlending = 2;
    constexpr int PolygonBlending = 3;
    constexpr int ColorAddingBlending = 4;

    std::map<std::string, int> BlendingMapping = {
        { "Default", DefaultBlending },
        { "Additive", AdditiveBlending },
        { "Points and Lines", PointsAndLinesBlending },
        { "Polygon", PolygonBlending },
        { "Color Adding", ColorAddingBlending }
    };

    const GLenum ColorAttachmentArray[3] = {
       GL_COLOR_ATTACHMENT0,
       GL_COLOR_ATTACHMENT1,
       GL_COLOR_ATTACHMENT2,
    };

    constexpr std::array<const char*, 13> UniformNames = {
        "nLightSources", "lightDirectionsViewSpace", "lightIntensities",
        "modelViewTransform", "normalTransform", "projectionTransform",
        "performShading", "ambientIntensity", "diffuseIntensity",
        "specularIntensity", "performManualDepthTest", "gBufferDepthTexture",
        "resolution"
    };

    constexpr std::array<const char*, 5> UniformOpacityNames = {
        "opacity", "colorTexture", "depthTexture", "viewport", "resolution"
    };

    constexpr openspace::properties::Property::PropertyInfo EnableAnimationInfo = {
        "EnableAnimation",
        "Enable Animation",
        "Enable or disable the animation for the model if it has any"
    };

    constexpr openspace::properties::Property::PropertyInfo AmbientIntensityInfo = {
        "AmbientIntensity",
        "Ambient Intensity",
        "A multiplier for ambient lighting"
    };

    constexpr openspace::properties::Property::PropertyInfo DiffuseIntensityInfo = {
        "DiffuseIntensity",
        "Diffuse Intensity",
        "A multiplier for diffuse lighting"
    };

    constexpr openspace::properties::Property::PropertyInfo SpecularIntensityInfo = {
        "SpecularIntensity",
        "Specular Intensity",
        "A multiplier for specular lighting"
    };

    constexpr openspace::properties::Property::PropertyInfo ShadingInfo = {
        "PerformShading",
        "Perform Shading",
        "This value determines whether this model should be shaded by using the position "
        "of the Sun"
    };

    constexpr openspace::properties::Property::PropertyInfo EnableFaceCullingInfo = {
        "EnableFaceCulling",
        "Enable Face Culling",
        "Enable OpenGL automatic face culling optimization"
    };

    constexpr openspace::properties::Property::PropertyInfo ModelTransformInfo = {
        "ModelTransform",
        "Model Transform",
        "This value specifies the model transform that is applied to the model before "
        "all other transformations are applied"
    };

    constexpr openspace::properties::Property::PropertyInfo RotationVecInfo = {
        "RotationVector",
        "Rotation Vector",
        "Rotation Vector using degrees"
    };

    constexpr openspace::properties::Property::PropertyInfo LightSourcesInfo = {
        "LightSources",
        "Light Sources",
        "A list of light sources that this model should accept light from"
    };

    constexpr openspace::properties::Property::PropertyInfo EnableDepthTestInfo = {
        "EnableDepthTest",
        "Enable Depth Test",
        "Enable Depth Testing for the Model"
    };

    constexpr openspace::properties::Property::PropertyInfo BlendingOptionInfo = {
        "BlendingOption",
        "Blending Options",
        "Changes the blending function used to calculate the colors of the model with "
        "respect to the opacity"
    };

    struct [[codegen::Dictionary(RenderableModel)]] Parameters {
        // The file or files that should be loaded in this RenderableModel. The file can
        // contain filesystem tokens. This specifies the model that is rendered by
        // the Renderable.
        std::filesystem::path geometryFile;

        enum class [[codegen::map(openspace::DistanceUnit)]] ScaleUnit {
            Nanometer,
            Micrometer,
            Millimeter,
            Centimeter,
            Decimeter,
            Meter,
            Kilometer,
            Thou,
            Inch,
            Foot,
            Yard,
            Chain,
            Furlong,
            Mile
        };

        // The scale of the model. For example if the model is in centimeters
        // then ModelScale = Centimeter or ModelScale = 0.01
        std::optional<std::variant<ScaleUnit, double>> modelScale;

        // By default the given ModelScale is used to scale the model down,
        // by setting this setting to true the model is instead scaled up with the
        // given ModelScale
        std::optional<bool> invertModelScale;

        // Set if invisible parts (parts with no textures or materials) of the model
        // should be forced to render or not.
        std::optional<bool> forceRenderInvisible;

        // [[codegen::verbatim(EnableAnimationInfo.description)]]
        std::optional<bool> enableAnimation;

        // The date and time that the model animation should start.
        // In format 'YYYY MM DD hh:mm:ss'.
        std::optional<std::string> animationStartTime [[codegen::datetime()]];

        enum class [[codegen::map(openspace::TimeUnit)]] AnimationTimeUnit {
            Nanosecond,
            Microsecond,
            Millisecond,
            Second,
            Minute
        };

        // The time scale for the animation relative to seconds.
        // Ex, if animation is in milliseconds then AnimationTimeScale = 0.001 or
        // AnimationTimeScale = Millisecond, default is Second
        std::optional<std::variant<AnimationTimeUnit, float>> animationTimeScale;

        enum class AnimationMode {
            Once,
            LoopFromStart,
            LoopInfinitely,
            BounceFromStart,
            BounceInfinitely
        };

        // The mode of how the animation should be played back.
        // Default is animation is played back once at the start time.
        // For a more detailed description see:
        // http://wiki.openspaceproject.com/docs/builders/model-animation
        std::optional<AnimationMode> animationMode;

        // [[codegen::verbatim(AmbientIntensityInfo.description)]]
        std::optional<float> ambientIntensity;

        // [[codegen::verbatim(DiffuseIntensityInfo.description)]]
        std::optional<float> diffuseIntensity;

        // [[codegen::verbatim(SpecularIntensityInfo.description)]]
        std::optional<float> specularIntensity;

        // [[codegen::verbatim(ShadingInfo.description)]]
        std::optional<bool> performShading;

        // [[codegen::verbatim(EnableFaceCullingInfo.description)]]
        std::optional<bool> enableFaceCulling;

        // [[codegen::verbatim(ModelTransformInfo.description)]]
        std::optional<glm::dmat3x3> modelTransform;

        // [[codegen::verbatim(RotationVecInfo.description)]]
        std::optional<glm::dvec3> rotationVector;

        // [[codegen::verbatim(LightSourcesInfo.description)]]
        std::optional<std::vector<ghoul::Dictionary>> lightSources
            [[codegen::reference("core_light_source")]];

        // [[codegen::verbatim(EnableDepthTestInfo.description)]]
        std::optional<bool> enableDepthTest;

        // [[codegen::verbatim(BlendingOptionInfo.description)]]
        std::optional<std::string> blendingOption;

        // The path to the vertex shader program that is used instead of the default
        // shader.
        std::optional<std::filesystem::path> vertexShader;

        // The path to the fragment shader program that is used instead of the default
        // shader.
        std::optional<std::filesystem::path> fragmentShader;
    };
#include "renderablemodel_codegen.cpp"
} // namespace

namespace openspace {

documentation::Documentation RenderableModel::Documentation() {
    return codegen::doc<Parameters>("base_renderable_model");
}

RenderableModel::RenderableModel(const ghoul::Dictionary& dictionary)
    : Renderable(dictionary)
    , _enableAnimation(EnableAnimationInfo, false)
    , _ambientIntensity(AmbientIntensityInfo, 0.2f, 0.f, 1.f)
    , _diffuseIntensity(DiffuseIntensityInfo, 1.f, 0.f, 1.f)
    , _specularIntensity(SpecularIntensityInfo, 1.f, 0.f, 1.f)
    , _performShading(ShadingInfo, true)
    , _enableFaceCulling(EnableFaceCullingInfo, true)
    , _modelTransform(
        ModelTransformInfo,
        glm::dmat3(1.0),
        glm::dmat3(-1.0),
        glm::dmat3(1.0)
    )
    , _rotationVec(RotationVecInfo, glm::dvec3(0.0), glm::dvec3(0.0), glm::dvec3(360.0))
    , _enableDepthTest(EnableDepthTestInfo, true)
    , _blendingFuncOption(
        BlendingOptionInfo,
        properties::OptionProperty::DisplayType::Dropdown
    )
    , _lightSourcePropertyOwner({ "LightSources", "Light Sources" })
{
    const Parameters p = codegen::bake<Parameters>(dictionary);

    addProperty(_opacity);

    if (p.forceRenderInvisible.has_value()) {
        _forceRenderInvisible = *p.forceRenderInvisible;

        if (!_forceRenderInvisible) {
            // Asset file have specifically said to not render invisible parts,
            // do not notify in the log if invisible parts are detected and dropped
            _notifyInvisibleDropped = false;
        }
    }

    std::string file = absPath(p.geometryFile.string()).string();
    _geometry = ghoul::io::ModelReader::ref().loadModel(
        file,
        ghoul::io::ModelReader::ForceRenderInvisible(_forceRenderInvisible),
        ghoul::io::ModelReader::NotifyInvisibleDropped(_notifyInvisibleDropped)
    );

    _invertModelScale = p.invertModelScale.value_or(_invertModelScale);

    if (p.modelScale.has_value()) {
        if (std::holds_alternative<Parameters::ScaleUnit>(*p.modelScale)) {
            Parameters::ScaleUnit scaleUnit =
                std::get<Parameters::ScaleUnit>(*p.modelScale);
            DistanceUnit distanceUnit = codegen::map<DistanceUnit>(scaleUnit);
            _modelScale = toMeter(distanceUnit);
        }
        else if (std::holds_alternative<double>(*p.modelScale)) {
            _modelScale = std::get<double>(*p.modelScale);
        }
        else {
            throw ghoul::MissingCaseException();
        }

        if (_invertModelScale) {
            _modelScale = 1.0 / _modelScale;
        }
    }

    if (p.animationStartTime.has_value()) {
        if (!_geometry->hasAnimation()) {
            LWARNING("Animation start time given to model without animation");
        }
        _animationStart = *p.animationStartTime;
    }

    if (p.enableAnimation.has_value()) {
        if (!_geometry->hasAnimation()) {
            LWARNING("Attempting to enable animation for a model that does not have any");
        }
        else if (*p.enableAnimation && _animationStart.empty()) {
            LWARNING("Cannot enable animation without a given start time");
        }
        else {
            _enableAnimation = *p.enableAnimation;
            _geometry->enableAnimation(_enableAnimation);
        }
    }

    if (p.animationTimeScale.has_value()) {
        if (!_geometry->hasAnimation()) {
            LWARNING("Animation time scale given to model without animation");
        }
        else if (std::holds_alternative<float>(*p.animationTimeScale)) {
            _geometry->setTimeScale(std::get<float>(*p.animationTimeScale));
        }
        else if (std::holds_alternative<Parameters::AnimationTimeUnit>(
                    *p.animationTimeScale)
                )
        {
            Parameters::AnimationTimeUnit animationTimeUnit =
                std::get<Parameters::AnimationTimeUnit>(*p.animationTimeScale);
            TimeUnit timeUnit = codegen::map<TimeUnit>(animationTimeUnit);

            _geometry->setTimeScale(static_cast<float>(
                convertTime(1.0, timeUnit, TimeUnit::Second))
            );
        }
        else {
            throw ghoul::MissingCaseException();
        }
    }

    if (p.animationMode.has_value()) {
        if (!_geometry->hasAnimation()) {
            LWARNING("Animation mode given to model without animation");
        }

        switch (*p.animationMode) {
            case Parameters::AnimationMode::LoopFromStart:
                _animationMode = AnimationMode::LoopFromStart;
                break;
            case Parameters::AnimationMode::LoopInfinitely:
                _animationMode = AnimationMode::LoopInfinitely;
                break;
            case Parameters::AnimationMode::BounceFromStart:
                _animationMode = AnimationMode::BounceFromStart;
                break;
            case Parameters::AnimationMode::BounceInfinitely:
                _animationMode = AnimationMode::BounceInfinitely;
                break;
            case Parameters::AnimationMode::Once:
                _animationMode = AnimationMode::Once;
                break;
            default:
                throw ghoul::MissingCaseException();
        }
    }

    if (p.modelTransform.has_value()) {
        _modelTransform = *p.modelTransform;
    }

    _ambientIntensity = p.ambientIntensity.value_or(_ambientIntensity);
    _diffuseIntensity = p.diffuseIntensity.value_or(_diffuseIntensity);
    _specularIntensity = p.specularIntensity.value_or(_specularIntensity);
    _performShading = p.performShading.value_or(_performShading);
    _enableDepthTest = p.enableDepthTest.value_or(_enableDepthTest);
    _enableFaceCulling = p.enableFaceCulling.value_or(_enableFaceCulling);

    if (p.vertexShader.has_value()) {
        _vertexShaderPath = p.vertexShader->string();
    }
    if (p.fragmentShader.has_value()) {
        _fragmentShaderPath = p.fragmentShader->string();
    }

    if (p.lightSources.has_value()) {
        std::vector<ghoul::Dictionary> lightsources = *p.lightSources;

        for (const ghoul::Dictionary& lsDictionary : lightsources) {
            std::unique_ptr<LightSource> lightSource =
                LightSource::createFromDictionary(lsDictionary);
            _lightSourcePropertyOwner.addPropertySubOwner(lightSource.get());
            _lightSources.push_back(std::move(lightSource));
        }
    }

    if (_geometry->hasAnimation()) {
        addProperty(_enableAnimation);
    }

    addPropertySubOwner(_lightSourcePropertyOwner);
    addProperty(_ambientIntensity);
    addProperty(_diffuseIntensity);
    addProperty(_specularIntensity);
    addProperty(_performShading);
    addProperty(_enableFaceCulling);
    addProperty(_enableDepthTest);
    addProperty(_modelTransform);
    addProperty(_rotationVec);

    _rotationVec.onChange([this]() {
        _modelTransform = glm::mat4_cast(glm::quat(glm::radians(_rotationVec.value())));
    });

    _enableAnimation.onChange([this]() {
        if (!_geometry->hasAnimation()) {
            LWARNING("Attempting to enable animation for a model that does not have any");
        }
        else if (_enableAnimation && _animationStart.empty()) {
            LWARNING("Cannot enable animation without a given start time");
            _enableAnimation = false;
        }
        else {
            _geometry->enableAnimation(_enableAnimation);
        }
    });

    if (p.rotationVector.has_value()) {
        _rotationVec = *p.rotationVector;
    }

    _blendingFuncOption.addOption(DefaultBlending, "Default");
    _blendingFuncOption.addOption(AdditiveBlending, "Additive");
    _blendingFuncOption.addOption(PolygonBlending, "Polygon");
    _blendingFuncOption.addOption(ColorAddingBlending, "Color Adding");

    addProperty(_blendingFuncOption);

    if (p.blendingOption.has_value()) {
        const std::string blendingOpt = *p.blendingOption;
        _blendingFuncOption.set(BlendingMapping[blendingOpt]);
    }

    _originalRenderBin = renderBin();
}

bool RenderableModel::isReady() const {
    return _program && _quadProgram;
}

void RenderableModel::initialize() {
    ZoneScoped;

    if (_geometry->hasAnimation() && _enableAnimation && _animationStart.empty()) {
        LWARNING("Model with animation not given any start time");
    }
    else if (_geometry->hasAnimation() && !_enableAnimation) {
        LINFO("Model with deactivated animation was found. "
            "The animation can be activated by entering a start time in the asset file"
        );
    }

    for (const std::unique_ptr<LightSource>& ls : _lightSources) {
        ls->initialize();
    }
}

void RenderableModel::initializeGL() {
    ZoneScoped;

    std::string program = std::string(ProgramName);
    if (!_vertexShaderPath.empty()) {
        program += "|vs=" + _vertexShaderPath;
    }
    if (!_fragmentShaderPath.empty()) {
        program += "|fs=" + _fragmentShaderPath;
    }
    _program = BaseModule::ProgramObjectManager.request(
        program,
        [&]() -> std::unique_ptr<ghoul::opengl::ProgramObject> {
            std::filesystem::path vs =
                _vertexShaderPath.empty() ?
                absPath("${MODULE_BASE}/shaders/model_vs.glsl") :
                std::filesystem::path(_vertexShaderPath);
            std::filesystem::path fs =
                _fragmentShaderPath.empty() ?
                absPath("${MODULE_BASE}/shaders/model_fs.glsl") :
                std::filesystem::path(_fragmentShaderPath);

            return global::renderEngine->buildRenderProgram(program, vs, fs);
        }
    );
    // We don't really know what kind of shader the user provides us with, so we can't
    // make the assumption that we are going to use all uniforms
    _program->setIgnoreUniformLocationError(
        ghoul::opengl::ProgramObject::IgnoreError::Yes
    );

    ghoul::opengl::updateUniformLocations(*_program, _uniformCache, UniformNames);

    _quadProgram = BaseModule::ProgramObjectManager.request(
        "ModelOpacityProgram",
        [&]() -> std::unique_ptr<ghoul::opengl::ProgramObject> {
            std::filesystem::path vs =
                absPath("${MODULE_BASE}/shaders/modelOpacity_vs.glsl");
            std::filesystem::path fs =
                absPath("${MODULE_BASE}/shaders/modelOpacity_fs.glsl");

            return global::renderEngine->buildRenderProgram("ModelOpacityProgram", vs, fs);
        }
    );
    ghoul::opengl::updateUniformLocations(
        *_quadProgram,
        _uniformOpacityCache,
        UniformOpacityNames
    );

    // Screen quad VAO
    const GLfloat quadVertices[] = {
        // x     y     s     t
        -1.f, -1.f,  0.f,  0.f,
         1.f,  1.f,  1.f,  1.f,
        -1.f,  1.f,  0.f,  1.f,
        -1.f, -1.f,  0.f,  0.f,
         1.f, -1.f,  1.f,  0.f,
         1.f,  1.f,  1.f,  1.f
    };

    glGenVertexArrays(1, &_quadVao);
    glBindVertexArray(_quadVao);

    glGenBuffers(1, &_quadVbo);
    glBindBuffer(GL_ARRAY_BUFFER, _quadVbo);

    glBufferData(GL_ARRAY_BUFFER, sizeof(quadVertices), &quadVertices, GL_STATIC_DRAW);
    glEnableVertexAttribArray(0);
    glVertexAttribPointer(0, 2, GL_FLOAT, GL_FALSE, 4 * sizeof(GLfloat), nullptr);
    glEnableVertexAttribArray(1);
    glVertexAttribPointer(
        1,
        2,
        GL_FLOAT,
        GL_FALSE,
        4 * sizeof(GLfloat),
        reinterpret_cast<void*>(2 * sizeof(GLfloat))
    );

    // Generate textures and the frame buffer
    glGenFramebuffers(1, &_framebuffer);

    // Bind textures to the framebuffer
    glBindFramebuffer(GL_FRAMEBUFFER, _framebuffer);
    glFramebufferTexture(
        GL_FRAMEBUFFER,
        GL_COLOR_ATTACHMENT0,
        global::renderEngine->renderer().additionalColorTexture1(),
        0
    );
    glFramebufferTexture(
        GL_FRAMEBUFFER,
        GL_COLOR_ATTACHMENT1,
        global::renderEngine->renderer().additionalColorTexture2(),
        0
    );
    glFramebufferTexture(
        GL_FRAMEBUFFER,
        GL_COLOR_ATTACHMENT2,
        global::renderEngine->renderer().additionalColorTexture3(),
        0
    );
    glFramebufferTexture(
        GL_FRAMEBUFFER,
        GL_DEPTH_ATTACHMENT,
        global::renderEngine->renderer().additionalDepthTexture(),
        0
    );

    if (glbinding::Binding::ObjectLabel.isResolved()) {
        glObjectLabel(GL_FRAMEBUFFER, _framebuffer, -1, "RenderableModel Framebuffer");
    }

    // Check status
    GLenum status = glCheckFramebufferStatus(GL_FRAMEBUFFER);
    if (status != GL_FRAMEBUFFER_COMPLETE) {
        LERROR("Framebuffer is not complete");
    }
    glBindFramebuffer(GL_FRAMEBUFFER, 0);

    // Initialize geometry
    _geometry->initialize();
    _geometry->calculateBoundingRadius();
    setBoundingSphere(_geometry->boundingRadius() * _modelScale);

    // Set Interaction sphere size to be 10% of the bounding sphere
    setInteractionSphere(_boundingSphere * 0.1);
}

void RenderableModel::deinitializeGL() {
    _geometry->deinitialize();
    _geometry.reset();

    glDeleteFramebuffers(1, &_framebuffer);

    glDeleteBuffers(1, &_quadVbo);
    glDeleteVertexArrays(1, &_quadVao);

    std::string program = std::string(ProgramName);
    if (!_vertexShaderPath.empty()) {
        program += "|vs=" + _vertexShaderPath;
    }
    if (!_fragmentShaderPath.empty()) {
        program += "|fs=" + _fragmentShaderPath;
    }
    BaseModule::ProgramObjectManager.release(
        program,
        [](ghoul::opengl::ProgramObject* p) {
            global::renderEngine->removeRenderProgram(p);
        }
    );

    BaseModule::ProgramObjectManager.release(
        "ModelOpacityProgram",
        [](ghoul::opengl::ProgramObject* p) {
            global::renderEngine->removeRenderProgram(p);
        }
    );

    _program = nullptr;
    _quadProgram = nullptr;
    ghoul::opengl::FramebufferObject::deactivate();
}

void RenderableModel::render(const RenderData& data, RendererTasks&) {
    const double distanceToCamera = glm::distance(
        data.camera.positionVec3(),
        data.modelTransform.translation
    );

    // This distance will be enough to render the model as one pixel if the field of
    // view is 'fov' radians and the screen resolution is 'res' pixels.
    // Formula from RenderableGlobe
    constexpr double tfov = 0.5773502691896257;
    constexpr int res = 2880;
    const double maxDistance =
        res * boundingSphere() * glm::compMax(data.modelTransform.scale) / tfov;

    // Don't render if model is too far away
    if (distanceToCamera >= maxDistance) {
        return;
    }

    _program->activate();

    // Model transform and view transform needs to be in double precision
    const glm::dmat4 modelTransform =
        glm::translate(glm::dmat4(1.0), data.modelTransform.translation) *
        glm::dmat4(data.modelTransform.rotation) *
        glm::scale(glm::dmat4(1.0), glm::dvec3(data.modelTransform.scale)) *
        glm::scale(_modelTransform.value(), glm::dvec3(_modelScale));
    const glm::dmat4 modelViewTransform = data.camera.combinedViewMatrix() *
        modelTransform;

    int nLightSources = 0;
    _lightIntensitiesBuffer.resize(_lightSources.size());
    _lightDirectionsViewSpaceBuffer.resize(_lightSources.size());
    for (const std::unique_ptr<LightSource>& lightSource : _lightSources) {
        if (!lightSource->isEnabled()) {
            continue;
        }
        _lightIntensitiesBuffer[nLightSources] = lightSource->intensity();
        _lightDirectionsViewSpaceBuffer[nLightSources] =
            lightSource->directionViewSpace(data);

        ++nLightSources;
    }

    _program->setUniform(
        _uniformCache.nLightSources,
        nLightSources
    );
    _program->setUniform(
        _uniformCache.lightIntensities,
        _lightIntensitiesBuffer
    );
    _program->setUniform(
        _uniformCache.lightDirectionsViewSpace,
        _lightDirectionsViewSpaceBuffer
    );
    _program->setUniform(
        _uniformCache.modelViewTransform,
        glm::mat4(modelViewTransform)
    );

    glm::dmat4 normalTransform = glm::transpose(glm::inverse(modelViewTransform));

    _program->setUniform(
        _uniformCache.normalTransform,
        glm::mat4(normalTransform)
    );

    _program->setUniform(
        _uniformCache.projectionTransform,
        data.camera.projectionMatrix()
    );
    _program->setUniform(_uniformCache.ambientIntensity, _ambientIntensity);
    _program->setUniform(_uniformCache.diffuseIntensity, _diffuseIntensity);
    _program->setUniform(_uniformCache.specularIntensity, _specularIntensity);
    _program->setUniform(_uniformCache.performShading, _performShading);

    if (!_enableFaceCulling) {
        glDisable(GL_CULL_FACE);
    }

    // Configure blending
    glEnablei(GL_BLEND, 0);
    switch (_blendingFuncOption) {
        case DefaultBlending:
            glBlendFunc(GL_SRC_ALPHA, GL_ONE_MINUS_SRC_ALPHA);
            break;
        case AdditiveBlending:
            glBlendFunc(GL_ONE, GL_ONE);
            break;
        case PolygonBlending:
            glBlendFunc(GL_SRC_ALPHA_SATURATE, GL_ONE);
            break;
        case ColorAddingBlending:
            glBlendFunc(GL_SRC_COLOR, GL_DST_COLOR);
            break;
    };

    if (!_enableDepthTest) {
        glDisable(GL_DEPTH_TEST);
    }


    if (!_shouldRenderTwice) {
        // Reset manual depth test
        _program->setUniform(
            _uniformCache.performManualDepthTest,
            false
        );

        _geometry->render(*_program);
    }
    else {
        // Prepare framebuffer
        GLint defaultFBO = ghoul::opengl::FramebufferObject::getActiveObject();
        glBindFramebuffer(GL_FRAMEBUFFER, _framebuffer);

        // Re-bind first texture to use the currently not used Ping-Pong texture in the
        // FramebufferRenderer
        glFramebufferTexture(
            GL_FRAMEBUFFER,
            GL_COLOR_ATTACHMENT0,
            global::renderEngine->renderer().additionalColorTexture1(),
            0
        );
        // Check status
        GLenum status = glCheckFramebufferStatus(GL_FRAMEBUFFER);
        if (status != GL_FRAMEBUFFER_COMPLETE) {
            LERROR("Framebuffer is not complete");
        }

        glDrawBuffers(3, ColorAttachmentArray);
        glClearBufferfv(GL_COLOR, 1, glm::value_ptr(glm::vec4(0.f, 0.f, 0.f, 0.f)));
        glClear(GL_COLOR_BUFFER_BIT | GL_DEPTH_BUFFER_BIT);

        // Use a manuel depth test to make the models aware of the rest of the scene
        _program->setUniform(
            _uniformCache.performManualDepthTest,
            _enableDepthTest
        );

        // Bind the G-buffer depth texture for a manual depth test towards the rest
        // of the scene
        ghoul::opengl::TextureUnit gBufferDepthTextureUnit;
        gBufferDepthTextureUnit.activate();
        glBindTexture(
            GL_TEXTURE_2D,
            global::renderEngine->renderer().gBufferDepthTexture()
        );
        _program->setUniform(
            _uniformCache.gBufferDepthTexture,
            gBufferDepthTextureUnit
        );

        // Will also need the resolution to get a texture coordinate for the G-buffer
        // depth texture
        _program->setUniform(
            _uniformCache.resolution,
            glm::vec2(global::windowDelegate->currentDrawBufferResolution())
        );

        // Render Pass 1
        // Render all parts of the model into the new framebuffer without opacity
        _geometry->render(*_program);
        _program->deactivate();

        // Render pass 2
        // Render the whole model into the G-buffer with the correct opacity
        glBindFramebuffer(GL_FRAMEBUFFER, defaultFBO);

        // Screen-space quad should not be discarded due to depth test,
        // but we still want to be able to write to the depth buffer -> GL_ALWAYS
        glEnable(GL_DEPTH_TEST);
        glDepthFunc(GL_ALWAYS);

        _quadProgram->activate();

        _quadProgram->setUniform(_uniformOpacityCache.opacity, opacity());

        // Bind textures
        ghoul::opengl::TextureUnit colorTextureUnit;
        colorTextureUnit.activate();
        glBindTexture(
            GL_TEXTURE_2D,
            global::renderEngine->renderer().additionalColorTexture1()
        );
        _quadProgram->setUniform(_uniformOpacityCache.colorTexture, colorTextureUnit);

        ghoul::opengl::TextureUnit depthTextureUnit;
        depthTextureUnit.activate();
        glBindTexture(
            GL_TEXTURE_2D,
            global::renderEngine->renderer().additionalDepthTexture()
        );
        _quadProgram->setUniform(_uniformOpacityCache.depthTexture, depthTextureUnit);

        // Will also need the resolution and viewport to get a texture coordinate
        _quadProgram->setUniform(
            _uniformOpacityCache.resolution,
            glm::vec2(global::windowDelegate->currentDrawBufferResolution())
        );

        GLint vp[4] = { 0 };
        global::renderEngine->openglStateCache().viewport(vp);
        glm::ivec4 viewport = glm::ivec4(vp[0], vp[1], vp[2], vp[3]);
        _quadProgram->setUniform(
            _uniformOpacityCache.viewport,
            viewport[0],
            viewport[1],
            viewport[2],
            viewport[3]
        );

        // Draw
        glBindVertexArray(_quadVao);
        glDrawArrays(GL_TRIANGLES, 0, 6);
        _quadProgram->deactivate();
    }

    // Reset
    if (!_enableFaceCulling) {
        glEnable(GL_CULL_FACE);
    }

    if (!_enableDepthTest) {
        glEnable(GL_DEPTH_TEST);
    }

    global::renderEngine->openglStateCache().resetBlendState();
    global::renderEngine->openglStateCache().resetDepthState();
    glActiveTexture(GL_TEXTURE0);
}

void RenderableModel::update(const UpdateData& data) {
    if (_program->isDirty()) {
        _program->rebuildFromFile();
        ghoul::opengl::updateUniformLocations(*_program, _uniformCache, UniformNames);
    }

<<<<<<< HEAD
    // Only render two pass if the model is in any way transparent
    const float o = opacity();
    if ((o >= 0.f && o < 1.f) || _geometry->isTransparent()) {
        setRenderBin(Renderable::RenderBin::PostDeferredTransparent);
        _shouldRenderTwice = true;
    }
    else {
        setRenderBin(_originalRenderBin);
        _shouldRenderTwice = false;
    }
=======
    setBoundingSphere(_geometry->boundingRadius() * _modelScale *
        glm::compMax(data.modelTransform.scale)
    );
    // Set Interaction sphere size to be 10% of the bounding sphere
    setInteractionSphere(boundingSphere() * 0.1);
>>>>>>> 649442ac

    if (_geometry->hasAnimation() && !_animationStart.empty()) {
        double relativeTime;
        double now = data.time.j2000Seconds();
        double startTime = data.time.convertTime(_animationStart);
        double duration = _geometry->animationDuration();

        // The animation works in a time range 0 to duration where 0 in the animation is
        // the given _animationStart time in OpenSpace. The time in OpenSpace then has to
        // be converted to the animation time range, so the animation knows which
        // keyframes it should interpolate between for each frame. The conversion is
        // done in different ways depending on the animation mode.
        // Explanation: s indicates start time, / indicates animation is played once
        // forwards, \ indicates animation is played once backwards, time moves to the
        // right.
        switch (_animationMode) {
            case AnimationMode::LoopFromStart:
                // Start looping from the start time
                // s//// ...
                relativeTime = std::fmod(now - startTime, duration);
                break;
            case AnimationMode::LoopInfinitely:
                // Loop both before and after the start time where the model is
                // in the initial position at the start time. std::fmod is not a
                // true modulo function, it just calculates the remainder of the division
                // which can be negative. To make it true modulo it is bumped up to
                // positive values when it is negative
                // //s// ...
                relativeTime = std::fmod(now - startTime, duration);
                if (relativeTime < 0.0) {
                    relativeTime += duration;
                }
                break;
            case AnimationMode::BounceFromStart:
                // Bounce from the start position. Bounce means to do the animation
                // and when it ends, play the animation in reverse to make sure the model
                // goes back to its initial position before starting again. Avoids a
                // visible jump from the last position to the first position when loop
                // starts again
                // s/\/\/\/\ ...
                relativeTime =
                    duration - std::abs(fmod(now - startTime, 2 * duration) - duration);
                break;
            case AnimationMode::BounceInfinitely: {
                // Bounce both before and after the start time where the model is
                // in the initial position at the start time
                // /\/\s/\/\ ...
                double modulo = fmod(now - startTime, 2 * duration);
                if (modulo < 0.0) {
                    modulo += 2 * duration;
                }
                relativeTime = duration - std::abs(modulo - duration);
                break;
            }
            case AnimationMode::Once:
                // Play animation once starting from the start time and stay at the
                // animation's last position when animation is over
                // s/
                relativeTime = now - startTime;
                if (relativeTime > duration) {
                    relativeTime = duration;
                }
                break;
            default:
                throw ghoul::MissingCaseException();
        }
        _geometry->update(relativeTime);
    }
}

}  // namespace openspace<|MERGE_RESOLUTION|>--- conflicted
+++ resolved
@@ -633,7 +633,7 @@
     setBoundingSphere(_geometry->boundingRadius() * _modelScale);
 
     // Set Interaction sphere size to be 10% of the bounding sphere
-    setInteractionSphere(_boundingSphere * 0.1);
+    setInteractionSphere(boundingSphere() * 0.1);
 }
 
 void RenderableModel::deinitializeGL() {
@@ -910,7 +910,6 @@
         ghoul::opengl::updateUniformLocations(*_program, _uniformCache, UniformNames);
     }
 
-<<<<<<< HEAD
     // Only render two pass if the model is in any way transparent
     const float o = opacity();
     if ((o >= 0.f && o < 1.f) || _geometry->isTransparent()) {
@@ -921,13 +920,6 @@
         setRenderBin(_originalRenderBin);
         _shouldRenderTwice = false;
     }
-=======
-    setBoundingSphere(_geometry->boundingRadius() * _modelScale *
-        glm::compMax(data.modelTransform.scale)
-    );
-    // Set Interaction sphere size to be 10% of the bounding sphere
-    setInteractionSphere(boundingSphere() * 0.1);
->>>>>>> 649442ac
 
     if (_geometry->hasAnimation() && !_animationStart.empty()) {
         double relativeTime;
