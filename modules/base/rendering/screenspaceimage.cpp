/*****************************************************************************************
*                                                                                       *
* OpenSpace                                                                             *
*                                                                                       *
* Copyright (c) 2014-2016                                                               *
*                                                                                       *
* Permission is hereby granted, free of charge, to any person obtaining a copy of this  *
* software and associated documentation files (the "Software"), to deal in the Software *
* without restriction, including without limitation the rights to use, copy, modify,    *
* merge, publish, distribute, sublicense, and/or sell copies of the Software, and to    *
* permit persons to whom the Software is furnished to do so, subject to the following   *
* conditions:                                                                           *
*                                                                                       *
* The above copyright notice and this permission notice shall be included in all copies *
* or substantial portions of the Software.                                              *
*                                                                                       *
* THE SOFTWARE IS PROVIDED "AS IS", WITHOUT WARRANTY OF ANY KIND, EXPRESS OR IMPLIED,   *
* INCLUDING BUT NOT LIMITED TO THE WARRANTIES OF MERCHANTABILITY, FITNESS FOR A         *
* PARTICULAR PURPOSE AND NONINFRINGEMENT. IN NO EVENT SHALL THE AUTHORS OR COPYRIGHT    *
* HOLDERS BE LIABLE FOR ANY CLAIM, DAMAGES OR OTHER LIABILITY, WHETHER IN AN ACTION OF  *
* CONTRACT, TORT OR OTHERWISE, ARISING FROM, OUT OF OR IN CONNECTION WITH THE SOFTWARE  *
* OR THE USE OR OTHER DEALINGS IN THE SOFTWARE.                                         *
****************************************************************************************/
#include <modules/base/rendering/screenspaceimage.h>
#include <ghoul/io/texture/texturereader.h>
#include <ghoul/filesystem/filesystem>
#include <openspace/rendering/renderengine.h>
#include <openspace/engine/openspaceengine.h>
#include <ghoul/opengl/textureunit.h>
#include <modules/onscreengui/include/gui.h>

namespace openspace {
ScreenSpaceImage::ScreenSpaceImage(std::string texturePath)
		:ScreenSpaceRenderable(texturePath)
	{

		setName("ScreenSpaceImage" + std::to_string(id()));
		OsEng.gui()._property.registerProperty(&_enabled);
		OsEng.gui()._property.registerProperty(&_flatScreen);
		OsEng.gui()._property.registerProperty(&_position);
		OsEng.gui()._property.registerProperty(&_scale);
		OsEng.gui()._property.registerProperty(&_texturePath);

		_texturePath.onChange([this](){ loadTexture(); });
	}

ScreenSpaceImage::~ScreenSpaceImage(){}


<<<<<<< HEAD
void ScreenSpaceImage::render(Camera* camera){
	GLint m_viewport[4];
	glGetIntegerv(GL_VIEWPORT, m_viewport);
	float height =  (float(_texture->height())/float(_texture->width()));
=======
void ScreenSpaceImage::render(){
	GLfloat m_viewport[4];
	glGetFloatv(GL_VIEWPORT, m_viewport);
	float height =  (m_viewport[2]/m_viewport[3])*
					(float(_texture->height())/float(_texture->width()));
>>>>>>> f01299fe

	glm::mat4 transform = glm::translate(glm::mat4(1.f), _position.value());
	transform = glm::scale(transform, glm::vec3(_scale.value(),_scale.value()*height,1));

    _shader->activate();

    _shader->setUniform("ModelTransform",transform);
    _shader->setUniform("ViewProjectionMatrix", camera->viewProjectionMatrix());

	ghoul::opengl::TextureUnit unit;
	unit.activate();
	_texture->bind();
	_shader->setUniform("texture1", unit);

	glBindVertexArray(_quad);
	glDrawArrays(GL_TRIANGLES, 0, 6);

	_shader->deactivate();
}

bool ScreenSpaceImage::initialize(){
	glGenVertexArrays(1, &_quad); // generate array
	glGenBuffers(1, &_vertexPositionBuffer); // generate buffer
	createPlane();

	if(_shader == nullptr) {
    	RenderEngine& renderEngine = OsEng.renderEngine();
        _shader = renderEngine.buildRenderProgram("ScreenSpaceProgram",
            "${MODULE_BASE}/shaders/screnspace_vs.glsl",
            "${MODULE_BASE}/shaders/screnspace_fs.glsl"
            );
        if (!_shader)
            return false;
	}

	loadTexture();

	return isReady();
}
bool ScreenSpaceImage::deinitialize(){
	return true;
}
void ScreenSpaceImage::update(){
		
}

bool ScreenSpaceImage::isReady() const{
	bool ready = true;
	if (!_shader)
		ready &= false;
	if(!_texture)
		ready &= false;
	return ready;
}

void ScreenSpaceImage::loadTexture() {
	if (_texturePath.value() != "") {
        std::unique_ptr<ghoul::opengl::Texture> texture = ghoul::io::TextureReader::ref().loadTexture(absPath(_texturePath.value()));
		if (texture) {
			// LDEBUG("Loaded texture from '" << absPath(_texturePath) << "'");
			// std::cout<< std::endl << std::endl << "Loaded texture from '" << absPath(_texturePath) << "'" <<std::endl << std::endl;
			texture->uploadTexture();

			// Textures of planets looks much smoother with AnisotropicMipMap rather than linear
			texture->setFilter(ghoul::opengl::Texture::FilterMode::Linear);

            _texture = std::move(texture);

            // delete _textureFile;
            // _textureFile = new ghoul::filesystem::File(_texturePath);
            // _textureFile->setCallback([&](const ghoul::filesystem::File&) { _textureIsDirty = true; });
		}
	}
}

int ScreenSpaceImage::id(){
		static int id = 0;
		return id++;
}
}<|MERGE_RESOLUTION|>--- conflicted
+++ resolved
@@ -47,21 +47,17 @@
 ScreenSpaceImage::~ScreenSpaceImage(){}
 
 
-<<<<<<< HEAD
 void ScreenSpaceImage::render(Camera* camera){
-	GLint m_viewport[4];
-	glGetIntegerv(GL_VIEWPORT, m_viewport);
-	float height =  (float(_texture->height())/float(_texture->width()));
-=======
-void ScreenSpaceImage::render(){
+
 	GLfloat m_viewport[4];
 	glGetFloatv(GL_VIEWPORT, m_viewport);
-	float height =  (m_viewport[2]/m_viewport[3])*
-					(float(_texture->height())/float(_texture->width()));
->>>>>>> f01299fe
+	float height =  (float(_texture->height())/float(_texture->width()));
+
+	float scalingRatioX = m_viewport[2] / _originalViewportSize[0];
+	float scalingRatioY = m_viewport[3] / _originalViewportSize[1];
 
 	glm::mat4 transform = glm::translate(glm::mat4(1.f), _position.value());
-	transform = glm::scale(transform, glm::vec3(_scale.value(),_scale.value()*height,1));
+	transform = glm::scale(transform, glm::vec3(_scale.value()*scalingRatioY, _scale.value()*height*scalingRatioX, 1));
 
     _shader->activate();
 
@@ -93,7 +89,9 @@
         if (!_shader)
             return false;
 	}
-
+	GLfloat m_viewport[4];
+	glGetFloatv(GL_VIEWPORT, m_viewport);
+	_originalViewportSize = glm::vec2(m_viewport[2], m_viewport[3]);
 	loadTexture();
 
 	return isReady();
@@ -119,7 +117,6 @@
         std::unique_ptr<ghoul::opengl::Texture> texture = ghoul::io::TextureReader::ref().loadTexture(absPath(_texturePath.value()));
 		if (texture) {
 			// LDEBUG("Loaded texture from '" << absPath(_texturePath) << "'");
-			// std::cout<< std::endl << std::endl << "Loaded texture from '" << absPath(_texturePath) << "'" <<std::endl << std::endl;
 			texture->uploadTexture();
 
 			// Textures of planets looks much smoother with AnisotropicMipMap rather than linear
