--- conflicted
+++ resolved
@@ -35,15 +35,13 @@
 uniform float specularIntensity = 1.0;
 
 uniform bool performShading = true;
-<<<<<<< HEAD
 uniform bool use_forced_color = false;
 uniform bool has_texture_diffuse;
 uniform bool has_texture_normal;
 uniform bool has_texture_specular;
 uniform bool has_color_specular;
-=======
+
 uniform bool opacityBlending = false;
->>>>>>> 29fe22b9
 
 uniform sampler2D texture_diffuse;
 uniform sampler2D texture_normal;
@@ -59,7 +57,6 @@
 uniform float opacity = 1.0;
 
 Fragment getFragment() {
-<<<<<<< HEAD
 
 	// Render invisible mesh with flashy procedural material
 	if(use_forced_color) {
@@ -88,13 +85,10 @@
 	else {
 		diffuseAlbedo = color_diffuse;
 	}
-=======
+
     if (opacity == 0.0) {
         discard;
     }
-
-    vec3 diffuseAlbedo = texture(texture1, vs_st).rgb;
->>>>>>> 29fe22b9
 
     Fragment frag;
 
