/*****************************************************************************************
 *                                                                                       *
 * OpenSpace                                                                             *
 *                                                                                       *
 * Copyright (c) 2014 - 2017                                                             *
 *                                                                                       *
 * Permission is hereby granted, free of charge, to any person obtaining a copy of this  *
 * software and associated documentation files (the "Software"), to deal in the Software *
 * without restriction, including without limitation the rights to use, copy, modify,    *
 * merge, publish, distribute, sublicense, and/or sell copies of the Software, and to    *
 * permit persons to whom the Software is furnished to do so, subject to the following   *
 * conditions:                                                                           *
 *                                                                                       *
 * The above copyright notice and this permission notice shall be included in all copies *
 * or substantial portions of the Software.                                              *
 *                                                                                       *
 * THE SOFTWARE IS PROVIDED "AS IS", WITHOUT WARRANTY OF ANY KIND, EXPRESS OR IMPLIED,   *
 * INCLUDING BUT NOT LIMITED TO THE WARRANTIES OF MERCHANTABILITY, FITNESS FOR A         *
 * PARTICULAR PURPOSE AND NONINFRINGEMENT. IN NO EVENT SHALL THE AUTHORS OR COPYRIGHT    *
 * HOLDERS BE LIABLE FOR ANY CLAIM, DAMAGES OR OTHER LIABILITY, WHETHER IN AN ACTION OF  *
 * CONTRACT, TORT OR OTHERWISE, ARISING FROM, OUT OF OR IN CONNECTION WITH THE SOFTWARE  *
 * OR THE USE OR OTHER DEALINGS IN THE SOFTWARE.                                         *
 ****************************************************************************************/

#include "fragment.glsl"
#include "PowerScaling/powerScaling_fs.hglsl"

in vec2 vs_st;
in vec4 vs_position;
in vec4 vs_gPosition;

uniform float time;
uniform sampler2D texture1;
uniform float alpha;


Fragment getFragment() {
    vec4 position = vs_position;
    vec2 texCoord = vs_st;
    // Why is this here? ---abock
    texCoord.s = 1 - texCoord.s;
    texCoord.t = 1 - texCoord.y;

    Fragment frag;
    frag.color = texture(texture1, texCoord) * vec4(1.0, 1.0, 1.0, alpha);
    frag.depth = pscDepth(position);

    // G-Buffer
    frag.gOtherData = vec4(frag.color.xyz, 1.0);
    frag.gPosition  = vs_gPosition;
    // There is no normal here
    // TODO: Add the correct normal (JCC)
    frag.gNormal = vec4(0.0, 0.0, 0.0, 1.0);

<<<<<<< HEAD
    Fragment frag;
    frag.color = diffuse;
    frag.depth = depth;

    // G-Buffer
    frag.gOtherData = vec4(diffuse.xyz, 1.0);
    frag.gPosition  = vs_gPosition;
    // There is no normal here
    // TODO: Add the correct normal (JCC)
    frag.gNormal = vec4(0.0, 0.0, 0.0, 1.0);

    
=======
>>>>>>> 5ac5151f
    return frag;
    }<|MERGE_RESOLUTION|>--- conflicted
+++ resolved
@@ -52,20 +52,5 @@
     // TODO: Add the correct normal (JCC)
     frag.gNormal = vec4(0.0, 0.0, 0.0, 1.0);
 
-<<<<<<< HEAD
-    Fragment frag;
-    frag.color = diffuse;
-    frag.depth = depth;
-
-    // G-Buffer
-    frag.gOtherData = vec4(diffuse.xyz, 1.0);
-    frag.gPosition  = vs_gPosition;
-    // There is no normal here
-    // TODO: Add the correct normal (JCC)
-    frag.gNormal = vec4(0.0, 0.0, 0.0, 1.0);
-
-    
-=======
->>>>>>> 5ac5151f
     return frag;
     }