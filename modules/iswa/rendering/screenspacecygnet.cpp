--- conflicted
+++ resolved
@@ -120,19 +120,10 @@
         }
     }
 
-<<<<<<< HEAD
-	if(_futureTexture && _futureTexture->isFinished){
-		std::cout << _futureTexture->extension << std::endl;
-		loadTexture();
-		_futureTexture = nullptr;
-	}
-=======
     if(_futureTexture && _futureTexture->isFinished){
         loadTexture();
         _futureTexture = nullptr;
     }
->>>>>>> c56e5675
-
 }
 
 bool ScreenSpaceCygnet::isReady() const{
