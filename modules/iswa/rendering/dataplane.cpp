--- conflicted
+++ resolved
@@ -22,21 +22,6 @@
  * OR THE USE OR OTHER DEALINGS IN THE SOFTWARE.                                         *
  ****************************************************************************************/
 #include <modules/iswa/rendering/dataplane.h>
-<<<<<<< HEAD
-
-#include <fstream>
-#include <ghoul/io/texture/texturereader.h>
-#include <ghoul/opengl/programobject.h>
-#include <ghoul/opengl/textureunit.h>
-#include <openspace/scene/scene.h>
-#include <openspace/scene/scenegraphnode.h>
-#include <openspace/engine/openspaceengine.h>
-#include <openspace/rendering/renderengine.h>
-#include <openspace/util/spicemanager.h>
-#include <ghoul/filesystem/filesystem.h>
-#include <modules/iswa/rendering/iswabasegroup.h>
-=======
->>>>>>> cb601042
 #include <modules/iswa/util/dataprocessortext.h>
 
 namespace {
@@ -235,17 +220,6 @@
         }
     });
 
-<<<<<<< HEAD
-void DataPlane::fillOptions(){
-    std::vector<std::string> options = _dataProcessor->readMetadata(_dataBuffer);
-    for(int i=0; i<options.size(); i++){
-        _dataOptions.addOption({i, options[i]});
-        _textures.push_back(nullptr);
-    }
-    _dataOptions.setValue(std::vector<int>(1,0));
-    if(_group)
-        std::dynamic_pointer_cast<IswaDataGroup> (_group)->registerOptions(_dataOptions.options());
-=======
     groupEvent->subscribe(name(), "autoFilterChanged", [&](ghoul::Dictionary dict){
         LDEBUG(name() + " Event autoFilterChanged");
         _autoFilter.setValue(dict.value<bool>("autoFilter"));
@@ -255,7 +229,6 @@
         LDEBUG(name() + " Event updateGroup");
         loadTexture();
     });
->>>>>>> cb601042
 }
 
 }// namespace openspace