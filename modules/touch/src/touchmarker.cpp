/*****************************************************************************************
 *                                                                                       *
 * OpenSpace                                                                             *
 *                                                                                       *
 * Copyright (c) 2014-2025                                                               *
 *                                                                                       *
 * Permission is hereby granted, free of charge, to any person obtaining a copy of this  *
 * software and associated documentation files (the "Software"), to deal in the Software *
 * without restriction, including without limitation the rights to use, copy, modify,    *
 * merge, publish, distribute, sublicense, and/or sell copies of the Software, and to    *
 * permit persons to whom the Software is furnished to do so, subject to the following   *
 * conditions:                                                                           *
 *                                                                                       *
 * The above copyright notice and this permission notice shall be included in all copies *
 * or substantial portions of the Software.                                              *
 *                                                                                       *
 * THE SOFTWARE IS PROVIDED "AS IS", WITHOUT WARRANTY OF ANY KIND, EXPRESS OR IMPLIED,   *
 * INCLUDING BUT NOT LIMITED TO THE WARRANTIES OF MERCHANTABILITY, FITNESS FOR A         *
 * PARTICULAR PURPOSE AND NONINFRINGEMENT. IN NO EVENT SHALL THE AUTHORS OR COPYRIGHT    *
 * HOLDERS BE LIABLE FOR ANY CLAIM, DAMAGES OR OTHER LIABILITY, WHETHER IN AN ACTION OF  *
 * CONTRACT, TORT OR OTHERWISE, ARISING FROM, OUT OF OR IN CONNECTION WITH THE SOFTWARE  *
 * OR THE USE OR OTHER DEALINGS IN THE SOFTWARE.                                         *
 ****************************************************************************************/

#include <modules/touch/include/touchmarker.h>

#include <openspace/engine/globals.h>
#include <openspace/rendering/renderengine.h>
#include <ghoul/filesystem/filesystem.h>
#include <ghoul/logging/logmanager.h>
#include <ghoul/opengl/programobject.h>

namespace {
    constexpr openspace::properties::Property::PropertyInfo VisibilityInfo = {
        "Visibility",
        "Toggle visibility of markers",
        "", // @TODO Missing documentation
        openspace::properties::Property::Visibility::NoviceUser
    };

    constexpr openspace::properties::Property::PropertyInfo RadiusInfo = {
        "Size",
        "Marker radius",
        "", // @TODO Missing documentation
        openspace::properties::Property::Visibility::User
    };

    constexpr openspace::properties::Property::PropertyInfo OpacityInfo = {
        "Opacity",
        "Marker opacity",
        "", // @TODO Missing documentation
        openspace::properties::Property::Visibility::User
    };

    constexpr openspace::properties::Property::PropertyInfo ThicknessInfo = {
        "Thickness",
        "Marker thickness",
        "", // @TODO Missing documentation
        openspace::properties::Property::Visibility::User
    };

    constexpr openspace::properties::Property::PropertyInfo ColorInfo = {
        "MarkerColor",
        "Marker color",
        "", // @TODO Missing documentation
        openspace::properties::Property::Visibility::User
    };
} // namespace

namespace openspace {

TouchMarker::TouchMarker()
    : properties::PropertyOwner({ "TouchMarker", "Touch Marker" })
    , _visible(VisibilityInfo, true)
    , _radiusSize(RadiusInfo, 30.f, 0.f, 100.f)
    , _opacity(OpacityInfo, 0.8f, 0.f, 1.f)
    , _thickness(ThicknessInfo, 2.f, 0.f, 4.f)
    , _color(ColorInfo, glm::vec3(1.f), glm::vec3(0.f), glm::vec3(1.f))
{
    addProperty(_visible);
    addProperty(_radiusSize);
    addProperty(_opacity);
    addProperty(_thickness);
    _color.setViewOption(properties::Property::ViewOptions::Color);
    addProperty(_color);
}

TouchMarker::~TouchMarker() {}

void TouchMarker::initialize() {
    glGenVertexArrays(1, &_quad); // generate array
    glGenBuffers(1, &_vertexPositionBuffer); // generate buffer

    _shader = global::renderEngine->buildRenderProgram(
        "MarkerProgram",
        absPath("${MODULE_TOUCH}/shaders/marker_vs.glsl"),
        absPath("${MODULE_TOUCH}/shaders/marker_fs.glsl")
    );

    ghoul::opengl::updateUniformLocations(*_shader, _uniformCache);
}

void TouchMarker::deinitialize() {
    glDeleteVertexArrays(1, &_quad);
    _quad = 0;

    glDeleteBuffers(1, &_vertexPositionBuffer);
    _vertexPositionBuffer = 0;

    if (_shader) {
        global::renderEngine->removeRenderProgram(_shader.get());
        _shader = nullptr;
    }
}

void TouchMarker::render(const std::vector<glm::vec2>& list)
{
    if (_visible && !list.empty()) {
        createVertexList(list);
        _shader->activate();

        _shader->setUniform(_uniformCache.radius, _radiusSize);
        _shader->setUniform(_uniformCache.opacity, _opacity);
        _shader->setUniform(_uniformCache.thickness, _thickness);
        _shader->setUniform(_uniformCache.color, _color.value());

        glEnable(GL_BLEND);
        glBlendEquation(GL_FUNC_ADD);
        glBlendFunc(GL_SRC_ALPHA, GL_ONE_MINUS_SRC_ALPHA);
        glEnable(GL_PROGRAM_POINT_SIZE); // Enable gl_PointSize in vertex shader
        glBindVertexArray(_quad);
        glDrawArrays(GL_POINTS, 0, static_cast<int>(_vertexData.size() / 2));

        _shader->deactivate();
    }
}

void TouchMarker::createVertexList(const std::vector<glm::vec2>& list)
{
    _vertexData.resize(list.size() * 2);

    int i = 0;
<<<<<<< HEAD
    for (const glm::vec2& vertex : list) {
        _vertexData[i + 0] = vertex.x;
        _vertexData[i + 1] = vertex.y;
=======
    for (const openspace::TouchInputHolder& inputHolder : list) {
        _vertexData[i] = 2.f * (inputHolder.latestInput().x - 0.5f);
        _vertexData[i + 1] = -2.f * (inputHolder.latestInput().y - 0.5f);
>>>>>>> 22735c5a
        i += 2;
    }

    glBindVertexArray(_quad);
    glBindBuffer(GL_ARRAY_BUFFER, _vertexPositionBuffer);
    glBufferData(
        GL_ARRAY_BUFFER,
        _vertexData.size() * sizeof(GLfloat),
        _vertexData.data(),
        GL_STATIC_DRAW
    );
    glEnableVertexAttribArray(0);
    glVertexAttribPointer(0, 2, GL_FLOAT, GL_FALSE, 0, nullptr);
}

} // openspace namespace<|MERGE_RESOLUTION|>--- conflicted
+++ resolved
@@ -140,15 +140,9 @@
     _vertexData.resize(list.size() * 2);
 
     int i = 0;
-<<<<<<< HEAD
     for (const glm::vec2& vertex : list) {
         _vertexData[i + 0] = vertex.x;
         _vertexData[i + 1] = vertex.y;
-=======
-    for (const openspace::TouchInputHolder& inputHolder : list) {
-        _vertexData[i] = 2.f * (inputHolder.latestInput().x - 0.5f);
-        _vertexData[i + 1] = -2.f * (inputHolder.latestInput().y - 0.5f);
->>>>>>> 22735c5a
         i += 2;
     }
 
