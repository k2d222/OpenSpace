/*****************************************************************************************
 *                                                                                       *
 * OpenSpace                                                                             *
 *                                                                                       *
 * Copyright (c) 2014-2020                                                               *
 *                                                                                       *
 * Permission is hereby granted, free of charge, to any person obtaining a copy of this  *
 * software and associated documentation files (the "Software"), to deal in the Software *
 * without restriction, including without limitation the rights to use, copy, modify,    *
 * merge, publish, distribute, sublicense, and/or sell copies of the Software, and to    *
 * permit persons to whom the Software is furnished to do so, subject to the following   *
 * conditions:                                                                           *
 *                                                                                       *
 * The above copyright notice and this permission notice shall be included in all copies *
 * or substantial portions of the Software.                                              *
 *                                                                                       *
 * THE SOFTWARE IS PROVIDED "AS IS", WITHOUT WARRANTY OF ANY KIND, EXPRESS OR IMPLIED,   *
 * INCLUDING BUT NOT LIMITED TO THE WARRANTIES OF MERCHANTABILITY, FITNESS FOR A         *
 * PARTICULAR PURPOSE AND NONINFRINGEMENT. IN NO EVENT SHALL THE AUTHORS OR COPYRIGHT    *
 * HOLDERS BE LIABLE FOR ANY CLAIM, DAMAGES OR OTHER LIABILITY, WHETHER IN AN ACTION OF  *
 * CONTRACT, TORT OR OTHERWISE, ARISING FROM, OUT OF OR IN CONNECTION WITH THE SOFTWARE  *
 * OR THE USE OR OTHER DEALINGS IN THE SOFTWARE.                                         *
 ****************************************************************************************/

#ifndef __OPENSPACE_MODULE_IMGUI___GUI___H__
#define __OPENSPACE_MODULE_IMGUI___GUI___H__

#include <modules/imgui/include/guicomponent.h>

#include <modules/imgui/include/guiassetcomponent.h>
#include <modules/imgui/include/guifilepathcomponent.h>
#include <modules/imgui/include/guiglobebrowsingcomponent.h>
#include <modules/imgui/include/guihelpcomponent.h>
#include <modules/imgui/include/guiiswacomponent.h>
#include <modules/imgui/include/guijoystickcomponent.h>
#include <modules/imgui/include/guimemorycomponent.h>
#include <modules/imgui/include/guimissioncomponent.h>
#include <modules/imgui/include/guiparallelcomponent.h>
#include <modules/imgui/include/guipropertycomponent.h>
#include <modules/imgui/include/guishortcutscomponent.h>
#include <modules/imgui/include/guispacetimecomponent.h>
#include <openspace/properties/property.h>
#include <openspace/properties/scalar/boolproperty.h>
#include <openspace/properties/scalar/floatproperty.h>
#include <openspace/util/keys.h>
#include <openspace/util/mouse.h>
#include <openspace/util/touch.h>
#include <ghoul/glm.h>
#include <ghoul/opengl/ghoul_gl.h>
#include <ghoul/opengl/uniformcache.h>
#include <array>

//#define SHOW_IMGUI_HELPERS

struct ImGuiContext;

namespace ghoul::opengl {
    class ProgramObject;
    class Texture;
} // namespace ghoul::opengl

namespace openspace::gui {

namespace detail {
    constexpr int nComponents() {
<<<<<<< HEAD
        const int nRegularComponents = 17;
=======
        const int nRegularComponents = 15;
>>>>>>> 6e9db78f
        int totalComponents = nRegularComponents;

#ifdef OPENSPACE_MODULE_ISWA_ENABLED
        ++totalComponents;
#endif

        return totalComponents;
    }
} // namespace detail

class GUI : public GuiComponent {
public:
    GUI();
    ~GUI();

    void initialize() override;
    void deinitialize() override;

    void initializeGL() override;
    void deinitializeGL() override;

    bool mouseButtonCallback(MouseButton button, MouseAction action);
    bool mouseWheelCallback(double position);
    bool keyCallback(Key key, KeyModifier modifier, KeyAction action);
    bool charCallback(unsigned int character, KeyModifier modifier);

    bool touchDetectedCallback(TouchInput input);
    bool touchUpdatedCallback(TouchInput input);
    void touchExitCallback(TouchInput input);

    void startFrame(float deltaTime, const glm::vec2& windowSize,
        const glm::vec2& dpiScaling, const glm::vec2& mousePos,
        uint32_t mouseButtonsPressed);
    void endFrame();

    void render() override;

//protected:
    GuiHelpComponent _help;
    GuiFilePathComponent _filePath;
    GuiAssetComponent _asset;
    GuiGlobeBrowsingComponent _globeBrowsing;

    GuiPropertyComponent _globalProperty;
    GuiPropertyComponent _sceneProperty;
    GuiPropertyComponent _screenSpaceProperty;
    GuiPropertyComponent _moduleProperty;
    GuiMemoryComponent _memoryComponent;

    GuiPropertyComponent _virtualProperty;
    GuiSpaceTimeComponent _spaceTime;
    GuiMissionComponent _mission;
#ifdef OPENSPACE_MODULE_ISWA_ENABLED
    GuiIswaComponent _iswa;
#endif // OPENSPACE_MODULE_ISWA_ENABLED
    GuiShortcutsComponent _shortcuts;
    GuiJoystickComponent _joystick;
    GuiParallelComponent _parallel;
    GuiPropertyComponent _featuredProperties;


    properties::BoolProperty _showHelpText;
    properties::FloatProperty _helpTextDelay;

private:
    void renderAndUpdatePropertyVisibility();

    // The ordering of this array determines the order of components in the in-game menu
    std::array<GuiComponent*, detail::nComponents()> _components = {
        &_sceneProperty,
        &_screenSpaceProperty,
        &_featuredProperties,
        &_virtualProperty,
        &_globalProperty,
        &_moduleProperty,
        &_memoryComponent,

        &_spaceTime,
        &_mission,
        &_parallel,
        &_globeBrowsing,
#ifdef OPENSPACE_MODULE_ISWA_ENABLED
        &_iswa,
#endif

        &_asset,
        &_shortcuts,
        &_joystick,
        &_filePath,

        &_help
    };


    GLuint vao = 0;
    GLuint vbo = 0;
    GLuint vboElements = 0;
    std::unique_ptr<ghoul::opengl::ProgramObject> _program;
    UniformCache(tex, ortho) _uniformCache;
    std::unique_ptr<ghoul::opengl::Texture> _fontTexture;

#ifdef SHOW_IMGUI_HELPERS
    bool _showInternals = false;
#endif // SHOW_IMGUI_HELPERS

    properties::Property::Visibility _currentVisibility =
        properties::Property::Visibility::Developer;

    std::vector<ImGuiContext*> _contexts;

    std::vector<TouchInput> _validTouchStates;
};

void CaptionText(const char* text);

} // namespace openspace::gui

#endif // __OPENSPACE_MODULE_IMGUI___GUI___H__<|MERGE_RESOLUTION|>--- conflicted
+++ resolved
@@ -63,11 +63,7 @@
 
 namespace detail {
     constexpr int nComponents() {
-<<<<<<< HEAD
-        const int nRegularComponents = 17;
-=======
-        const int nRegularComponents = 15;
->>>>>>> 6e9db78f
+        const int nRegularComponents = 16;
         int totalComponents = nRegularComponents;
 
 #ifdef OPENSPACE_MODULE_ISWA_ENABLED
