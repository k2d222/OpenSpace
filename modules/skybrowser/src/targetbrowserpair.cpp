--- conflicted
+++ resolved
@@ -294,9 +294,6 @@
     }
 }
 
-<<<<<<< HEAD
-void TargetBrowserPair::startAnimation(glm::dvec3 galacticCoords, double fovEnd, 
-=======
 void TargetBrowserPair::startFading(float goal, float fadeTime)
 {
     _startTarget = _targetRenderable->opacity();
@@ -307,8 +304,7 @@
     _isFading = true;
 }
 
-void TargetBrowserPair::startAnimation(glm::dvec3 galacticCoords, float fovEnd, 
->>>>>>> ef79b73e
+void TargetBrowserPair::startAnimation(glm::dvec3 galacticCoords, double fovEnd, 
                             bool shouldLockAfter)
 {
     _browser->startFovAnimation(fovEnd);
@@ -325,8 +321,10 @@
     // At fps that are too low, the animation stops working. Just place target instead
     bool fpsTooLow = deltaTime > DeltaTimeThreshold;
     // Find smallest angle between the two vectors
-    double smallestAngle = skybrowser::angleBetweenVectors(glm::normalize(_animationStart),
-        glm::normalize(_animationEnd));
+    double smallestAngle = skybrowser::angleBetweenVectors(
+        glm::normalize(_animationStart),
+        glm::normalize(_animationEnd)
+    );
     bool hasArrived = smallestAngle < _targetRenderable->stopAnimationThreshold();
 
     // Only keep animating when target is not at goal position
