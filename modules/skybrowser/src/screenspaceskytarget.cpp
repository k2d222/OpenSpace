#include <modules/skybrowser/include/screenspaceskytarget.h>

#include <openspace/engine/globals.h>
#include <openspace/scripting/scriptengine.h>
#include <ghoul/misc/dictionaryluaformatter.h>
#include <openspace/rendering/renderengine.h>
#include <ghoul/filesystem/filesystem.h>
#include <openspace/util/factorymanager.h>
#include <openspace/rendering/helper.h>
#include <ghoul/opengl/textureunit.h>
#include <openspace/scene/scene.h>
#include <openspace/util/camera.h>
#include <ghoul/logging/logmanager.h>

#include <openspace/scripting/scriptengine.h>
#include <openspace/engine/windowdelegate.h>
#include <ghoul/opengl/programobject.h>
#include <ghoul/io/texture/texturereader.h>
#include <ghoul/opengl/texture.h>
#include <ghoul/opengl/textureconversion.h>
#include <ghoul/filesystem/filesystem.h>
#include <optional>
#include <ghoul/opengl/openglstatecache.h>
#include <glm/gtx/string_cast.hpp>

#include <ghoul/filesystem/filesystem.h>
#include <openspace/engine/windowdelegate.h>
#include <glm/gtx/matrix_decompose.hpp>


namespace {
    constexpr const char* _loggerCat = "ScreenSpaceSkyTarget";

    constexpr const std::array<const char*, 5> UniformNames = {
    "ModelTransform", "ViewProjectionMatrix", "texture1", "BorderWidth", "Scale"
    };

} //namespace

namespace openspace {
    ScreenSpaceSkyTarget::ScreenSpaceSkyTarget(const ghoul::Dictionary& dictionary)
        : ScreenSpaceRenderable(dictionary)
    {
        std::string identifier;
        if (dictionary.hasValue<std::string>(KeyIdentifier)) {
            identifier = dictionary.value<std::string>(KeyIdentifier);
        }
        else {
            identifier = "ScreenSpaceSkyTarget";
        }
        identifier = makeUniqueIdentifier(identifier);
        setIdentifier(identifier);

        std::unique_ptr<ghoul::opengl::Texture> texture =
            ghoul::io::TextureReader::ref().loadTexture(absPath("D:/Ylvas/OpenSpace/modules/skybrowser/target.png"));

        if (texture) {
            // Images don't need to start on 4-byte boundaries, for example if the
            // image is only RGB
            glPixelStorei(GL_UNPACK_ALIGNMENT, 1);

            texture->uploadTexture();
            texture->setFilter(ghoul::opengl::Texture::FilterMode::LinearMipMap);
            texture->purgeFromRAM();

            _texture = std::move(texture);
            _objectSize = _texture->dimensions();
        }
        _cartesianPosition.setValue(glm::vec3(_cartesianPosition.value().x, _cartesianPosition.value().y, -2.1f));
    }

    void ScreenSpaceSkyTarget::bindTexture() {
        if (_texture) {
            _texture->bind();
        }
    }

    bool ScreenSpaceSkyTarget::isReady() const {
        return _shader != nullptr;
    }

    bool ScreenSpaceSkyTarget::initializeGL() {

        glGenVertexArrays(1, &_vertexArray);
        glGenBuffers(1, &_vertexBuffer);

        std::unique_ptr<ghoul::opengl::Texture> texture = ghoul::io::TextureReader::ref().loadTexture(absPath("${MODULE_SKYBROWSER}/square.png"));
   

        if (texture) {
            // Images don't need to start on 4-byte boundaries, for example if the
            // image is only RGB
            glPixelStorei(GL_UNPACK_ALIGNMENT, 1);

            texture->uploadTexture();
            texture->setFilter(ghoul::opengl::Texture::FilterMode::LinearMipMap);
            texture->purgeFromRAM();

            _texture = std::move(texture);
            _objectSize = _texture->dimensions();
        }
    
        createShaders();

        return isReady();
    }

    void ScreenSpaceSkyTarget::createShaders() {

        _shader = global::renderEngine->buildRenderProgram(
            "ScreenSpaceProgram",
            absPath("${MODULE_SKYBROWSER}/shaders/target_vs.glsl"),
            absPath("${MODULE_SKYBROWSER}/shaders/target_fs.glsl")
        );

        ghoul::opengl::updateUniformLocations(*_shader, _uniformCache, UniformNames);

    }

    void ScreenSpaceSkyTarget::render() {

        glDisable(GL_CULL_FACE);
       
        glm::mat4 modelTransform = globalRotationMatrix() * translationMatrix() * localRotationMatrix() * scaleMatrix();
        float borderWidth = 0.002f;
        
        _shader->activate();

        _shader->setUniform(_uniformCache.borderWidth, borderWidth);
        _shader->setUniform(_uniformCache.modelTransform, modelTransform);

        _shader->setUniform(
            _uniformCache.viewProj,
            global::renderEngine->scene()->camera()->viewProjectionMatrix()
        );

        ghoul::opengl::TextureUnit unit;
        unit.activate();
        bindTexture();
        _shader->setUniform(_uniformCache.texture, unit);

        glBindVertexArray(rendering::helper::vertexObjects.square.vao);
        glDrawArrays(GL_TRIANGLES, 0, 6);

        glEnable(GL_CULL_FACE);

        _shader->deactivate();
        unbindTexture();
    }

    void ScreenSpaceSkyTarget::update() {


    }

    void ScreenSpaceSkyTarget::translate(glm::vec2 translation, glm::vec2 position) {
        _cartesianPosition = glm::translate(glm::mat4(1.f), glm::vec3(translation, 0.0f)) * glm::vec4(position, _cartesianPosition.value().z, 1.0f);
    }

    glm::vec2 ScreenSpaceSkyTarget::getAnglePosition() {
        glm::vec3 pos = _cartesianPosition.value();
        return glm::vec2(atan(pos.x / pos.z), atan(pos.y / pos.z));
    }

    glm::vec2  ScreenSpaceSkyTarget::getScreenSpacePosition() {
        return glm::vec2(_cartesianPosition.value().x, _cartesianPosition.value().y);
    }

    glm::vec2  ScreenSpaceSkyTarget::getScreenSpaceDimensions() {
        return glm::vec2(2.f * _scale * static_cast<float>(_objectSize.x) / static_cast<float>(_objectSize.y), 2.f * _scale);
    }

    glm::vec2 ScreenSpaceSkyTarget::getUpperRightCornerScreenSpace() {

        return getScreenSpacePosition() + (getScreenSpaceDimensions() / 2.0f);
    }

    glm::vec2 ScreenSpaceSkyTarget::getLowerLeftCornerScreenSpace() {
        return getScreenSpacePosition() - (getScreenSpaceDimensions() / 2.0f);
    }

    bool ScreenSpaceSkyTarget::coordIsInsideCornersScreenSpace(glm::vec2 coord) {
        bool lessThanUpperRight = coord.x < getUpperRightCornerScreenSpace().x && coord.y < getUpperRightCornerScreenSpace().y;
        bool moreThanLowerLeft = coord.x > getLowerLeftCornerScreenSpace().x && coord.y > getLowerLeftCornerScreenSpace().y;
        return  lessThanUpperRight && moreThanLowerLeft;
    }
<<<<<<< HEAD
  
=======

>>>>>>> d43be4a6
}<|MERGE_RESOLUTION|>--- conflicted
+++ resolved
@@ -184,9 +184,4 @@
         bool moreThanLowerLeft = coord.x > getLowerLeftCornerScreenSpace().x && coord.y > getLowerLeftCornerScreenSpace().y;
         return  lessThanUpperRight && moreThanLowerLeft;
     }
-<<<<<<< HEAD
-  
-=======
-
->>>>>>> d43be4a6
 }