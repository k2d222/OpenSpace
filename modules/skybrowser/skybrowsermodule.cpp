--- conflicted
+++ resolved
@@ -191,12 +191,6 @@
     }
 }
 
-<<<<<<< HEAD
-void SkyBrowserModule::WWTfollowCamera() {
-    while (true) {
-        // Get camera view direction
-        const glm::dvec3 viewDirection = global::navigationHandler->camera()->viewDirectionWorldSpace();
-=======
 void SkyBrowserModule::handleInteractions() {
     /*
    float scroll = global::navigationHandler->inputState().mouseScrollDelta();
@@ -223,7 +217,6 @@
 
 glm::vec2 SkyBrowserModule::getMousePositionInScreenSpaceCoords() {
     glm::vec2 size = glm::vec2(global::windowDelegate->currentWindowSize());
->>>>>>> c32c1fff
 
     // Transform pixel coordinates to screen space coordinates [-1,1]
     return glm::vec2((_mousePosition - (size / 2.0f)) * glm::vec2(1.0f,-1.0f) / (size / 2.0f));
@@ -324,7 +317,7 @@
     return glm::dvec2(glm::degrees(ra), glm::degrees(dec));
 }
 
-<<<<<<< HEAD
+
 void SkyBrowserModule::checkIfTargetExist() {
     ScreenSpaceSkyTarget* target = static_cast<ScreenSpaceSkyTarget*>(global::renderEngine->screenSpaceRenderable("ScreenSpaceTarget")); 
 
@@ -335,8 +328,6 @@
     LINFO("Target has been checked!");
 }
 
-=======
->>>>>>> c32c1fff
 void SkyBrowserModule::createTarget() {
 
     using namespace std::string_literals;
