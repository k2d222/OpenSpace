/*****************************************************************************************
 *                                                                                       *
 * OpenSpace                                                                             *
 *                                                                                       *
 * Copyright (c) 2014-2021                                                               *
 *                                                                                       *
 * Permission is hereby granted, free of charge, to any person obtaining a copy of this  *
 * software and associated documentation files (the "Software"), to deal in the Software *
 * without restriction, including without limitation the rights to use, copy, modify,    *
 * merge, publish, distribute, sublicense, and/or sell copies of the Software, and to    *
 * permit persons to whom the Software is furnished to do so, subject to the following   *
 * conditions:                                                                           *
 *                                                                                       *
 * The above copyright notice and this permission notice shall be included in all copies *
 * or substantial portions of the Software.                                              *
 *                                                                                       *
 * THE SOFTWARE IS PROVIDED "AS IS", WITHOUT WARRANTY OF ANY KIND, EXPRESS OR IMPLIED,   *
 * INCLUDING BUT NOT LIMITED TO THE WARRANTIES OF MERCHANTABILITY, FITNESS FOR A         *
 * PARTICULAR PURPOSE AND NONINFRINGEMENT. IN NO EVENT SHALL THE AUTHORS OR COPYRIGHT    *
 * HOLDERS BE LIABLE FOR ANY CLAIM, DAMAGES OR OTHER LIABILITY, WHETHER IN AN ACTION OF  *
 * CONTRACT, TORT OR OTHERWISE, ARISING FROM, OUT OF OR IN CONNECTION WITH THE SOFTWARE  *
 * OR THE USE OR OTHER DEALINGS IN THE SOFTWARE.                                         *
 ****************************************************************************************/

#include <modules/skybrowser/skybrowsermodule.h>

 //#include <modules/webbrowser/webbrowsermodule.h>
 //#include <modules/webbrowser/include/screenspacebrowser.h>
#include <openspace/rendering/screenspacerenderable.h>

#include <openspace/rendering/renderable.h>

#include <openspace/engine/moduleengine.h>

#include <openspace/engine/globals.h>
#include <openspace/engine/globalscallbacks.h>
#include <openspace/interaction/navigationhandler.h>
#include <openspace/engine/windowdelegate.h>
#include <openspace/rendering/renderengine.h>
#include <openspace/scene/scene.h>
#include <openspace/util/factorymanager.h>
#include <thread>
#include <chrono>
#include "skybrowsermodule_lua.inl"

#include <openspace/engine/windowdelegate.h>
#include <ghoul/logging/logmanager.h>
#include <ghoul/opengl/texture.h>

#include <cmath> // For atan2
#include <ghoul/misc/dictionaryjsonformatter.h> // formatJson
#include <glm/gtx/string_cast.hpp>

namespace {
    constexpr const openspace::properties::Property::PropertyInfo TestInfo = 
    {
        "Test",
        "Test Info",
        "tjobidabidobidabidopp plopp"
    };
    constexpr const openspace::properties::Property::PropertyInfo ZoomInfo =
    {
        "Zoom",
        "Zoom Info",
        "tjobidabidobidabidopp plupp"
    };

    struct [[codegen::Dictionary(SkyBrowserModule)]] Parameters {

        // [[codegen::verbatim(TestInfo.description)]]
        std::optional<std::string> test;

        // [[codegen::verbatim(ZoomInfo.description)]]
        std::optional<float> zoom;
    };
    
    #include "skybrowsermodule_codegen.cpp"
    
    
} // namespace

namespace openspace {

SkyBrowserModule::SkyBrowserModule()
    : OpenSpaceModule(SkyBrowserModule::Name)
    , _testProperty(TestInfo)
    , _zoomFactor(ZoomInfo, 50.f ,0.1f ,70.f)
    , _skyBrowser(nullptr)
    , _skyTarget(nullptr)
    , _camIsSyncedWWT(true)
    , currentlyDraggingBrowser(false)
    , currentlyDraggingTarget(false)
    , _listenForInteractions(true)
    , mouseIsOnBrowser(false)
    , mouseIsOnTarget(false)

{
    addProperty(_testProperty);
    addProperty(_zoomFactor);

<<<<<<< HEAD
=======

>>>>>>> 93870a46
    global::callback::mousePosition->emplace_back(
        [&](double x, double y) {      
            glm::vec2 pos = glm::vec2(static_cast<float>(x), static_cast<float>(y));
            _mousePosition = getMousePositionInScreenSpaceCoords(pos);

            if (_skyTarget) {
                mouseIsOnTarget = _skyTarget->coordIsInsideCornersScreenSpace(_mousePosition);          
            }
            else {
                mouseIsOnTarget = false;
            }
            if (_skyBrowser) {
                mouseIsOnBrowser = _skyBrowser->coordIsInsideCornersScreenSpace(_mousePosition);               
            }
            else {
                mouseIsOnBrowser = false;
            }
        }
    );

    global::callback::mouseScrollWheel->emplace_back(
        [&](double, double scroll) -> bool {
            if (mouseIsOnBrowser) {
                float zoom = scroll > 0.0 ? -2.0f : 2.0f;
                _zoomFactor = std::clamp(_zoomFactor + zoom, 0.001f, 70.0f);
                return true;
            }
          
            return false;
        }
    );

    global::callback::mouseButton->emplace_back(
        [&](MouseButton button, MouseAction action, KeyModifier modifier) -> bool {

            if (action == MouseAction::Press) {
                
                if (mouseIsOnBrowser && button == MouseButton::Left) {
                    
                    startDragMousePosBrowser = _mousePosition;
                    startDragObjectPosBrowser = _skyBrowser->getScreenSpacePosition();
                    currentlyDraggingBrowser = true;
                    return true;
                }
                else if (mouseIsOnTarget && button == MouseButton::Left) {
                    
                    startDragMousePosTarget = _mousePosition;
                    startDragObjectPosTarget = _skyTarget->getScreenSpacePosition();
                    currentlyDraggingTarget = true;
                    return true;
                }
                else if (mouseIsOnBrowser && button == MouseButton::Right) {

                    startDragMousePosTarget = _mousePosition;
                    startDragObjectPosTarget = _skyTarget->getScreenSpacePosition();
                    currentlyDraggingTarget = true;
                    return true;
                }
            }
            else if (action == MouseAction::Release) {
                if (currentlyDraggingBrowser) {
                    currentlyDraggingBrowser = false;
                    return true;
                }
                if (currentlyDraggingTarget) {
                    currentlyDraggingTarget = false;
                    return true;
                }
            }

            return false;
        }
    );

    
} 

void SkyBrowserModule::internalDeinitialize() {
        // Set flag to false so the thread can exit
    _camIsSyncedWWT = false;
    if (_threadWWTMessages.joinable()) {
        _threadWWTMessages.join();
        LINFO("Joined thread");
    }
    if (_threadHandleInteractions.joinable()) {
        _threadHandleInteractions.join();
        LINFO("Joined thread");
    }
}

scripting::LuaLibrary SkyBrowserModule::luaLibrary() const {

    scripting::LuaLibrary res;
    res.name = "skybrowser";
    res.functions = {
        {
            "create",
            &skybrowser::luascriptfunctions::createBrowser,
            {},
            "string or list of strings",
            "Add one or multiple exoplanet systems to the scene, as specified by the "
            "input. An input string should be the name of the system host star"
        },
        {
            "move",
            &skybrowser::luascriptfunctions::moveBrowser,
            {},
            "string or list of strings",
            "Add one or multiple exoplanet systems to the scene, as specified by the "
            "input. An input string should be the name of the system host star"
        },
        {
            "follow",
            &skybrowser::luascriptfunctions::followCamera,
            {},
            "string or list of strings",
            "Add one or multiple exoplanet systems to the scene, as specified by the "
            "input. An input string should be the name of the system host star"
        },
        {
            "loacImgCollection",
            &skybrowser::luascriptfunctions::loadImgCollection,
            {},
            "string or list of strings",
            "Add one or multiple exoplanet systems to the scene, as specified by the "
            "input. An input string should be the name of the system host star"
        }
    };

    return res;
}

float SkyBrowserModule::zoomFactor() const{
    return _zoomFactor;
}

void SkyBrowserModule::internalInitialize(const ghoul::Dictionary& dict) {
    
    const Parameters p = codegen::bake<Parameters>(dict);
    _testProperty = p.test.value_or(_testProperty);
    _zoomFactor = p.zoom.value_or(_zoomFactor);

    // register ScreenSpaceBrowser
    auto fScreenSpaceRenderable = FactoryManager::ref().factory<ScreenSpaceRenderable>();
    ghoul_assert(fScreenSpaceRenderable, "ScreenSpaceRenderable factory was not created");
    fScreenSpaceRenderable->registerClass<ScreenSpaceSkyBrowser>("ScreenSpaceSkyBrowser");

    // register ScreenSpaceTarget
    ghoul_assert(fScreenSpaceRenderable, "ScreenSpaceRenderable factory was not created");
    fScreenSpaceRenderable->registerClass<ScreenSpaceSkyTarget>("ScreenSpaceSkyTarget");

}

bool SkyBrowserModule::sendMessageToWWT(const ghoul::Dictionary& msg) {
    if (_skyBrowser) {
        std::string script = "sendMessageToWWT(" + ghoul::formatJson(msg) + ");";
        _skyBrowser->executeJavascript(script);
        return true;
    }
    else {
        LERROR("No sky browser added! Can't send message.");
        return false;
    }
}

void SkyBrowserModule::handleInteractions() {
    /*       
    CefStructBase<CefMouseEventTraits> event;
    _skyBrowser->sendMouseEvent(event, scroll, scroll);
   */
    _threadHandleInteractions = std::thread([&] {
        while (_listenForInteractions) {

            if (currentlyDraggingBrowser) {
                  _skyBrowser->translate(_mousePosition - startDragMousePosBrowser, startDragObjectPosBrowser);
            }         
            if (currentlyDraggingTarget) {
                 _skyTarget->translate(_mousePosition - startDragMousePosTarget, startDragObjectPosTarget);
            }
        }
    });
}

glm::vec2 SkyBrowserModule::getMousePositionInScreenSpaceCoords(glm::vec2& mousePos) {
    glm::vec2 size = glm::vec2(global::windowDelegate->currentWindowSize());

    // Transform pixel coordinates to screen space coordinates [-1,1]
    return glm::vec2((mousePos - (size / 2.0f)) * glm::vec2(1.0f,-1.0f) / (size / 2.0f));
}

void SkyBrowserModule::WWTfollowCamera() {
    
    // Start a thread to enable user interaction while sending the calls to WWT
    _threadWWTMessages = std::thread([&] {
        while (_camIsSyncedWWT) {

            // Get camera view direction
            const glm::dvec3 viewDirection = global::navigationHandler->camera()->viewDirectionWorldSpace();

            // Convert to celestial coordinates
            glm::dvec2 celestCoords = convertGalacticToCelestial(viewDirection);
            ghoul::Dictionary message = createMessageForMovingWWTCamera(celestCoords, _zoomFactor);

            // Sleep so we don't bombard WWT with too many messages
            std::this_thread::sleep_for(std::chrono::milliseconds(50));
            sendMessageToWWT(message);
            
        }
    });
    
}

ghoul::Dictionary SkyBrowserModule::createMessageForMovingWWTCamera(const glm::dvec2 celestCoords, const float fov,  const bool moveInstantly) const {
    using namespace std::string_literals;
    ghoul::Dictionary msg;
    msg.setValue("event", "center_on_coordinates"s);
    msg.setValue("ra", static_cast<double>(celestCoords[0]));
    msg.setValue("dec", static_cast<double>(celestCoords[1]));
    msg.setValue("fov", static_cast<double>(fov));
    msg.setValue("instant", moveInstantly);
    
    return msg;
}

ghoul::Dictionary SkyBrowserModule::createMessageForLoadingWWTImgColl(const std::string& url) const {
    using namespace std::string_literals;
    ghoul::Dictionary msg;
    msg.setValue("event", "center_on_coordinates"s);
    msg.setValue("url", url);

    return msg;
}

ghoul::Dictionary SkyBrowserModule::createMessageForPausingWWTTime() const {

    using namespace std::string_literals;
    ghoul::Dictionary msg;
    msg.setValue("event", "pause_time"s);

    return msg;
}


<<<<<<< HEAD
void SkyBrowserModule::initializeBrowser(ScreenSpaceSkyBrowser* skyBrowser) {
    createTarget();
=======
void SkyBrowserModule::initializeBrowser(ScreenSpaceSkyBrowser* skyBrowser, ScreenSpaceSkyTarget* skyTarget) {
>>>>>>> 93870a46
    _skyBrowser = skyBrowser;
    _skyTarget = skyTarget;
}

ScreenSpaceSkyBrowser* SkyBrowserModule::skyBrowser() {
    return _skyBrowser;
}

glm::dvec2 SkyBrowserModule::convertGalacticToCelestial(glm::dvec3 rGal) const {
    
    // Used the math from this website: https://gea.esac.esa.int/archive/documentation/GD -->
    // R2/Data_processing/chap_cu3ast/sec_cu3ast_intro/ssec_cu3ast_intro_tansforms.html#SSS1
    const glm::dmat3 conversionMatrix = glm::dmat3({
      -0.0548755604162154,  0.4941094278755837, -0.8676661490190047, // col 0
      -0.8734370902348850, -0.4448296299600112, -0.1980763734312015, // col 1
      -0.4838350155487132,  0.7469822444972189,  0.4559837761750669  // col 2
        });
   
    glm::dvec3 rICRS = glm::transpose(conversionMatrix) * rGal;
    float ra = atan2(rICRS[1], rICRS[0]);
    float dec = atan2(rICRS[2], glm::sqrt((rICRS[0] * rICRS[0]) + (rICRS[1] * rICRS[1])));

    ra = ra > 0 ? ra : ra + (2 * glm::pi<float>());

    return glm::dvec2(glm::degrees(ra), glm::degrees(dec));
}

void SkyBrowserModule::createTarget() {

    using namespace std::string_literals;

    std::string node = "{"
        "Type = 'ScreenSpaceSkyTarget',"
        "Identifier = 'ScreenSpaceTarget',"
        "Name = 'Screen Space Target',"
        "FaceCamera = false,"
        "Scale = 0.04,"
        "}";

    openspace::global::scriptEngine->queueScript(
        "openspace.addScreenSpaceRenderable(" + node + ")",
        scripting::ScriptEngine::RemoteScripting::Yes
    );
    
}


/*
std::vector<documentation::Documentation> SkyBrowserModule::documentations() const {
    return {
        ExoplanetsDataPreparationTask::documentation(),
        RenderableOrbitDisc::Documentation()
    };
}
*/
} // namespace openspace<|MERGE_RESOLUTION|>--- conflicted
+++ resolved
@@ -98,10 +98,6 @@
     addProperty(_testProperty);
     addProperty(_zoomFactor);
 
-<<<<<<< HEAD
-=======
-
->>>>>>> 93870a46
     global::callback::mousePosition->emplace_back(
         [&](double x, double y) {      
             glm::vec2 pos = glm::vec2(static_cast<float>(x), static_cast<float>(y));
@@ -345,12 +341,9 @@
 }
 
 
-<<<<<<< HEAD
-void SkyBrowserModule::initializeBrowser(ScreenSpaceSkyBrowser* skyBrowser) {
-    createTarget();
-=======
+
 void SkyBrowserModule::initializeBrowser(ScreenSpaceSkyBrowser* skyBrowser, ScreenSpaceSkyTarget* skyTarget) {
->>>>>>> 93870a46
+
     _skyBrowser = skyBrowser;
     _skyTarget = skyTarget;
 }
