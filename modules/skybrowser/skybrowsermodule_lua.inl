#include <openspace/util/openspacemodule.h>


#include <openspace/documentation/documentation.h>
#include <modules/skybrowser/skybrowsermodule.h>
#include <openspace/engine/globals.h>
#include <openspace/engine/moduleengine.h>
#include <openspace/rendering/renderengine.h>

#include <openspace/scripting/scriptengine.h>
#include <ghoul/misc/dictionaryluaformatter.h>

#include <ghoul/filesystem/filesystem.h>
#include <ghoul/fmt.h>
#include <ghoul/glm.h>
#include <ghoul/logging/logmanager.h>
#include <ghoul/misc/assert.h>
#include <fstream>
#include <sstream>
#include <modules/skybrowser/include/screenspaceskybrowser.h>
#include <openspace/interaction/navigationhandler.h>
#include <openspace/util/camera.h>
#include <thread> 


namespace {
    constexpr const char _loggerCat[] = "SkyBrowserModule";
} // namespace


namespace openspace::skybrowser::luascriptfunctions {

    int loadImgCollection(lua_State* L) {
        ghoul::lua::checkArgumentsAndThrow(L, 1, "lua::loadCollection");
        // https://docs.worldwidetelescope.org/data-guide/1/data-file-formats/collections/sample-blank-collection.wtml
        std::string url = ghoul::lua::value<std::string>(L, 1);
        SkyBrowserModule* module = global::moduleEngine->module<SkyBrowserModule>();
        module->sendMessageToWWT(module->createMessageForLoadingWWTImgColl(url));
        return 1;
    }
    
    int followCamera(lua_State* L) {
        ghoul::lua::checkArgumentsAndThrow(L, 0, "lua::followCamera");

        SkyBrowserModule* module = global::moduleEngine->module<SkyBrowserModule>();
        //ghoul::Dictionary message = module->createMessageForPausingWWTTime();
        //module->sendMessageToWWT(message);
<<<<<<< HEAD
        module->showTarget();
        module->WWTfollowCamera();
        
=======

        std::thread thread(&SkyBrowserModule::WWTfollowCamera, module);

        thread.detach();
>>>>>>> fce49cf4

        return 1;
    }

    int moveBrowser(lua_State* L) {
        ghoul::lua::checkArgumentsAndThrow(L, 0, "lua::moveBrowser");
<<<<<<< HEAD
        
        SkybrowserModule* module = global::moduleEngine->module<SkybrowserModule>();
        std::this_thread::sleep_for(std::chrono::milliseconds(100));
        ScreenSpaceBrowser* browser = dynamic_cast<ScreenSpaceBrowser*>(global::renderEngine->screenSpaceRenderable("ScreenSpaceBowser"));
        module->initializeBrowser(browser);
=======

        SkyBrowserModule* module = global::moduleEngine->module<SkyBrowserModule>();     
        ScreenSpaceSkyBrowser* browser = dynamic_cast<ScreenSpaceSkyBrowser*>(global::renderEngine->screenSpaceRenderable("ScreenSpaceBowser"));

        module->initializeBrowser(browser);     
>>>>>>> fce49cf4
        module->skyBrowser()->translate(glm::vec3(-0.8, -0.4, 0.0));

        return 1;
    }

    int createBrowser(lua_State* L) {

        ghoul::lua::checkArgumentsAndThrow(L, 1, "lua::createBrowser");
        ghoul::lua::value<std::string>(L, 1);

        SkyBrowserModule* module = global::moduleEngine->module<SkyBrowserModule>();

        using namespace std::string_literals;

        std::string node = "{"
            "Type = 'ScreenSpaceSkyBrowser',"
            "Identifier = 'ScreenSpaceBowser',"
            "Name = 'Screen Space Bowser',"
            "Url = 'http://localhost:8000/',"
            "FaceCamera = false"
        "}";

        /*
        ghoul::Dictionary node;
        node.setValue("Type", "ScreenSpaceBrowser"s);
        node.setValue("Identifier", "ScreenSpaceBowser"s);
        node.setValue("Name", "Screen Space Bowser"s);
        node.setValue("Url", "http://localhost:8000/"s);

        */

        openspace::global::scriptEngine->queueScript(
            "openspace.addScreenSpaceRenderable(" + node + ")",
            scripting::ScriptEngine::RemoteScripting::Yes
        );
        

        return 1;
    }
    
}
<|MERGE_RESOLUTION|>--- conflicted
+++ resolved
@@ -45,35 +45,17 @@
         SkyBrowserModule* module = global::moduleEngine->module<SkyBrowserModule>();
         //ghoul::Dictionary message = module->createMessageForPausingWWTTime();
         //module->sendMessageToWWT(message);
-<<<<<<< HEAD
-        module->showTarget();
         module->WWTfollowCamera();
         
-=======
-
-        std::thread thread(&SkyBrowserModule::WWTfollowCamera, module);
-
-        thread.detach();
->>>>>>> fce49cf4
-
         return 1;
     }
 
     int moveBrowser(lua_State* L) {
         ghoul::lua::checkArgumentsAndThrow(L, 0, "lua::moveBrowser");
-<<<<<<< HEAD
-        
-        SkybrowserModule* module = global::moduleEngine->module<SkybrowserModule>();
-        std::this_thread::sleep_for(std::chrono::milliseconds(100));
-        ScreenSpaceBrowser* browser = dynamic_cast<ScreenSpaceBrowser*>(global::renderEngine->screenSpaceRenderable("ScreenSpaceBowser"));
-        module->initializeBrowser(browser);
-=======
 
         SkyBrowserModule* module = global::moduleEngine->module<SkyBrowserModule>();     
         ScreenSpaceSkyBrowser* browser = dynamic_cast<ScreenSpaceSkyBrowser*>(global::renderEngine->screenSpaceRenderable("ScreenSpaceBowser"));
-
         module->initializeBrowser(browser);     
->>>>>>> fce49cf4
         module->skyBrowser()->translate(glm::vec3(-0.8, -0.4, 0.0));
 
         return 1;
@@ -81,8 +63,7 @@
 
     int createBrowser(lua_State* L) {
 
-        ghoul::lua::checkArgumentsAndThrow(L, 1, "lua::createBrowser");
-        ghoul::lua::value<std::string>(L, 1);
+        ghoul::lua::checkArgumentsAndThrow(L, 0, "lua::createBrowser");
 
         SkyBrowserModule* module = global::moduleEngine->module<SkyBrowserModule>();
 
