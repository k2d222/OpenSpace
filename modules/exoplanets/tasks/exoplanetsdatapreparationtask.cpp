--- conflicted
+++ resolved
@@ -191,13 +191,8 @@
     std::string line;
 
     // Read past any comments and empty lines
-<<<<<<< HEAD
     while (ghoul::getline(file, line)) {
-        bool shouldSkip = line.empty() || line[0] == '#';
-=======
-    while (std::getline(file, line)) {
         const bool shouldSkip = line.empty() || line[0] == '#';
->>>>>>> 49fc538c
         if (!shouldSkip) {
             break;
         }
@@ -463,13 +458,8 @@
     }
 
     std::string line;
-<<<<<<< HEAD
     while (ghoul::getline(exoplanetsFile, line)) {
-        bool shouldSkipLine = (
-=======
-    while (std::getline(exoplanetsFile, line)) {
         const bool shouldSkipLine = (
->>>>>>> 49fc538c
             line.empty() || line[0] == '#' || line.substr(0, 7) == "datavar" ||
             line.substr(0, 10) == "texturevar" || line.substr(0, 7) == "texture"
         );
@@ -488,21 +478,12 @@
         std::string coord;
         if (name == starName) {
             std::stringstream dataStream(data);
-<<<<<<< HEAD
             ghoul::getline(dataStream, coord, ' ');
-            position[0] = std::stof(coord.c_str(), nullptr);
+            position[0] = std::stof(coord, nullptr);
             ghoul::getline(dataStream, coord, ' ');
-            position[1] = std::stof(coord.c_str(), nullptr);
+            position[1] = std::stof(coord, nullptr);
             ghoul::getline(dataStream, coord, ' ');
-            position[2] = std::stof(coord.c_str(), nullptr);
-=======
-            std::getline(dataStream, coord, ' ');
-            position[0] = std::stof(coord, nullptr);
-            std::getline(dataStream, coord, ' ');
-            position[1] = std::stof(coord, nullptr);
-            std::getline(dataStream, coord, ' ');
             position[2] = std::stof(coord, nullptr);
->>>>>>> 49fc538c
             break;
         }
     }
