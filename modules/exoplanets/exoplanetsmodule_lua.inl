/*****************************************************************************************
 *                                                                                       *
 * OpenSpace                                                                             *
 *                                                                                       *
 * Copyright (c) 2014-2021                                                               *
 *                                                                                       *
 * Permission is hereby granted, free of charge, to any person obtaining a copy of this  *
 * software and associated documentation files (the "Software"), to deal in the Software *
 * without restriction, including without limitation the rights to use, copy, modify,    *
 * merge, publish, distribute, sublicense, and/or sell copies of the Software, and to    *
 * permit persons to whom the Software is furnished to do so, subject to the following   *
 * conditions:                                                                           *
 *                                                                                       *
 * The above copyright notice and this permission notice shall be included in all copies *
 * or substantial portions of the Software.                                              *
 *                                                                                       *
 * THE SOFTWARE IS PROVIDED "AS IS", WITHOUT WARRANTY OF ANY KIND, EXPRESS OR IMPLIED,   *
 * INCLUDING BUT NOT LIMITED TO THE WARRANTIES OF MERCHANTABILITY, FITNESS FOR A         *
 * PARTICULAR PURPOSE AND NONINFRINGEMENT. IN NO EVENT SHALL THE AUTHORS OR COPYRIGHT    *
 * HOLDERS BE LIABLE FOR ANY CLAIM, DAMAGES OR OTHER LIABILITY, WHETHER IN AN ACTION OF  *
 * CONTRACT, TORT OR OTHERWISE, ARISING FROM, OUT OF OR IN CONNECTION WITH THE SOFTWARE  *
 * OR THE USE OR OTHER DEALINGS IN THE SOFTWARE.                                         *
 ****************************************************************************************/

#include <modules/exoplanets/exoplanetshelper.h>
#include <openspace/engine/globals.h>
#include <openspace/query/query.h>
#include <openspace/scene/scenegraphnode.h>
#include <openspace/scripting/scriptengine.h>
#include <openspace/util/distanceconstants.h>
#include <openspace/util/timeconversion.h>
#include <openspace/util/timemanager.h>
#include <ghoul/filesystem/filesystem.h>
#include <ghoul/fmt.h>
#include <ghoul/glm.h>
#include <ghoul/logging/logmanager.h>
#include <ghoul/misc/assert.h>
#include <fstream>
#include <sstream>

namespace {
    constexpr const char _loggerCat[] = "ExoplanetsModule";
} // namespace

namespace openspace::exoplanets::luascriptfunctions {

constexpr const char ExoplanetsGuiPath[] = "/Milky Way/Exoplanets/Exoplanet Systems/";

constexpr const char LookUpTablePath[] = "${SYNC}/http/exoplanets_data/2/lookup.txt";
constexpr const char ExoplanetsDataPath[] =
    "${SYNC}/http/exoplanets_data/2/exoplanets_data.bin";

constexpr const char StarTextureFile[] = "${SYNC}/http/exoplanets_textures/2/sun.jpg";
constexpr const char NoDataTextureFile[] =
    "${SYNC}/http/exoplanets_textures/2/grid-32.png";
constexpr const char DiscTextureFile[] =
    "${SYNC}/http/exoplanets_textures/2/disc_bw_texture.png";
constexpr const char HabitableZoneTextureFile[] =
    "${SYNC}/http/habitable_zone_textures/1/hot_to_cold_faded.png";

constexpr const float AU = static_cast<float>(distanceconstants::AstronomicalUnit);
constexpr const float SolarRadius = static_cast<float>(distanceconstants::SolarRadius);
constexpr const float JupiterRadius = static_cast<float>(distanceconstants::JupiterRadius);

ExoplanetSystem findExoplanetSystemInData(std::string_view starName) {
    ExoplanetSystem system;

    std::ifstream data(absPath(ExoplanetsDataPath), std::ios::in | std::ios::binary);
    if (!data.good()) {
        LERROR(fmt::format(
            "Failed to open exoplanets data file: '{}'", absPath(ExoplanetsDataPath)
        ));
        return ExoplanetSystem();
    }

    std::ifstream lut(absPath(LookUpTablePath));
    if (!lut.good()) {
        LERROR(fmt::format(
            "Failed to open exoplanets look-up table: '{}'", absPath(LookUpTablePath)
        ));
        return ExoplanetSystem();
    }

    // 1. search lut for the starname and return the corresponding location
    // 2. go to that location in the data file
    // 3. read sizeof(exoplanet) bytes into an exoplanet object.
    ExoplanetDataEntry p;
    std::string line;
    while (std::getline(lut, line)) {
        std::istringstream ss(line);
        std::string name;
        std::getline(ss, name, ',');

        if (name.substr(0, name.length() - 2) == starName) {
            std::string location_s;
            std::getline(ss, location_s);
            long location = std::stol(location_s.c_str());

            data.seekg(location);
            data.read(reinterpret_cast<char*>(&p), sizeof(ExoplanetDataEntry));

            sanitizeNameString(name);

            if (!hasSufficientData(p)) {
                LWARNING(fmt::format("Insufficient data for exoplanet: '{}'", name));
                continue;
            }

            system.planetNames.push_back(name);
            system.planetsData.push_back(p);

            // Star data - Should not vary between planets, but one data entry might
            // lack data for the host star while another does not. So for every planet,
            // update star data if needed
            const glm::vec3 pos{ p.positionX, p.positionY, p.positionZ };
            if (system.starData.position != pos && isValidPosition(pos)) {
                system.starData.position = pos;
            }
            if (system.starData.radius != p.rStar && !std::isnan(p.rStar)) {
                system.starData.radius = p.rStar;
            }
            if (system.starData.bv != p.bmv && !std::isnan(p.bmv)) {
                system.starData.bv = p.bmv;
            }
            if (system.starData.teff != p.teff && !std::isnan(p.teff)) {
                system.starData.teff = p.teff;
            }
            if (system.starData.luminosity != p.luminosity && !std::isnan(p.luminosity)) {
                system.starData.luminosity = p.luminosity;
            }
        }
    }

    system.starName = starName;
    return system;
}

void createExoplanetSystem(const std::string& starName) {
    const std::string starIdentifier = createIdentifier(starName);

    std::string sanitizedStarName = starName;
    sanitizeNameString(sanitizedStarName);

    const std::string guiPath = ExoplanetsGuiPath + sanitizedStarName;

    SceneGraphNode* existingStarNode = sceneGraphNode(starIdentifier);
    if (existingStarNode) {
        LERROR(fmt::format(
            "Adding of exoplanet system '{}' failed. The system has already been added",
            starName
        ));
        return;
    }

    ExoplanetSystem system = findExoplanetSystemInData(starName);
    if (system.planetsData.empty()) {
        LERROR(fmt::format("Exoplanet system '{}' could not be found", starName));
        return;
    }

    const glm::vec3 starPosInParsec = system.starData.position;
    if (!isValidPosition(starPosInParsec)) {
        LERROR(fmt::format(
            "Insufficient data available for exoplanet system: '{}'. "
            "Could not determine star position", starName
        ));
        return;
    }

    const glm::dvec3 starPos =
        static_cast<glm::dvec3>(starPosInParsec) * distanceconstants::Parsec;
    const glm::dmat3 exoplanetSystemRotation = computeSystemRotation(starPos);

    // Star
    float radiusInMeter = SolarRadius;
    if (!std::isnan(system.starData.radius)) {
        radiusInMeter *= system.starData.radius;
    }

    std::string colorLayers;
    const float bv = system.starData.bv;

    if (!std::isnan(bv)) {
        const glm::vec3 color = starColor(bv);
        colorLayers =
            "{"
                "Identifier = 'StarColor',"
                "Type = 'SolidColor',"
                "Color = " + ghoul::to_string(color) + ","
                "BlendMode = 'Normal',"
                "Enabled = true"
            "},"
            "{"
                "Identifier = 'StarTexture',"
                "FilePath = " +
                    fmt::format("openspace.absPath('{}')", StarTextureFile) + ","
                "BlendMode = 'Color',"
                "Enabled = true"
            "}";
    }
    else {
        colorLayers =
            "{"
                "Identifier = 'NoDataStarTexture',"
                "FilePath = " +
                    fmt::format("openspace.absPath('{}')", NoDataTextureFile) + ","
                "BlendMode = 'Color',"
                "Enabled = true"
            "}";
    }

    const std::string starGlobeRenderableString = "Renderable = {"
        "Type = 'RenderableGlobe',"
        "Radii = " + std::to_string(radiusInMeter) + ","
        "SegmentsPerPatch = 64,"
        "PerformShading = false,"
        "Layers = {"
            "ColorLayers = { " + colorLayers + "}"
        "}"
    "},";

    const std::string starParent = "{"
        "Identifier = '" + starIdentifier + "',"
        "Parent = 'SolarSystemBarycenter',"
        "" + starGlobeRenderableString + ""
        "Transform = {"
            "Rotation = {"
                "Type = 'StaticRotation',"
                "Rotation = " + ghoul::to_string(exoplanetSystemRotation) + ""
            "},"
            "Translation = {"
                "Type = 'StaticTranslation',"
                "Position = " + ghoul::to_string(starPos) + ""
            "}"
        "},"
        "Tag = {'exoplanet_system'},"
        "GUI = {"
            "Name = '" + sanitizedStarName + " (Star)',"
            "Path = '" + guiPath + "'"
        "}"
    "}";

    openspace::global::scriptEngine->queueScript(
        "openspace.addSceneGraphNode(" + starParent + ");",
        scripting::ScriptEngine::RemoteScripting::Yes
    );

    // Planets
    for (size_t i = 0; i < system.planetNames.size(); i++) {
        ExoplanetDataEntry& planet = system.planetsData[i];
        const std::string planetName = system.planetNames[i];

        if (std::isnan(planet.ecc)) {
            planet.ecc = 0.f;
        }

        // KeplerTranslation requires angles in range [0, 360]
        auto validAngle = [](float angle, float defaultValue) {
            if (std::isnan(angle)) { return defaultValue; }
            if (angle < 0.f) { return angle + 360.f; }
            if (angle > 360.f) { return angle - 360.f; }
            return angle;
        };

        planet.i = validAngle(planet.i, 90.f);
        planet.bigOmega = validAngle(planet.bigOmega, 180.f);
        planet.omega = validAngle(planet.omega, 90.f);

        Time epoch;
        std::string sEpoch;
        if (!std::isnan(planet.tt)) {
            epoch.setTime("JD " + std::to_string(planet.tt));
            sEpoch = std::string(epoch.ISO8601());
        }
        else {
            sEpoch = "2009-05-19T07:11:34.080";
        }

        float planetRadius;
        std::string enabled;
        if (std::isnan(planet.r)) {
            if (std::isnan(planet.rStar)) {
                planetRadius = planet.a * 0.001f * AU;
            }
            else {
                planetRadius = planet.rStar * 0.1f * SolarRadius;
            }
            enabled = "false";
        }
        else {
            planetRadius = static_cast<float>(planet.r) * JupiterRadius;
            enabled = "true";
        }

        const float periodInSeconds = static_cast<float>(planet.per * SecondsPerDay);
        const float semiMajorAxisInMeter = planet.a * AU;
        const float semiMajorAxisInKm = semiMajorAxisInMeter * 0.001f;

        const std::string planetIdentifier = createIdentifier(planetName);

        const std::string planetKeplerTranslation = "{"
            "Type = 'KeplerTranslation',"
            "Eccentricity = " + std::to_string(planet.ecc) + ","
            "SemiMajorAxis = " + std::to_string(semiMajorAxisInKm) + ","
            "Inclination = " + std::to_string(planet.i) + ","
            "AscendingNode = " + std::to_string(planet.bigOmega) + ","
            "ArgumentOfPeriapsis = " + std::to_string(planet.omega) + ","
            "MeanAnomaly = 0.0,"
            "Epoch = '" + sEpoch + "'," //TT. JD to YYYY MM DD hh:mm:ss
            "Period = " + std::to_string(periodInSeconds) + ""
        "}";

        const std::string planetNode = "{"
            "Identifier = '" + planetIdentifier + "',"
            "Parent = '" + starIdentifier + "',"
            "Enabled = true,"
            "Renderable = {"
                "Type = 'RenderableGlobe',"
                "Enabled = " + enabled + ","
                "Radii = " + std::to_string(planetRadius) + "," // in meters
                "SegmentsPerPatch = 64,"
                "PerformShading = false,"
                "Layers = {}"
            "},"
            "Transform = { "
                "Translation = " + planetKeplerTranslation + ""
            "},"
            "GUI = {"
                "Name = '" + planetName + "',"
                "Path = '" + guiPath + "'"
            "}"
        "}";

        int trailResolution = 1000;

        // Increase the resolution for highly eccentric orbits
        const float eccentricityThreshold = 0.85f;
        if (planet.ecc > eccentricityThreshold) {
            trailResolution *= 2;
        }

        const std::string planetTrailNode = "{"
            "Identifier = '" + planetIdentifier + "_Trail',"
            "Parent = '" + starIdentifier + "',"
            "Enabled = true,"
            "Renderable = {"
                "Type = 'RenderableTrailOrbit',"
                "Period = " + std::to_string(planet.per) + ","
                "Resolution = " + std::to_string(trailResolution) + ","
                "Translation = " + planetKeplerTranslation + ","
                "Color = { 1, 1, 1 }"
            "},"
            "GUI = {"
                "Name = '" + planetName + " Trail',"
                "Path = '" + guiPath + "'"
            "}"
        "}";

        openspace::global::scriptEngine->queueScript(
            "openspace.addSceneGraphNode(" + planetTrailNode + ");"
            "openspace.addSceneGraphNode(" + planetNode + ");",
            scripting::ScriptEngine::RemoteScripting::Yes
        );

        bool hasUpperAUncertainty = !std::isnan(planet.aUpper);
        bool hasLowerAUncertainty = !std::isnan(planet.aLower);

        if (hasUpperAUncertainty && hasLowerAUncertainty) {
            const glm::dmat4 rotation = computeOrbitPlaneRotationMatrix(
                planet.i,
                planet.bigOmega,
                planet.omega
            );
            const glm::dmat3 rotationMat3 = static_cast<glm::dmat3>(rotation);

            const float lowerOffset = static_cast<float>(planet.aLower / planet.a);
            const float upperOffset = static_cast<float>(planet.aUpper / planet.a);

            const std::string discNode = "{"
                "Identifier = '" + planetIdentifier + "_Disc',"
                "Parent = '" + starIdentifier + "',"
                "Enabled = true,"
                "Renderable = {"
                    "Type = 'RenderableOrbitDisc',"
                    "Texture = openspace.absPath('" + DiscTextureFile + "'),"
                    "Size = " + std::to_string(semiMajorAxisInMeter) + ","
                    "Eccentricity = " + std::to_string(planet.ecc) + ","
                    "Offset = { " +
                        std::to_string(lowerOffset) + ", " +
                        std::to_string(upperOffset) +
                    "}," //min / max extend
                    "Opacity = 0.25"
                "},"
                "Transform = {"
                    "Rotation = {"
                        "Type = 'StaticRotation',"
                        "Rotation = " + ghoul::to_string(rotationMat3) + ""
                    "}"
                "},"
                "GUI = {"
                    "Name = '" + planetName + " Disc',"
                    "Path = '" + guiPath + "'"
                "}"
            "}";

            openspace::global::scriptEngine->queueScript(
                "openspace.addSceneGraphNode(" + discNode + ");",
                scripting::ScriptEngine::RemoteScripting::Yes
            );
        }
    }


    float meanInclination = 0.f;
    for (const ExoplanetDataEntry& p : system.planetsData) {
        meanInclination += p.i;
    }
    meanInclination /= static_cast<float>(system.planetsData.size());
    const glm::dmat4 rotation = computeOrbitPlaneRotationMatrix(meanInclination);
    const glm::dmat3 meanOrbitPlaneRotationMatrix = static_cast<glm::dmat3>(rotation);

    // 1 AU Size Comparison Ring
    const std::string ringIdentifier = starIdentifier + "_1AU_Ring";
    const std::string ring = "{"
        "Identifier = '" + starIdentifier + "_1AU_Ring',"
        "Parent = '" + starIdentifier + "',"
        "Enabled = false,"
        "Renderable = {"
            "Type = 'RenderableRadialGrid',"
            "OuterRadius = " + std::to_string(AU) + ","
            "CircleSegments = 64,"
            "LineWidth = 2.0,"
        "},"
        "Transform = {"
            "Rotation = {"
                "Type = 'StaticRotation',"
                "Rotation = " + ghoul::to_string(meanOrbitPlaneRotationMatrix) + ""
            "}"
        "},"
        "GUI = {"
            "Name = '1 AU Size Comparison Ring',"
            "Path = '" + guiPath + "'"
        "}"
    "}";

    openspace::global::scriptEngine->queueScript(
        "openspace.addSceneGraphNode(" + ring + ");",
        scripting::ScriptEngine::RemoteScripting::Yes
    );

    // Habitable Zone
    bool hasTeff = !std::isnan(system.starData.teff);
    bool hasLuminosity = !std::isnan(system.starData.luminosity);

    if (hasTeff && hasLuminosity) {
<<<<<<< HEAD
        float meanInclination = 0.f;
        for (const ExoplanetDataEntry& p : system.planetsData) {
            meanInclination += p.i;
        }
        meanInclination /= static_cast<float>(system.planetsData.size());
        const glm::dmat4 rotation = computeOrbitPlaneRotationMatrix(meanInclination);
        const glm::dmat3 rotationMat3 = static_cast<glm::dmat3>(rotation);
=======
        const glm::vec2 zone = computeHabitableZone(
            system.starData.teff,
            system.starData.luminosity
        );

        glm::vec2 limitsInMeter = zone * AU;
        float half = 0.5f * (limitsInMeter[1] - limitsInMeter[0]);
        float center = limitsInMeter[0] + half;
        float relativeOffset = half / center;
>>>>>>> dc067e0d

        constexpr const char* description =
            "The habitable zone is the region around a star in which an Earth-like "
            "planet can potentially have liquid water on its surface."
            "<br><br>"
            "The inner boundary is where the greenhouse gases in the atmosphere "
            "would trap any incoming infrared radiation, leading to the planet "
            "surface becoming so hot that water boils away. The outer boundary is where "
            "the greenhouse effect would not be able to maintain surface temperature "
            "above freezing anywhere on the planet.";

        const std::string zoneDiscNode = "{"
            "Identifier = '" + starIdentifier + "_HZ_Disc',"
            "Parent = '" + starIdentifier + "',"
            "Enabled = true,"
            "Renderable = {"
                "Type = 'RenderableHabitableZone',"
                "Texture = openspace.absPath('" + HabitableZoneTextureFile + "'),"
                "Luminosity = " + std::to_string(system.starData.luminosity) + ","
                "EffectiveTemperature = " + std::to_string(system.starData.teff) + ","
                "Optimistic = true,"
                "Opacity = 0.07"
            "},"
            "Transform = {"
                "Rotation = {"
                    "Type = 'StaticRotation',"
                    "Rotation = " + ghoul::to_string(meanOrbitPlaneRotationMatrix) + ""
                "}"
            "},"
            "GUI = {"
                "Name = '" + starName + " Habitable Zone',"
                "Path = '" + guiPath + "',"
                "Description = '" + description + "'"
            "}"
        "}";

        openspace::global::scriptEngine->queueScript(
            "openspace.addSceneGraphNode(" + zoneDiscNode + ");",
            scripting::ScriptEngine::RemoteScripting::Yes
        );
    }
}

int addExoplanetSystem(lua_State* L) {
    ghoul::lua::checkArgumentsAndThrow(L, 1, "lua::addExoplanetSystem");

    const int t = lua_type(L, 1);
    if (t == LUA_TSTRING) {
        // The user provided a single name
        const std::string& starName = ghoul::lua::value<std::string>(L, 1);
        createExoplanetSystem(starName);
    }
    else if (t == LUA_TTABLE) {
        // A list of names was provided
        ghoul::Dictionary d;
        ghoul::lua::luaDictionaryFromState(L, d);

        for (size_t i = 1; i <= d.size(); ++i) {
            if (!d.hasValue<std::string>(std::to_string(i))) {
                return ghoul::lua::luaError(
                    L, fmt::format("List item {} is of invalid type", i)
                );
            }
            const std::string& starName = d.value<std::string>(std::to_string(i));
            createExoplanetSystem(starName);
        }
        lua_pop(L, 1);
    }
    else {
        return ghoul::lua::luaError(L, "Invalid input");
    }

    lua_settop(L, 0);
    ghoul_assert(lua_gettop(L) == 0, "Incorrect number of items left on stack");
    return 0;
}

int removeExoplanetSystem(lua_State* L) {
    ghoul::lua::checkArgumentsAndThrow(L, 1, "lua::removeExoplanetSystem");

    const int StringLocation = -1;
    const std::string starName = luaL_checkstring(L, StringLocation);
    const std::string starIdentifier = createIdentifier(starName);

    openspace::global::scriptEngine->queueScript(
        "openspace.removeSceneGraphNode('" + starIdentifier + "');",
        scripting::ScriptEngine::RemoteScripting::Yes
    );

    return 0;
}

std::vector<std::string> hostStarsWithSufficientData() {
    std::vector<std::string> names;
    std::string line;

    std::ifstream lookupTableFile(absPath(LookUpTablePath));
    if (!lookupTableFile.good()) {
        LERROR(fmt::format("Failed to open lookup table file '{}'", LookUpTablePath));
        return {};
    }

    std::ifstream data(absPath(ExoplanetsDataPath), std::ios::in | std::ios::binary);
    if (!data.good()) {
        LERROR(fmt::format("Failed to open data file '{}'", ExoplanetsDataPath));
        return {};
    }

    // Read number of lines
    int nExoplanets = 0;
    while (std::getline(lookupTableFile, line)) {
        ++nExoplanets;
    }
    lookupTableFile.clear();
    lookupTableFile.seekg(0);
    names.reserve(nExoplanets);

    ExoplanetDataEntry p;
    while (std::getline(lookupTableFile, line)) {
        std::stringstream ss(line);
        std::string name;
        std::getline(ss, name, ',');
        // Remove the last two characters, that specify the planet
        name = name.substr(0, name.size() - 2);

        // Don't want to list systems where there is not enough data to visualize.
        // So, test if there is before adding the name to the list.
        std::string location_s;
        std::getline(ss, location_s);
        long location = std::stol(location_s.c_str());

        data.seekg(location);
        data.read(reinterpret_cast<char*>(&p), sizeof(ExoplanetDataEntry));

        if (hasSufficientData(p)) {
            names.push_back(name);
        }
    }

    // For easier read, sort by names and remove duplicates
    std::sort(names.begin(), names.end());
    names.erase(std::unique(names.begin(), names.end()), names.end());

    return names;
}

int getListOfExoplanets(lua_State* L) {
    ghoul::lua::checkArgumentsAndThrow(L, 0, "lua::getListOfExoplanets");

    std::vector<std::string> names = hostStarsWithSufficientData();

    lua_newtable(L);
    int number = 1;
    for (const std::string& s : names) {
        lua_pushstring(L, s.c_str());
        lua_rawseti(L, -2, number);
        ++number;
    }

    return 1;
}

int listAvailableExoplanetSystems(lua_State* L) {
    ghoul::lua::checkArgumentsAndThrow(L, 0, "lua::listAvailableExoplanetSystems");

    std::vector<std::string> names = hostStarsWithSufficientData();

    std::string output;
    for (auto it = names.begin(); it != names.end(); ++it) {
        if (it != names.end()) {
            output += *it + ", ";
        }
    }

    LINFO(fmt::format(
        "There is data available for the following {} exoplanet systems: {}",
        names.size(), output
    ));

    return 0;
}

} //namespace openspace::exoplanets::luascriptfunctions<|MERGE_RESOLUTION|>--- conflicted
+++ resolved
@@ -453,26 +453,6 @@
     bool hasLuminosity = !std::isnan(system.starData.luminosity);
 
     if (hasTeff && hasLuminosity) {
-<<<<<<< HEAD
-        float meanInclination = 0.f;
-        for (const ExoplanetDataEntry& p : system.planetsData) {
-            meanInclination += p.i;
-        }
-        meanInclination /= static_cast<float>(system.planetsData.size());
-        const glm::dmat4 rotation = computeOrbitPlaneRotationMatrix(meanInclination);
-        const glm::dmat3 rotationMat3 = static_cast<glm::dmat3>(rotation);
-=======
-        const glm::vec2 zone = computeHabitableZone(
-            system.starData.teff,
-            system.starData.luminosity
-        );
-
-        glm::vec2 limitsInMeter = zone * AU;
-        float half = 0.5f * (limitsInMeter[1] - limitsInMeter[0]);
-        float center = limitsInMeter[0] + half;
-        float relativeOffset = half / center;
->>>>>>> dc067e0d
-
         constexpr const char* description =
             "The habitable zone is the region around a star in which an Earth-like "
             "planet can potentially have liquid water on its surface."
