--- conflicted
+++ resolved
@@ -109,16 +109,11 @@
     // Compute texture coordinate based on the distance to outer edge
     float textureCoord = 0.0;
 
-<<<<<<< HEAD
     // The midpoint (textureCoord = 0.5) depends on the ratio between the offsets
     // (Note that the texture goes from outer to inner edge of disc)
     float midPoint = offsetUpper / (offsetUpper + offsetLower);
     if(relativeDistance > midPoint) {
         textureCoord = 0.5 + 0.5 * (relativeDistance - midPoint) / (1.0 - midPoint);
-=======
-    if (textureCoord > textureMid) {
-        textureCoord = 0.5 + 0.5 * (textureCoord - textureMid) / (1.0 - textureMid);
->>>>>>> ee29a704
     }
     else {
         textureCoord = 0.5 * (relativeDistance / midPoint);
