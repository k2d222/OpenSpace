/*****************************************************************************************
*                                                                                       *
* OpenSpace                                                                             *
*                                                                                       *
* Copyright (c) 2014-2016                                                               *
*                                                                                       *
* Permission is hereby granted, free of charge, to any person obtaining a copy of this  *
* software and associated documentation files (the "Software"), to deal in the Software *
* without restriction, including without limitation the rights to use, copy, modify,    *
* merge, publish, distribute, sublicense, and/or sell copies of the Software, and to    *
* permit persons to whom the Software is furnished to do so, subject to the following   *
* conditions:                                                                           *
*                                                                                       *
* The above copyright notice and this permission notice shall be included in all copies *
* or substantial portions of the Software.                                              *
*                                                                                       *
* THE SOFTWARE IS PROVIDED "AS IS", WITHOUT WARRANTY OF ANY KIND, EXPRESS OR IMPLIED,   *
* INCLUDING BUT NOT LIMITED TO THE WARRANTIES OF MERCHANTABILITY, FITNESS FOR A         *
* PARTICULAR PURPOSE AND NONINFRINGEMENT. IN NO EVENT SHALL THE AUTHORS OR COPYRIGHT    *
* HOLDERS BE LIABLE FOR ANY CLAIM, DAMAGES OR OTHER LIABILITY, WHETHER IN AN ACTION OF  *
* CONTRACT, TORT OR OTHERWISE, ARISING FROM, OUT OF OR IN CONNECTION WITH THE SOFTWARE  *
* OR THE USE OR OTHER DEALINGS IN THE SOFTWARE.                                         *
****************************************************************************************/

#ifndef __TILE_PROVIDER_MANAGER_H__
#define __TILE_PROVIDER_MANAGER_H__


#include <modules/globebrowsing/tile/temporaltileprovider.h>
#include <modules/globebrowsing/tile/tileprovider.h>

#include <modules/globebrowsing/tile/layeredtextures.h>

#include <ghoul/misc/threadpool.h>

#include <ghoul/misc/dictionary.h>

#include <memory>
#include <vector>
#include <string>


namespace openspace {

    
    struct NamedTileProvider {
        std::string name;
        std::shared_ptr<TileProvider> tileProvider;
        bool isActive;
    };



    struct TileProviderGroup {

        void update();
        const std::vector<std::shared_ptr<TileProvider>> getActiveTileProviders() const;


        std::vector<NamedTileProvider> tileProviders;
        bool levelBlendingEnabled;

    };



    class TileProviderManager {
    public:

        TileProviderManager(
            const ghoul::Dictionary& textureCategoriesDictionary,
            const ghoul::Dictionary& textureInitDictionary);
        ~TileProviderManager();

<<<<<<< HEAD
        TileProviderGroup& getTileProviderGroup(size_t groupId);
        TileProviderGroup& getTileProviderGroup(LayeredTextures::TextureCategory);
=======
        static ghoul::ThreadPool tileRequestThreadPool;
>>>>>>> af672b6a

        void update();
        void reset(bool includingInactive = false);


    private:
        static void initTexures(
            std::vector<NamedTileProvider>& destination, 
            const ghoul::Dictionary& dict, 
            const TileProviderInitData& initData);

        std::array<TileProviderGroup, LayeredTextures::NUM_TEXTURE_CATEGORIES> _layerCategories;
    };

} // namespace openspace
#endif  // __TILE_PROVIDER_MANAGER_H__<|MERGE_RESOLUTION|>--- conflicted
+++ resolved
@@ -28,10 +28,7 @@
 
 #include <modules/globebrowsing/tile/temporaltileprovider.h>
 #include <modules/globebrowsing/tile/tileprovider.h>
-
 #include <modules/globebrowsing/tile/layeredtextures.h>
-
-#include <ghoul/misc/threadpool.h>
 
 #include <ghoul/misc/dictionary.h>
 
@@ -72,12 +69,9 @@
             const ghoul::Dictionary& textureInitDictionary);
         ~TileProviderManager();
 
-<<<<<<< HEAD
+
         TileProviderGroup& getTileProviderGroup(size_t groupId);
         TileProviderGroup& getTileProviderGroup(LayeredTextures::TextureCategory);
-=======
-        static ghoul::ThreadPool tileRequestThreadPool;
->>>>>>> af672b6a
 
         void update();
         void reset(bool includingInactive = false);
