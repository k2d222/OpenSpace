--- conflicted
+++ resolved
@@ -84,12 +84,8 @@
         ratio.y = write.region.numPixels.y / (double) read.region.numPixels.y;
 
         double ratioRatio = ratio.x / ratio.y;
-<<<<<<< HEAD
-        //ghoul_assert(glm::abs(ratioRatio - 1.0) < 0.001, "Different read/write aspect ratio!");
-
-=======
+
         //ghoul_assert(glm::abs(ratioRatio - 1.0) < 0.01, "Different read/write aspect ratio!");
->>>>>>> 36531a42
 
         IODescription whatCameOff = *this;
         whatCameOff.read.region = read.region.globalCut(side, pos);
