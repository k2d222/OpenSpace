﻿/*****************************************************************************************
 *                                                                                       *
 * OpenSpace                                                                             *
 *                                                                                       *
 * Copyright (c) 2014-2017                                                               *
 *                                                                                       *
 * Permission is hereby granted, free of charge, to any person obtaining a copy of this  *
 * software and associated documentation files (the "Software"), to deal in the Software *
 * without restriction, including without limitation the rights to use, copy, modify,    *
 * merge, publish, distribute, sublicense, and/or sell copies of the Software, and to    *
 * permit persons to whom the Software is furnished to do so, subject to the following   *
 * conditions:                                                                           *
 *                                                                                       *
 * The above copyright notice and this permission notice shall be included in all copies *
 * or substantial portions of the Software.                                              *
 *                                                                                       *
 * THE SOFTWARE IS PROVIDED "AS IS", WITHOUT WARRANTY OF ANY KIND, EXPRESS OR IMPLIED,   *
 * INCLUDING BUT NOT LIMITED TO THE WARRANTIES OF MERCHANTABILITY, FITNESS FOR A         *
 * PARTICULAR PURPOSE AND NONINFRINGEMENT. IN NO EVENT SHALL THE AUTHORS OR COPYRIGHT    *
 * HOLDERS BE LIABLE FOR ANY CLAIM, DAMAGES OR OTHER LIABILITY, WHETHER IN AN ACTION OF  *
 * CONTRACT, TORT OR OTHERWISE, ARISING FROM, OUT OF OR IN CONNECTION WITH THE SOFTWARE  *
 * OR THE USE OR OTHER DEALINGS IN THE SOFTWARE.                                         *
 ****************************************************************************************/

#include <modules/globebrowsing/globes/chunkedlodglobe.h>

#include <modules/globebrowsing/chunk/chunk.h>
#include <modules/globebrowsing/chunk/chunklevelevaluator/chunklevelevaluator.h>
#include <modules/globebrowsing/chunk/chunklevelevaluator/availabletiledataevaluator.h>
#include <modules/globebrowsing/chunk/chunklevelevaluator/distanceevaluator.h>
#include <modules/globebrowsing/chunk/chunklevelevaluator/projectedareaevaluator.h>
#include <modules/globebrowsing/chunk/chunknode.h>
#include <modules/globebrowsing/chunk/culling/chunkculler.h>
#include <modules/globebrowsing/chunk/culling/frustumculler.h>
#include <modules/globebrowsing/chunk/culling/horizonculler.h>
#include <modules/globebrowsing/globes/renderableglobe.h>
#include <modules/globebrowsing/meshes/skirtedgrid.h>
#include <modules/globebrowsing/tile/tileprovider/tileprovider.h>
#include <modules/globebrowsing/rendering/chunkrenderer.h>
#include <modules/globebrowsing/rendering/layer/layergroup.h>
#include <modules/globebrowsing/rendering/layer/layermanager.h>
#include <modules/debugging/rendering/debugrenderer.h>
#include <modules/globebrowsing/tile/tileindex.h>

#include <openspace/util/time.h>

#include <ghoul/filesystem/filesystem.h>
#include <ghoul/opengl/texture.h>

#include <math.h>

namespace openspace::globebrowsing {

const TileIndex ChunkedLodGlobe::LEFT_HEMISPHERE_INDEX = TileIndex(0, 0, 1);
const TileIndex ChunkedLodGlobe::RIGHT_HEMISPHERE_INDEX = TileIndex(1, 0, 1);
const GeodeticPatch ChunkedLodGlobe::COVERAGE = GeodeticPatch(0, 0, 90, 180);

ChunkedLodGlobe::ChunkedLodGlobe(const RenderableGlobe& owner, size_t segmentsPerPatch,
                                 std::shared_ptr<LayerManager> layerManager)
    : minSplitDepth(2)
    , maxSplitDepth(22)
    , stats(StatsCollector(absPath("test_stats"), 1, StatsCollector::Enabled::No))
    , _owner(owner)
    , _leftRoot(std::make_unique<ChunkNode>(Chunk(owner, LEFT_HEMISPHERE_INDEX)))
    , _rightRoot(std::make_unique<ChunkNode>(Chunk(owner, RIGHT_HEMISPHERE_INDEX)))
    , _layerManager(layerManager)
    , _shadersNeedRecompilation(true)
{
    auto geometry = std::make_shared<SkirtedGrid>(
        static_cast<unsigned int>(segmentsPerPatch),
        static_cast<unsigned int>(segmentsPerPatch),
        TriangleSoup::Positions::No,
        TriangleSoup::TextureCoordinates::Yes,
        TriangleSoup::Normals::No
    );

    _chunkCullers.push_back(std::make_unique<culling::HorizonCuller>());
    _chunkCullers.push_back(std::make_unique<culling::FrustumCuller>(
        AABB3(glm::vec3(-1, -1, 0), glm::vec3(1, 1, 1e35)))
    );

    _chunkEvaluatorByAvailableTiles = 
        std::make_unique<chunklevelevaluator::AvailableTileData>();
    _chunkEvaluatorByProjectedArea =
    std::make_unique<chunklevelevaluator::ProjectedArea>();
    _chunkEvaluatorByDistance =
    std::make_unique<chunklevelevaluator::Distance>();

    _renderer = std::make_unique<ChunkRenderer>(geometry, layerManager);
}

// The destructor is defined here to make it feasiable to use a unique_ptr
// with a forward declaration
ChunkedLodGlobe::~ChunkedLodGlobe() {}
    
bool ChunkedLodGlobe::initialize() {
    return true;
}

bool ChunkedLodGlobe::deinitialize() {
    return true;
}

bool ChunkedLodGlobe::isReady() const {
    return true;
}

std::shared_ptr<LayerManager> ChunkedLodGlobe::layerManager() const {
    return _layerManager;
}

bool ChunkedLodGlobe::testIfCullable(const Chunk& chunk,
                                     const RenderData& renderData) const
{
    if (_owner.debugProperties().performHorizonCulling &&
        _chunkCullers[0]->isCullable(chunk, renderData)) {
        return true;
    }
    if (_owner.debugProperties().performFrustumCulling &&
        _chunkCullers[1]->isCullable(chunk, renderData)) {
        return true;
    }
    return false;
}

const ChunkNode& ChunkedLodGlobe::findChunkNode(const Geodetic2& p) const {
    ghoul_assert(COVERAGE.contains(p),
        "Point must be in lat [-90, 90] and lon [-180, 180]");

    return p.lon < COVERAGE.center().lon ? _leftRoot->find(p) : _rightRoot->find(p);
}

int ChunkedLodGlobe::getDesiredLevel(
    const Chunk& chunk, const RenderData& renderData) const {
    int desiredLevel = 0;
    if (_owner.debugProperties().levelByProjectedAreaElseDistance) {
        desiredLevel = _chunkEvaluatorByProjectedArea->getDesiredLevel(chunk, renderData);
    }
    else {
        desiredLevel = _chunkEvaluatorByDistance->getDesiredLevel(chunk, renderData);
    }

    int desiredLevelByAvailableData = _chunkEvaluatorByAvailableTiles->getDesiredLevel(
        chunk, renderData
    );
    if (desiredLevelByAvailableData != chunklevelevaluator::Evaluator::UnknownDesiredLevel &&
        _owner.debugProperties().limitLevelByAvailableData) {
        desiredLevel = glm::min(desiredLevel, desiredLevelByAvailableData);
    }

    desiredLevel = glm::clamp(desiredLevel, minSplitDepth, maxSplitDepth);
    return desiredLevel;
}
    
float ChunkedLodGlobe::getHeight(glm::dvec3 position) const {
    float height = 0;
        
    // Get the uv coordinates to sample from
    Geodetic2 geodeticPosition = _owner.ellipsoid().cartesianToGeodetic2(position);
    int chunkLevel = findChunkNode(geodeticPosition).getChunk().tileIndex().level;
        
    TileIndex tileIndex = TileIndex(geodeticPosition, chunkLevel);
    GeodeticPatch patch = GeodeticPatch(tileIndex);

    Geodetic2 geoDiffPatch =
        patch.getCorner(Quad::NORTH_EAST) - patch.getCorner(Quad::SOUTH_WEST);

    Geodetic2 geoDiffPoint = geodeticPosition - patch.getCorner(Quad::SOUTH_WEST);
    glm::vec2 patchUV = glm::vec2(
        geoDiffPoint.lon / geoDiffPatch.lon,
        geoDiffPoint.lat / geoDiffPatch.lat
    );

    // Get the tile providers for the height maps
    const std::vector<std::shared_ptr<Layer>>& heightMapLayers =
        _layerManager->layerGroup(layergroupid::GroupID::HeightLayers).activeLayers();
        
    for (const std::shared_ptr<Layer>& layer : heightMapLayers) {
        tileprovider::TileProvider* tileProvider = layer->tileProvider();
        if (!tileProvider) {
            continue;
        }
        // Transform the uv coordinates to the current tile texture
        ChunkTile chunkTile = tileProvider->getChunkTile(tileIndex);
        const Tile& tile = chunkTile.tile;
        const TileUvTransform& uvTransform = chunkTile.uvTransform;
        const TileDepthTransform& depthTransform = tileProvider->depthTransform();
        if (tile.status() != Tile::Status::OK) {
            return 0;
        }

        ghoul::opengl::Texture* tileTexture = tile.texture();
<<<<<<< HEAD
        if (!tileTexture)
=======
        if (!tileTexture) {
>>>>>>> 3c213fae
            return 0;

        glm::vec2 transformedUv = Tile::TileUvToTextureSamplePosition(
            uvTransform,
            patchUV,
            glm::uvec2(tileTexture->dimensions())
        );

        // Sample and do linear interpolation
        // (could possibly be moved as a function in ghoul texture)
        // Suggestion: a function in ghoul::opengl::Texture that takes uv coordinates
        // in range [0,1] and uses the set interpolation method and clamping.

        glm::uvec3 dimensions = tileTexture->dimensions();
            
        glm::vec2 samplePos = transformedUv * glm::vec2(dimensions);
        glm::uvec2 samplePos00 = samplePos;
        samplePos00 = glm::clamp(
            samplePos00,
            glm::uvec2(0, 0),
            glm::uvec2(dimensions) - glm::uvec2(1)
        );
        glm::vec2 samplePosFract = samplePos - glm::vec2(samplePos00);

        glm::uvec2 samplePos10 = glm::min(
            samplePos00 + glm::uvec2(1, 0),
            glm::uvec2(dimensions) - glm::uvec2(1)
        );
        glm::uvec2 samplePos01 = glm::min(
            samplePos00 + glm::uvec2(0, 1),
            glm::uvec2(dimensions) - glm::uvec2(1)
        );
        glm::uvec2 samplePos11 = glm::min(
            samplePos00 + glm::uvec2(1, 1),
            glm::uvec2(dimensions) - glm::uvec2(1)
        );

        float sample00 = tileTexture->texelAsFloat(samplePos00).x;
        float sample10 = tileTexture->texelAsFloat(samplePos10).x;
        float sample01 = tileTexture->texelAsFloat(samplePos01).x;
        float sample11 = tileTexture->texelAsFloat(samplePos11).x;

        // In case the texture has NaN or no data values don't use this height map.
        bool anySampleIsNaN =
            std::isnan(sample00) ||
            std::isnan(sample01) ||
            std::isnan(sample10) ||
            std::isnan(sample11);

        bool anySampleIsNoData =
            sample00 == tileProvider->noDataValueAsFloat() ||
            sample01 == tileProvider->noDataValueAsFloat() ||
            sample10 == tileProvider->noDataValueAsFloat() ||
            sample11 == tileProvider->noDataValueAsFloat();
        
        if (anySampleIsNaN || anySampleIsNoData) {
            continue;
        }

        float sample0 = sample00 * (1.f - samplePosFract.x) + sample10 * samplePosFract.x;
        float sample1 = sample01 * (1.f - samplePosFract.x) + sample11 * samplePosFract.x;

        float sample = sample0 * (1.f - samplePosFract.y) + sample1 * samplePosFract.y;

        // Same as is used in the shader. This is not a perfect solution but
        // if the sample is actually a no-data-value (min_float) the interpolated
        // value might not be. Therefore we have a cut-off. Assuming no data value
        // is smaller than -100000
        if (sample > -100000)
        {
            // Perform depth transform to get the value in meters
            height = depthTransform.depthOffset + depthTransform.depthScale * sample;
            // Make sure that the height value follows the layer settings.
            // For example if the multiplier is set to a value bigger than one,
            // the sampled height should be modified as well.
            height = layer->renderSettings().performLayerSettings(height);
        }
    }
    // Return the result
    return height;
}

void ChunkedLodGlobe::notifyShaderRecompilation() {
    _shadersNeedRecompilation = true;
}

void ChunkedLodGlobe::render(const RenderData& data, RendererTasks&) {
    stats.startNewRecord();
    if (_shadersNeedRecompilation) {
        _renderer->recompileShaders(_owner);
        _shadersNeedRecompilation = false;
    }
        
    auto duration = std::chrono::system_clock::now().time_since_epoch();
    auto millis = std::chrono::duration_cast<std::chrono::milliseconds>(duration).count();
    stats.i["time"] = millis;

    _leftRoot->updateChunkTree(data);
    _rightRoot->updateChunkTree(data);

    // Calculate the MVP matrix
    glm::dmat4 viewTransform = glm::dmat4(data.camera.combinedViewMatrix());
    glm::dmat4 vp = glm::dmat4(data.camera.sgctInternal.projectionMatrix()) * viewTransform;
    glm::dmat4 mvp = vp * _owner.modelTransform();

    // Render function
    auto renderJob = [this, &data, &mvp](const ChunkNode& chunkNode) {
        stats.i["chunks nodes"]++;
        const Chunk& chunk = chunkNode.getChunk();
        if (chunkNode.isLeaf()) {
            stats.i["leafs chunk nodes"]++;
            if (chunk.isVisible()) {
                stats.i["rendered chunks"]++;
                _renderer->renderChunk(chunkNode.getChunk(), data);
                debugRenderChunk(chunk, mvp);
            }
        }
    };

    _leftRoot->breadthFirst(renderJob);
    _rightRoot->breadthFirst(renderJob);
        
    //_leftRoot->reverseBreadthFirst(renderJob);
    //_rightRoot->reverseBreadthFirst(renderJob);

    auto duration2 = std::chrono::system_clock::now().time_since_epoch();
    auto millis2 = std::chrono::duration_cast<std::chrono::milliseconds>(duration2).count();
    stats.i["chunk globe render time"] = millis2 - millis;
}

void ChunkedLodGlobe::debugRenderChunk(const Chunk& chunk, const glm::dmat4& mvp) const {
    if (_owner.debugProperties().showChunkBounds ||
        _owner.debugProperties().showChunkAABB)
    {
        const std::vector<glm::dvec4> modelSpaceCorners =
            chunk.getBoundingPolyhedronCorners();
        std::vector<glm::vec4> clippingSpaceCorners(8);
        AABB3 screenSpaceBounds;
            
        for (size_t i = 0; i < 8; ++i) {
            const glm::vec4& clippingSpaceCorner = mvp * modelSpaceCorners[i];
            clippingSpaceCorners[i] = clippingSpaceCorner;

            glm::vec3 screenSpaceCorner =
                (1.0f / clippingSpaceCorner.w) * clippingSpaceCorner;
            screenSpaceBounds.expand(screenSpaceCorner);
        }

        unsigned int colorBits = 1 + chunk.tileIndex().level % 6;
        glm::vec4 color = glm::vec4(colorBits & 1, colorBits & 2, colorBits & 4, 0.3);

        if (_owner.debugProperties().showChunkBounds) {
            DebugRenderer::ref().renderNiceBox(clippingSpaceCorners, color);
        }

        if (_owner.debugProperties().showChunkAABB) {
            auto& screenSpacePoints =
                DebugRenderer::ref().verticesFor(screenSpaceBounds);
            DebugRenderer::ref().renderNiceBox(screenSpacePoints, color);
        }
    }
}

void ChunkedLodGlobe::update(const UpdateData& data) {
    setBoundingSphere(static_cast<float>(
        _owner.ellipsoid().maximumRadius() * data.modelTransform.scale
    ));
    _renderer->update();
}
    
} // namespace openspace::globebrowsing<|MERGE_RESOLUTION|>--- conflicted
+++ resolved
@@ -190,12 +190,9 @@
         }
 
         ghoul::opengl::Texture* tileTexture = tile.texture();
-<<<<<<< HEAD
-        if (!tileTexture)
-=======
         if (!tileTexture) {
->>>>>>> 3c213fae
             return 0;
+        }
 
         glm::vec2 transformedUv = Tile::TileUvToTextureSamplePosition(
             uvTransform,
