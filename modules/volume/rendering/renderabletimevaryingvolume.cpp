--- conflicted
+++ resolved
@@ -64,9 +64,6 @@
     const char* KeyMaxValue = "MaxValue";
     const char* KeyTime = "Time";
     const float SecondsInOneDay = 60 * 60 * 24;
-<<<<<<< HEAD
-}
-=======
 
     static const openspace::properties::Property::PropertyInfo StepSizeInfo = {
         "stepSize",
@@ -151,9 +148,7 @@
         "Upper value bound",
         "" // @TODO Missing documentation
     };
-
 } // namespace
->>>>>>> 76b26c01
 
 namespace openspace {
 namespace volume {
