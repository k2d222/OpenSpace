/*****************************************************************************************
 *                                                                                       *
 * OpenSpace                                                                             *
 *                                                                                       *
 * Copyright (c) 2014 - 2017                                                             *
 *                                                                                       *
 * Permission is hereby granted, free of charge, to any person obtaining a copy of this  *
 * software and associated documentation files (the "Software"), to deal in the Software *
 * without restriction, including without limitation the rights to use, copy, modify,    *
 * merge, publish, distribute, sublicense, and/or sell copies of the Software, and to    *
 * permit persons to whom the Software is furnished to do so, subject to the following   *
 * conditions:                                                                           *
 *                                                                                       *
 * The above copyright notice and this permission notice shall be included in all copies *
 * or substantial portions of the Software.                                              *
 *                                                                                       *
 * THE SOFTWARE IS PROVIDED "AS IS", WITHOUT WARRANTY OF ANY KIND, EXPRESS OR IMPLIED,   *
 * INCLUDING BUT NOT LIMITED TO THE WARRANTIES OF MERCHANTABILITY, FITNESS FOR A         *
 * PARTICULAR PURPOSE AND NONINFRINGEMENT. IN NO EVENT SHALL THE AUTHORS OR COPYRIGHT    *
 * HOLDERS BE LIABLE FOR ANY CLAIM, DAMAGES OR OTHER LIABILITY, WHETHER IN AN ACTION OF  *
 * CONTRACT, TORT OR OTHERWISE, ARISING FROM, OUT OF OR IN CONNECTION WITH THE SOFTWARE  *
 * OR THE USE OR OTHER DEALINGS IN THE SOFTWARE.                                         *
 ****************************************************************************************/

#version __CONTEXT__

#include "PowerScaling/powerScaling_vs.hglsl"

layout(location = 0) in vec4 in_position;
layout(location = 1) in vec2 in_st;
layout(location = 2) in vec3 in_normal;

out vec2 vs_st;
out vec4 vs_normal;
out vec4 vs_position;
out vec4 vs_posWorld;
<<<<<<< HEAD
out float s;
out vec4 vs_gPosition;
out vec3 vs_gNormal;
=======
out vec4 vs_gPosition;
out vec3 vs_gNormal;

uniform mat4 ViewProjection;
uniform mat4 ModelTransform;
>>>>>>> 5ac5151f


void main() {
    vs_st = in_st;
    vs_position = in_position;
    vec4 tmp = in_position;

    // this is wrong for the normal. The normal transform is the transposed inverse of the model transform
    vs_normal = normalize(ModelTransform * vec4(in_normal,0));

    // G-Buffer
    vs_gNormal = in_normal;

    // The tmp is now in the OS eye space (camera rig space)
    // and wrtitten using PSC coords.
    // position is in the same space, i.e., OS eye space but 
    // in meters (no PSC coords).    
    vec4 position = pscTransform(tmp, ModelTransform);

    // G-Buffer
    vs_gPosition = position;

    vec3 local_vertex_pos = mat3(ModelTransform) * in_position.xyz;
    vec4 vP = psc_addition(vec4(local_vertex_pos, in_position.w), objpos);
    vs_posWorld = vec4(vP.xyz * pow(10, vP.w), 1.0);
    
    vs_position = tmp;
    // Now is transforming from view position to SGCT projection
    // coordinates.
    position = ViewProjection * position;
    gl_Position =  z_normalization(position);
}<|MERGE_RESOLUTION|>--- conflicted
+++ resolved
@@ -34,17 +34,11 @@
 out vec4 vs_normal;
 out vec4 vs_position;
 out vec4 vs_posWorld;
-<<<<<<< HEAD
-out float s;
-out vec4 vs_gPosition;
-out vec3 vs_gNormal;
-=======
 out vec4 vs_gPosition;
 out vec3 vs_gNormal;
 
 uniform mat4 ViewProjection;
 uniform mat4 ModelTransform;
->>>>>>> 5ac5151f
 
 
 void main() {
