 /****************************************************************************************
  *                                                                                       *
  * OpenSpace                                                                             *
  *                                                                                       *
  * Copyright (c) 2014-2018                                                               *
  *                                                                                       *
  * Permission is hereby granted, free of charge, to any person obtaining a copy of this  *
  * software and associated documentation files (the "Software"), to deal in the Software *
  * without restriction, including without limitation the rights to use, copy, modify,    *
  * merge, publish, distribute, sublicense, and/or sell copies of the Software, and to    *
  * permit persons to whom the Software is furnished to do so, subject to the following   *
  * conditions:                                                                           *
  *                                                                                       *
  * The above copyright notice and this permission notice shall be included in all copies *
  * or substantial portions of the Software.                                              *
  *                                                                                       *
  * THE SOFTWARE IS PROVIDED "AS IS", WITHOUT WARRANTY OF ANY KIND, EXPRESS OR IMPLIED,   *
  * INCLUDING BUT NOT LIMITED TO THE WARRANTIES OF MERCHANTABILITY, FITNESS FOR A         *
  * PARTICULAR PURPOSE AND NONINFRINGEMENT. IN NO EVENT SHALL THE AUTHORS OR COPYRIGHT    *
  * HOLDERS BE LIABLE FOR ANY CLAIM, DAMAGES OR OTHER LIABILITY, WHETHER IN AN ACTION OF  *
  * CONTRACT, TORT OR OTHERWISE, ARISING FROM, OUT OF OR IN CONNECTION WITH THE SOFTWARE  *
  * OR THE USE OR OTHER DEALINGS IN THE SOFTWARE.                                         *
  ****************************************************************************************/
 #include <fstream>
 #include <chrono>
 #include <vector>


 #include <modules/space/rendering/renderablesatellites.h>
 #include <modules/space/translation/keplertranslation.h>
 #include <modules/space/translation/TLEtranslation.h>
 #include <modules/space/spacemodule.h>


 #include <modules/base/basemodule.h>

 #include <openspace/engine/openspaceengine.h>
 #include <openspace/rendering/renderengine.h>
 #include <openspace/engine/globals.h>
#include <openspace/documentation/documentation.h>
 #include <openspace/documentation/verifier.h>
 #include <openspace/util/time.h>
 #include <openspace/util/updatestructures.h>

 #include <ghoul/filesystem/filesystem.h>
 #include <ghoul/filesystem/file.h>
 #include <ghoul/misc/csvreader.h>
 #include <ghoul/opengl/programobject.h>
#include <ghoul/logging/logmanager.h>



 #include <fstream>


 // Todo:
 // Parse epoch correctly
 // read distances using correct unit
 // ...

 namespace {
     constexpr const char* ProgramName = "RenderableSatellites";
     constexpr const char* _loggerCat = "SpaceDebris";
    

    
     static const openspace::properties::Property::PropertyInfo PathInfo = {
        "Path",
        "Path",
        "The file path to the CSV file to read"
     };

     static const openspace::properties::Property::PropertyInfo SegmentsInfo = {
         "Segments",
         "Segments",
         "The number of segments to use for each orbit ellipse"
     };

     static const openspace::properties::Property::PropertyInfo EccentricityColumnInfo = {
         "EccentricityColumn",
         "EccentricityColumn",
         "The header of the column where the eccentricity is stored"
     };

     static const openspace::properties::Property::PropertyInfo SemiMajorAxisColumnInfo = {
         "SemiMajorAxisColumn",
         "SemiMajorAxisColumn",
         "The header of the column where the semi-major axis is stored"
     };

     static const openspace::properties::Property::PropertyInfo SemiMajorAxisUnitInfo = {
         "SemiMajorAxisUnit",
         "SemiMajorAxisUnit",
         "The unit of the semi major axis. For example: If specified in km, set this to 1000."
     };

     static const openspace::properties::Property::PropertyInfo InclinationColumnInfo = {
         "InclinationColumn",
         "InclinationColumn",
         "The header of the column where the inclination is stored"
     };

     static const openspace::properties::Property::PropertyInfo AscendingNodeColumnInfo = {
         "AscendingNodeColumn",
         "AscendingNodeColumn",
         "The header of the column where the ascending node is stored"
     };

     static const openspace::properties::Property::PropertyInfo ArgumentOfPeriapsisColumnInfo = {
         "ArgumentOfPeriapsisColumn",
         "ArgumentOfPeriapsisColumn",
         "The header of the column where the argument of periapsis is stored"
     };

     static const openspace::properties::Property::PropertyInfo MeanAnomalyAtEpochColumnInfo = {
         "MeanAnomalyAtEpochColumn",
         "MeanAnomalyAtEpochColumn",
         "The header of the column where the mean anomaly at epoch is stored"
     };

     static const openspace::properties::Property::PropertyInfo EpochColumnInfo = {
         "EpochColumn",
         "EpochColumn",
         "The header of the column where the epoch is stored"
     };
     constexpr openspace::properties::Property::PropertyInfo LineWidthInfo = {
        "LineWidth",
        "Line Width",
        "This value specifies the line width of the trail if the selected rendering "
        "method includes lines. If the rendering mode is set to Points, this value is "
        "ignored."
    };
     
     constexpr const char* KeyFile = "Path";
     constexpr const char* KeyLineNum = "LineNumber";

     // LINFO("Keyfile: " + KeyFile);
 }

namespace openspace {
    
    // The list of leap years only goes until 2056 as we need to touch this file then
    // again anyway ;)
    const std::vector<int> LeapYears = {
        1956, 1960, 1964, 1968, 1972, 1976, 1980, 1984, 1988, 1992, 1996,
        2000, 2004, 2008, 2012, 2016, 2020, 2024, 2028, 2032, 2036, 2040,
        2044, 2048, 2052, 2056
    };

    // Count the number of full days since the beginning of 2000 to the beginning of
    // the parameter 'year'
    int countDays(int year) {
        // Find the position of the current year in the vector, the difference
        // between its position and the position of 2000 (for J2000) gives the
        // number of leap years
        constexpr const int Epoch = 2000;
        constexpr const int DaysRegularYear = 365;
        constexpr const int DaysLeapYear = 366;

        if (year == Epoch) {
            return 0;
        }

        // Get the position of the most recent leap year
        const auto lb = std::lower_bound(LeapYears.begin(), LeapYears.end(), year);

        // Get the position of the epoch
        const auto y2000 = std::find(LeapYears.begin(), LeapYears.end(), Epoch);

        // The distance between the two iterators gives us the number of leap years
        const int nLeapYears = static_cast<int>(std::abs(std::distance(y2000, lb)));

        const int nYears = std::abs(year - Epoch);
        const int nRegularYears = nYears - nLeapYears;

        // Get the total number of days as the sum of leap years + non leap years
        const int result = nRegularYears * DaysRegularYear + nLeapYears * DaysLeapYear;
        return result;
    }

    // Returns the number of leap seconds that lie between the {year, dayOfYear}
    // time point and { 2000, 1 }
    int countLeapSeconds(int year, int dayOfYear) {
        // Find the position of the current year in the vector; its position in
        // the vector gives the number of leap seconds
        struct LeapSecond {
            int year;
            int dayOfYear;
            bool operator<(const LeapSecond& rhs) const {
                return std::tie(year, dayOfYear) < std::tie(rhs.year, rhs.dayOfYear);
            }
        };

        const LeapSecond Epoch = { 2000, 1 };

        // List taken from: https://www.ietf.org/timezones/data/leap-seconds.list
        static const std::vector<LeapSecond> LeapSeconds = {
            { 1972,   1 },
            { 1972, 183 },
            { 1973,   1 },
            { 1974,   1 },
            { 1975,   1 },
            { 1976,   1 },
            { 1977,   1 },
            { 1978,   1 },
            { 1979,   1 },
            { 1980,   1 },
            { 1981, 182 },
            { 1982, 182 },
            { 1983, 182 },
            { 1985, 182 },
            { 1988,   1 },
            { 1990,   1 },
            { 1991,   1 },
            { 1992, 183 },
            { 1993, 182 },
            { 1994, 182 },
            { 1996,   1 },
            { 1997, 182 },
            { 1999,   1 },
            { 2006,   1 },
            { 2009,   1 },
            { 2012, 183 },
            { 2015, 182 },
            { 2017,   1 }
        };

        // Get the position of the last leap second before the desired date
        LeapSecond date { year, dayOfYear };
        const auto it = std::lower_bound(LeapSeconds.begin(), LeapSeconds.end(), date);

        // Get the position of the Epoch
        const auto y2000 = std::lower_bound(
            LeapSeconds.begin(),
            LeapSeconds.end(),
            Epoch
        );

        // The distance between the two iterators gives us the number of leap years
        const int nLeapSeconds = static_cast<int>(std::abs(std::distance(y2000, it)));
        return nLeapSeconds;
    }

    double calculateSemiMajorAxis(double meanMotion) {
        constexpr const double GravitationalConstant = 6.6740831e-11;
        constexpr const double MassEarth = 5.9721986e24;
        constexpr const double muEarth = GravitationalConstant * MassEarth;

        // Use Kepler's 3rd law to calculate semimajor axis
        // a^3 / P^2 = mu / (2pi)^2
        // <=> a = ((mu * P^2) / (2pi^2))^(1/3)
        // with a = semimajor axis
        // P = period in seconds
        // mu = G*M_earth
        double period = std::chrono::seconds(std::chrono::hours(24)).count() / meanMotion;

        const double pisq = glm::pi<double>() * glm::pi<double>();
        double semiMajorAxis = pow((muEarth * period*period) / (4 * pisq), 1.0 / 3.0);

        // We need the semi major axis in km instead of m
        return semiMajorAxis / 1000.0;
    }

double epochFromSubstring(const std::string& epochString) {
        // The epochString is in the form:
        // YYDDD.DDDDDDDD
        // With YY being the last two years of the launch epoch, the first DDD the day
        // of the year and the remaning a fractional part of the day

        // The main overview of this function:
        // 1. Reconstruct the full year from the YY part
        // 2. Calculate the number of seconds since the beginning of the year
        // 2.a Get the number of full days since the beginning of the year
        // 2.b If the year is a leap year, modify the number of days
        // 3. Convert the number of days to a number of seconds
        // 4. Get the number of leap seconds since January 1st, 2000 and remove them
        // 5. Adjust for the fact the epoch starts on 1st Januaray at 12:00:00, not
        // midnight

        // According to https://celestrak.com/columns/v04n03/
        // Apparently, US Space Command sees no need to change the two-line element
        // set format yet since no artificial earth satellites existed prior to 1957.
        // By their reasoning, two-digit years from 57-99 correspond to 1957-1999 and
        // those from 00-56 correspond to 2000-2056. We'll see each other again in 2057!

        // 1. Get the full year
        std::string yearPrefix = [y = epochString.substr(0, 2)](){
            int year = std::atoi(y.c_str());
            return year >= 57 ? "19" : "20";
        }();
        const int year = std::atoi((yearPrefix + epochString.substr(0, 2)).c_str());
        const int daysSince2000 = countDays(year);

        // 2.
        // 2.a
        double daysInYear = std::atof(epochString.substr(2).c_str());

        // 2.b
        const bool isInLeapYear = std::find(
            LeapYears.begin(),
            LeapYears.end(),
            year
        ) != LeapYears.end();
        if (isInLeapYear && daysInYear >= 60) {
            // We are in a leap year, so we have an effective day more if we are
            // beyond the end of february (= 31+29 days)
            --daysInYear;
        }

        // 3
        using namespace std::chrono;
        const int SecondsPerDay = static_cast<int>(seconds(hours(24)).count());
        //Need to subtract 1 from daysInYear since it is not a zero-based count
        const double nSecondsSince2000 = (daysSince2000 + daysInYear - 1) * SecondsPerDay;

        // 4
        // We need to remove additionbal leap seconds past 2000 and add them prior to
        // 2000 to sync up the time zones
        const double nLeapSecondsOffset = -countLeapSeconds(
            year,
            static_cast<int>(std::floor(daysInYear))
        );

        // 5
        const double nSecondsEpochOffset = static_cast<double>(
            seconds(hours(12)).count()
        );

        // Combine all of the values
        const double epoch = nSecondsSince2000 + nLeapSecondsOffset - nSecondsEpochOffset;
        return epoch;
    }

documentation::Documentation RenderableSatellites::Documentation() {
    using namespace documentation;
    return {
        "RenderableSatellites",
        "space_renderable_satellites",
        {
            {
                SegmentsInfo.identifier,
                new DoubleVerifier,
                Optional::No,
                SegmentsInfo.description
            },
            {
                PathInfo.identifier,
                new StringVerifier,
                Optional::No,
                PathInfo.description
            },
            {
                EccentricityColumnInfo.identifier,
                new StringVerifier,
                Optional::No,
                EccentricityColumnInfo.description
            },
            {
                SemiMajorAxisColumnInfo.identifier,
                new StringVerifier,
                Optional::No,
                SemiMajorAxisColumnInfo.description
            },
            {
                SemiMajorAxisUnitInfo.identifier,
                new DoubleVerifier,
                Optional::No,
                SemiMajorAxisUnitInfo.description
            },
            {
                InclinationColumnInfo.identifier,
                new StringVerifier,
                Optional::No,
                InclinationColumnInfo.description
            },
            {
                AscendingNodeColumnInfo.identifier,
                new StringVerifier,
                Optional::No,
                AscendingNodeColumnInfo.description
            },
            {
                ArgumentOfPeriapsisColumnInfo.identifier,
                new StringVerifier,
                Optional::No,
                ArgumentOfPeriapsisColumnInfo.description
            },
            {
                MeanAnomalyAtEpochColumnInfo.identifier,
                new StringVerifier,
                Optional::No,
                MeanAnomalyAtEpochColumnInfo.description
            },
            {
                EpochColumnInfo.identifier,
                new StringVerifier,
                Optional::No,
                EpochColumnInfo.description
            },
            {
                LineWidthInfo.identifier,
                new DoubleVerifier,
                Optional::Yes,
                LineWidthInfo.description
            }
        }
    };
}
    
RenderableSatellites::RenderableSatellites(const ghoul::Dictionary& dictionary)
    : Renderable(dictionary)
    , _path(PathInfo)
    , _nSegments(SegmentsInfo)
    , _eccentricityColumnName(EccentricityColumnInfo)
    , _semiMajorAxisColumnName(SemiMajorAxisColumnInfo)
    , _semiMajorAxisUnit(SemiMajorAxisUnitInfo)
    , _inclinationColumnName(InclinationColumnInfo)
    , _ascendingNodeColumnName(AscendingNodeColumnInfo)
    , _argumentOfPeriapsisColumnName(ArgumentOfPeriapsisColumnInfo)
    , _meanAnomalyAtEpochColumnName(MeanAnomalyAtEpochColumnInfo)
    , _epochColumnName(EpochColumnInfo)
{
    documentation::testSpecificationAndThrow(
         Documentation(),
         dictionary,
         "RenderableSatellites"
         );

    _path =
        dictionary.value<std::string>(PathInfo.identifier);
    _nSegments =
        static_cast<int>(dictionary.value<double>(SegmentsInfo.identifier));
    _eccentricityColumnName =
        dictionary.value<std::string>(EccentricityColumnInfo.identifier);
    _semiMajorAxisColumnName =
        dictionary.value<std::string>(SemiMajorAxisColumnInfo.identifier);
    _semiMajorAxisUnit =
        dictionary.value<double>(SemiMajorAxisUnitInfo.identifier);
    _inclinationColumnName =
        dictionary.value<std::string>(InclinationColumnInfo.identifier);
    _ascendingNodeColumnName =
        dictionary.value<std::string>(AscendingNodeColumnInfo.identifier);
    _argumentOfPeriapsisColumnName =
        dictionary.value<std::string>(ArgumentOfPeriapsisColumnInfo.identifier);
    _meanAnomalyAtEpochColumnName =
        dictionary.value<std::string>(MeanAnomalyAtEpochColumnInfo.identifier);
    _epochColumnName =
        dictionary.value<std::string>(EpochColumnInfo.identifier);
    
    addPropertySubOwner(_appearance);
    addProperty(_path);
    addProperty(_nSegments);
    // addProperty(_semiMajorAxisUnit);

    
    LINFO(fmt::format("KeyFile: {} ",  KeyFile));
    const std::string& file = dictionary.value<std::string>(KeyFile);
    LINFO(fmt::format("file: {} ", file));

}
   
    
void RenderableSatellites::readTLEFile(const std::string& filename) {
    ghoul_assert(FileSys.fileExists(filename), "The filename must exist");

    std::ifstream file;
    file.exceptions(std::ifstream::failbit | std::ifstream::badbit);
    file.open(filename);

    int numberOfLines = std::count(std::istreambuf_iterator<char>(file), 
                                   std::istreambuf_iterator<char>(), '\n' );
    file.seekg(std::ios_base::beg); // reset iterator to beginning of file

    // 3 because a TLE has 3 lines per element/ object.
    int numberOfObjects = numberOfLines/3;
    LINFO(fmt::format("Number of data elements: {}", numberOfObjects));

    std::string line = "-";
    for (int i = 0; i < numberOfObjects; i++) {

        std::getline(file, line); // get rid of title
        
        KeplerParameters keplerElements;

        std::getline(file, line);
        if (line[0] == '1') {
            // First line
            // Field Columns   Content
            //     1   01-01   Line number
            //     2   03-07   Satellite number
            //     3   08-08   Classification (U = Unclassified)
            //     4   10-11   International Designator (Last two digits of launch year)
            //     5   12-14   International Designator (Launch number of the year)
            //     6   15-17   International Designator(piece of the launch)    A
            //     7   19-20   Epoch Year(last two digits of year)
            //     8   21-32   Epoch(day of the year and fractional portion of the day)
            //     9   34-43   First Time Derivative of the Mean Motion divided by two
            //    10   45-52   Second Time Derivative of Mean Motion divided by six
            //    11   54-61   BSTAR drag term(decimal point assumed)[10] - 11606 - 4
            //    12   63-63   The "Ephemeris type"
            //    13   65-68   Element set  number.Incremented when a new TLE is generated
            //    14   69-69   Checksum (modulo 10)
            keplerElements.epoch = epochFromSubstring(line.substr(18, 14));
        }
        else {
            throw ghoul::RuntimeError(fmt::format(
                "File {} @ line {} does not have '1' header", filename // linNum + 1
            ));
        }

        std::getline(file, line);
        if (line[0] == '2') {
            // Second line
            // Field    Columns   Content
            //     1      01-01   Line number
            //     2      03-07   Satellite number
            //     3      09-16   Inclination (degrees)
            //     4      18-25   Right ascension of the ascending node (degrees)
            //     5      27-33   Eccentricity (decimal point assumed)
            //     6      35-42   Argument of perigee (degrees)
            //     7      44-51   Mean Anomaly (degrees)
            //     8      53-63   Mean Motion (revolutions per day)
            //     9      64-68   Revolution number at epoch (revolutions)
            //    10      69-69   Checksum (modulo 10)

            std::stringstream stream;
            stream.exceptions(std::ios::failbit);

            // Get inclination
            stream.str(line.substr(8, 8));
            stream >> keplerElements.inclination;
            stream.clear();

            // Get Right ascension of the ascending node
            stream.str(line.substr(17, 8));
            stream >> keplerElements.ascendingNode;
            stream.clear();

            // Get Eccentricity
            stream.str("0." + line.substr(26, 7));
            stream >> keplerElements.eccentricity;
            stream.clear();

            // Get argument of periapsis
            stream.str(line.substr(34, 8));
            stream >> keplerElements.argumentOfPeriapsis;
            stream.clear();

            // Get mean anomaly
            stream.str(line.substr(43, 8));
            stream >> keplerElements.meanAnomaly;
            stream.clear();

            // Get mean motion
            stream.str(line.substr(52, 11));
            stream >> keplerElements.meanMotion;
        }
        else {
            throw ghoul::RuntimeError(fmt::format(
                "File {} @ line {} does not have '2' header", filename  // , lineNum + 2
            ));
        }

        // Calculate the semi major axis based on the mean motion using kepler's laws
        keplerElements.semiMajorAxis = calculateSemiMajorAxis(keplerElements.meanMotion);

        using namespace std::chrono;
        double period = seconds(hours(24)).count() / keplerElements.meanMotion;
        keplerElements.period = period;

        _TLEData.push_back(keplerElements);

    } // !for loop
    file.close();
}
/*
RenderableSatellites::~RenderableSatellites() {

}
 */  
void RenderableSatellites::initialize() {
    LINFO(fmt::format("_path: {} ", _path));
    readTLEFile(_path);
    updateBuffers();

    //_path.onChange([this]() {
    //    readFromCsvFile();
    //    updateBuffers();
    //});
    //
    //_semiMajorAxisUnit.onChange([this]() {
    //    readFromCsvFile();
    //    updateBuffers();
    //});

    //_nSegments.onChange([this]() {
    //    updateBuffers();
    //});
}

void RenderableSatellites::deinitialize() {
    
}
 
void RenderableSatellites::initializeGL() {
<<<<<<< HEAD


    glGenVertexArrays(1, &_vertexArray);
    glBindVertexArray(_vertexArray);

    glGenBuffers(1, &_vertexBuffer);
    //glGenBuffers(1, &_indexBuffer);

   _programObject = SpaceModule::ProgramObjectManager.request(
=======
    _programObject = SpaceModule::ProgramObjectManager.request(
>>>>>>> f064b540
       ProgramName,
       []() -> std::unique_ptr<ghoul::opengl::ProgramObject> {
           return global::renderEngine.buildRenderProgram(
               ProgramName,
               absPath("${MODULE_SPACE}/shaders/debrisViz_vs.glsl"),
               absPath("${MODULE_SPACE}/shaders/debrisViz_fs.glsl")
           );
       }
   );
    
<<<<<<< HEAD
    glBindBuffer(GL_ARRAY_BUFFER, _vertexBuffer);
    glBufferData(GL_ARRAY_BUFFER,
        _vertexBufferData.size() * sizeof(TrailVBOLayout),
        _vertexBufferData.data(),
        GL_STATIC_DRAW
    );

    glEnableVertexAttribArray(0);    // We like submitting vertices on stream 0 for no special reason
    glVertexAttribPointer(0, 4, GL_FLOAT, GL_FALSE, sizeof(TrailVBOLayout), 0);
     
=======
>>>>>>> f064b540
    _uniformCache.opacity = _programObject->uniformLocation("opacity");
    _uniformCache.modelView = _programObject->uniformLocation("modelViewTransform");
    _uniformCache.projection = _programObject->uniformLocation("projectionTransform");
    _uniformCache.color = _programObject->uniformLocation("color");
    _uniformCache.useLineFade = _programObject->uniformLocation("useLineFade");
    _uniformCache.lineFade = _programObject->uniformLocation("lineFade");
    
    glGenVertexArrays(1, &_vertexArray);
    glBindVertexArray(_vertexArray);

    glGenBuffers(1, &_vertexBuffer);
    glBindBuffer(GL_ARRAY_BUFFER, _vertexBuffer);
    glBufferData(
        GL_ARRAY_BUFFER,
        _vertexBufferData.size() * sizeof(TrailVBOLayout),
        _vertexBufferData.data(),
        GL_STATIC_DRAW    
    );

    glEnableVertexAttribArray(0);
    glVertexAttribPointer(0, 4, GL_FLOAT, GL_FALSE, sizeof(TrailVBOLayout), nullptr);

    glBindVertexArray(0);

    setRenderBin(Renderable::RenderBin::Overlay);
    glBindVertexArray(0);
}
    
void RenderableSatellites::deinitializeGL() {
    
    SpaceModule::ProgramObjectManager.release(ProgramName);
    
    glDeleteBuffers(1, &_vertexBuffer);
    //glDeleteBuffers(1, &_indexBuffer);
    glDeleteVertexArrays(1, &_vertexArray);
<<<<<<< HEAD
    _vertexArray = 0;
=======
>>>>>>> f064b540
}

    
bool RenderableSatellites::isReady() const {
    _programObject->activate();

    return true;
}

void RenderableSatellites::update(const UpdateData&) {}
    
void RenderableSatellites::render(const RenderData& data, RendererTasks&) {
    //if (_TLEData.empty())
    //    return;

    _programObject->activate();
    _programObject->setUniform(_uniformCache.opacity, _opacity);

    glm::dmat4 modelTransform =
        glm::translate(glm::dmat4(1.0), data.modelTransform.translation) *
        glm::dmat4(data.modelTransform.rotation) *
        glm::scale(glm::dmat4(1.0), glm::dvec3(data.modelTransform.scale));

    _programObject->setUniform(
       _uniformCache.modelView,
       data.camera.combinedViewMatrix() * modelTransform
    );

    _programObject->setUniform(_uniformCache.projection, data.camera.projectionMatrix());
    _programObject->setUniform(_uniformCache.color, _appearance.lineColor);
<<<<<<< HEAD
    _programObject->setUniform(_uniformCache.useLineFade, _appearance.useLineFade);
    if (_appearance.useLineFade) {
        _programObject->setUniform(_uniformCache.lineFade, _appearance.lineFade);
    }

    // Gives weird artifacts, but not for Elon??
    glDepthMask(true);
    //glDepthMask(false);
    glBlendFunc(GL_SRC_ALPHA, GL_ONE);
    //glBlendFunc(GL_ONE, GL_SRC_ALPHA);


    //glEnableVertexAttribArray(0);    // We like submitting vertices on stream 0 for no special reason
    //glVertexAttribPointer(0, 4, GL_FLOAT, GL_FALSE, sizeof(TrailVBOLayout), 0);

    glBindVertexArray(_vertexArray);
    //glBindBuffer(GL_ARRAY_BUFFER, _vertexBuffer);
    //glBindBuffer(GL_ELEMENT_ARRAY_BUFFER, _indexBuffer);

    glDrawArrays(GL_LINE_LOOP, 0, static_cast<unsigned int>(_vertexBufferData.size()));

    /*glDrawElements(GL_LINES,
        static_cast<unsigned int>(_indexBufferData.size()),
        //20,
        GL_UNSIGNED_INT,
        0);
    */
        //&_indexBufferData.front());
    //glDrawArrays(GL_LINES,
      //  0,
       // 20); //static_cast<unsigned int>(_indexBufferData.size()));
   /*
    glBegin (GL_LINES);
        glVertex3f (_vertexBufferData[0].x, _vertexBufferData[0].y, _vertexBufferData[0].z);
        glVertex3f (_vertexBufferData[1].x, _vertexBufferData[1].y, _vertexBufferData[1].z);
        glVertex3f (_vertexBufferData[2].x, _vertexBufferData[2].y, _vertexBufferData[2].z);
        glVertex3f (_vertexBufferData[3].x, _vertexBufferData[3].y, _vertexBufferData[3].z);
    glEnd ();
    */
    
=======
    //_programObject->setUniform(_uniformCache.useLineFade, _appearance.useLineFade);
    //if (_appearance.useLineFade) {
    //    _programObject->setUniform(_uniformCache.lineFade, _appearance.lineFade);
    //}

    glLineWidth(_appearance.lineWidth);

    glBindVertexArray(_vertexArray);
    glDrawArrays(GL_LINE_STRIP, 0, static_cast<GLsizei>(_vertexBufferData.size()));
>>>>>>> f064b540
    glBindVertexArray(0);
    
    _programObject->deactivate();

}

void RenderableSatellites::updateBuffers() {

    const size_t nVerticesPerOrbit = _nSegments + 1;
    _vertexBufferData.resize(_TLEData.size() * nVerticesPerOrbit);
    //_indexBufferData.resize(_TLEData.size() * _nSegments * 2);
    size_t orbitindex = 0;
    size_t elementindex = 0;

    for (const auto& orbit : _TLEData) {
        _keplerTranslator.setKeplerElements(
            orbit.eccentricity,
            orbit.semiMajorAxis,
            orbit.inclination,
            orbit.ascendingNode,
            orbit.argumentOfPeriapsis,
            orbit.meanAnomaly,
            orbit.period,
            orbit.epoch
        );

        for (size_t i = 0; i <= _nSegments; ++i) {
            size_t index = orbitindex * nVerticesPerOrbit + i;

            float timeOffset = orbit.period *
                static_cast<float>(i) / static_cast<float>(_nSegments);

            glm::vec3 position = _keplerTranslator.debrisPos(Time(orbit.epoch + timeOffset)); 

            // LINFO(fmt::format("SegmentPosition: {} ",  position));

            _vertexBufferData[index].x = position.x;
            _vertexBufferData[index].y = position.y;
            _vertexBufferData[index].z = position.z;
            _vertexBufferData[index].time = timeOffset;
            //if (i > 0) {
                //_indexBufferData[elementindex++] = static_cast<unsigned int>(index) - 1;
                //_indexBufferData[elementindex++] = static_cast<unsigned int>(index);
            //}
        }
        ++orbitindex;
    }
<<<<<<< HEAD

    //glBindVertexArray(_vertexArray);
    /*
    glBindBuffer(GL_ARRAY_BUFFER, _vertexBuffer);
    glBufferData(GL_ARRAY_BUFFER,
                 _vertexBufferData.size() * sizeof(TrailVBOLayout),
                 _vertexBufferData.data(),
                 GL_STATIC_DRAW
                 );

    glBindBuffer(GL_ELEMENT_ARRAY_BUFFER, _indexBuffer);
    glBufferData(GL_ELEMENT_ARRAY_BUFFER,
                 _indexBufferData.size() * sizeof(unsigned int),
                 _indexBufferData.data(),
                 GL_STATIC_DRAW
                 );
    //glBindVertexArray(0);
    */
    

=======
>>>>>>> f064b540
}
    
}<|MERGE_RESOLUTION|>--- conflicted
+++ resolved
@@ -603,19 +603,7 @@
 }
  
 void RenderableSatellites::initializeGL() {
-<<<<<<< HEAD
-
-
-    glGenVertexArrays(1, &_vertexArray);
-    glBindVertexArray(_vertexArray);
-
-    glGenBuffers(1, &_vertexBuffer);
-    //glGenBuffers(1, &_indexBuffer);
-
-   _programObject = SpaceModule::ProgramObjectManager.request(
-=======
     _programObject = SpaceModule::ProgramObjectManager.request(
->>>>>>> f064b540
        ProgramName,
        []() -> std::unique_ptr<ghoul::opengl::ProgramObject> {
            return global::renderEngine.buildRenderProgram(
@@ -626,19 +614,6 @@
        }
    );
     
-<<<<<<< HEAD
-    glBindBuffer(GL_ARRAY_BUFFER, _vertexBuffer);
-    glBufferData(GL_ARRAY_BUFFER,
-        _vertexBufferData.size() * sizeof(TrailVBOLayout),
-        _vertexBufferData.data(),
-        GL_STATIC_DRAW
-    );
-
-    glEnableVertexAttribArray(0);    // We like submitting vertices on stream 0 for no special reason
-    glVertexAttribPointer(0, 4, GL_FLOAT, GL_FALSE, sizeof(TrailVBOLayout), 0);
-     
-=======
->>>>>>> f064b540
     _uniformCache.opacity = _programObject->uniformLocation("opacity");
     _uniformCache.modelView = _programObject->uniformLocation("modelViewTransform");
     _uniformCache.projection = _programObject->uniformLocation("projectionTransform");
@@ -674,10 +649,6 @@
     glDeleteBuffers(1, &_vertexBuffer);
     //glDeleteBuffers(1, &_indexBuffer);
     glDeleteVertexArrays(1, &_vertexArray);
-<<<<<<< HEAD
-    _vertexArray = 0;
-=======
->>>>>>> f064b540
 }
 
     
@@ -708,48 +679,6 @@
 
     _programObject->setUniform(_uniformCache.projection, data.camera.projectionMatrix());
     _programObject->setUniform(_uniformCache.color, _appearance.lineColor);
-<<<<<<< HEAD
-    _programObject->setUniform(_uniformCache.useLineFade, _appearance.useLineFade);
-    if (_appearance.useLineFade) {
-        _programObject->setUniform(_uniformCache.lineFade, _appearance.lineFade);
-    }
-
-    // Gives weird artifacts, but not for Elon??
-    glDepthMask(true);
-    //glDepthMask(false);
-    glBlendFunc(GL_SRC_ALPHA, GL_ONE);
-    //glBlendFunc(GL_ONE, GL_SRC_ALPHA);
-
-
-    //glEnableVertexAttribArray(0);    // We like submitting vertices on stream 0 for no special reason
-    //glVertexAttribPointer(0, 4, GL_FLOAT, GL_FALSE, sizeof(TrailVBOLayout), 0);
-
-    glBindVertexArray(_vertexArray);
-    //glBindBuffer(GL_ARRAY_BUFFER, _vertexBuffer);
-    //glBindBuffer(GL_ELEMENT_ARRAY_BUFFER, _indexBuffer);
-
-    glDrawArrays(GL_LINE_LOOP, 0, static_cast<unsigned int>(_vertexBufferData.size()));
-
-    /*glDrawElements(GL_LINES,
-        static_cast<unsigned int>(_indexBufferData.size()),
-        //20,
-        GL_UNSIGNED_INT,
-        0);
-    */
-        //&_indexBufferData.front());
-    //glDrawArrays(GL_LINES,
-      //  0,
-       // 20); //static_cast<unsigned int>(_indexBufferData.size()));
-   /*
-    glBegin (GL_LINES);
-        glVertex3f (_vertexBufferData[0].x, _vertexBufferData[0].y, _vertexBufferData[0].z);
-        glVertex3f (_vertexBufferData[1].x, _vertexBufferData[1].y, _vertexBufferData[1].z);
-        glVertex3f (_vertexBufferData[2].x, _vertexBufferData[2].y, _vertexBufferData[2].z);
-        glVertex3f (_vertexBufferData[3].x, _vertexBufferData[3].y, _vertexBufferData[3].z);
-    glEnd ();
-    */
-    
-=======
     //_programObject->setUniform(_uniformCache.useLineFade, _appearance.useLineFade);
     //if (_appearance.useLineFade) {
     //    _programObject->setUniform(_uniformCache.lineFade, _appearance.lineFade);
@@ -759,7 +688,6 @@
 
     glBindVertexArray(_vertexArray);
     glDrawArrays(GL_LINE_STRIP, 0, static_cast<GLsizei>(_vertexBufferData.size()));
->>>>>>> f064b540
     glBindVertexArray(0);
     
     _programObject->deactivate();
@@ -807,29 +735,6 @@
         }
         ++orbitindex;
     }
-<<<<<<< HEAD
-
-    //glBindVertexArray(_vertexArray);
-    /*
-    glBindBuffer(GL_ARRAY_BUFFER, _vertexBuffer);
-    glBufferData(GL_ARRAY_BUFFER,
-                 _vertexBufferData.size() * sizeof(TrailVBOLayout),
-                 _vertexBufferData.data(),
-                 GL_STATIC_DRAW
-                 );
-
-    glBindBuffer(GL_ELEMENT_ARRAY_BUFFER, _indexBuffer);
-    glBufferData(GL_ELEMENT_ARRAY_BUFFER,
-                 _indexBufferData.size() * sizeof(unsigned int),
-                 _indexBufferData.data(),
-                 GL_STATIC_DRAW
-                 );
-    //glBindVertexArray(0);
-    */
-    
-
-=======
->>>>>>> f064b540
 }
     
 }