/*****************************************************************************************
 *                                                                                       *
 * OpenSpace                                                                             *
 *                                                                                       *
 * Copyright (c) 2014-2021                                                               *
 *                                                                                       *
 * Permission is hereby granted, free of charge, to any person obtaining a copy of this  *
 * software and associated documentation files (the "Software"), to deal in the Software *
 * without restriction, including without limitation the rights to use, copy, modify,    *
 * merge, publish, distribute, sublicense, and/or sell copies of the Software, and to    *
 * permit persons to whom the Software is furnished to do so, subject to the following   *
 * conditions:                                                                           *
 *                                                                                       *
 * The above copyright notice and this permission notice shall be included in all copies *
 * or substantial portions of the Software.                                              *
 *                                                                                       *
 * THE SOFTWARE IS PROVIDED "AS IS", WITHOUT WARRANTY OF ANY KIND, EXPRESS OR IMPLIED,   *
 * INCLUDING BUT NOT LIMITED TO THE WARRANTIES OF MERCHANTABILITY, FITNESS FOR A         *
 * PARTICULAR PURPOSE AND NONINFRINGEMENT. IN NO EVENT SHALL THE AUTHORS OR COPYRIGHT    *
 * HOLDERS BE LIABLE FOR ANY CLAIM, DAMAGES OR OTHER LIABILITY, WHETHER IN AN ACTION OF  *
 * CONTRACT, TORT OR OTHERWISE, ARISING FROM, OUT OF OR IN CONNECTION WITH THE SOFTWARE  *
 * OR THE USE OR OTHER DEALINGS IN THE SOFTWARE.                                         *
 ****************************************************************************************/

#include <modules/space/translation/horizonstranslation.h>

#include <openspace/documentation/documentation.h>
#include <openspace/documentation/verifier.h>
#include <openspace/util/updatestructures.h>
#include <ghoul/fmt.h>
#include <ghoul/filesystem/cachemanager.h>
#include <ghoul/filesystem/filesystem.h>
#include <ghoul/logging/logmanager.h>
#include <ghoul/lua/ghoul_lua.h>
#include <ghoul/lua/lua_helper.h>
#include <filesystem>
#include <fstream>

namespace {
    constexpr const char* _loggerCat = "HorizonsTranslation";
    constexpr int8_t CurrentCacheVersion = 1;
} // namespace

namespace {
    constexpr openspace::properties::Property::PropertyInfo HorizonsTextFileInfo = {
        "HorizonsTextFile",
        "Horizons Text File",
        "This value is the path to the text file or files generated by Horizons with "
        "observer range and Galactiv longitude and latitude for different timestamps."
    };

    struct [[codegen::Dictionary(HorizonsTranslation)]] Parameters {
        // [[codegen::verbatim(HorizonsTextFileInfo.description)]]
        std::string horizonsTextFile;
    };
#include "horizonstranslation_codegen.cpp"
} // namespace

namespace openspace {

documentation::Documentation HorizonsTranslation::Documentation() {
<<<<<<< HEAD
    using namespace documentation;
    return {
        "Horizons Translation",
        "base_transform_translation_horizons",
        {
            {
                "Type",
                new StringEqualVerifier("HorizonsTranslation"),
                Optional::No
            },
            {
                HorizonsTextFileInfo.identifier,
                new OrVerifier({ new StringVerifier, new StringListVerifier }),
                Optional::No,
                HorizonsTextFileInfo.description
            }
        }
    };
=======
    return codegen::doc<Parameters>("base_transform_translation_horizons");
>>>>>>> 92c4837c
}

HorizonsTranslation::HorizonsTranslation()
    : _horizonsTextFiles(HorizonsTextFileInfo)
{
    addProperty(_horizonsTextFiles);

    _horizonsTextFiles.onChange([&](){
        requireUpdate();
<<<<<<< HEAD
=======
        _fileHandle = std::make_unique<ghoul::filesystem::File>(
            _horizonsTextFile.value()
        );
        _fileHandle->setCallback([this]() {
             requireUpdate();
             notifyObservers();
         });
>>>>>>> 92c4837c
        loadData();
    });
}

HorizonsTranslation::HorizonsTranslation(const ghoul::Dictionary& dictionary)
    : HorizonsTranslation()
{
<<<<<<< HEAD
    documentation::testSpecificationAndThrow(
        Documentation(),
        dictionary,
        "HorizonsTranslation"
    );

    if (dictionary.hasValue<std::string>(HorizonsTextFileInfo.identifier)) {
        std::vector<std::string> file;
        file.reserve(1);
        file.push_back(
            absPath(dictionary.value<std::string>(HorizonsTextFileInfo.identifier))
        );
        _horizonsTextFiles.set(file);
    }
    else if (dictionary.hasValue<ghoul::Dictionary>(HorizonsTextFileInfo.identifier)) {
        ghoul::Dictionary fileDictionary = dictionary.value<ghoul::Dictionary>(
            HorizonsTextFileInfo.identifier
        );
        std::vector<std::string> files;
        files.reserve(fileDictionary.keys().size());

        for (std::string_view k : fileDictionary.keys()) {
            files.push_back(
                absPath(fileDictionary.value<std::string>(k))
            );
        }
        _horizonsTextFiles.set(files);
    }
=======
    const Parameters p = codegen::bake<Parameters>(dictionary);
    _horizonsTextFile = absPath(p.horizonsTextFile).string();
>>>>>>> 92c4837c
}

glm::dvec3 HorizonsTranslation::position(const UpdateData& data) const {
    glm::dvec3 interpolatedPos = glm::dvec3(0.0);

    auto lastBefore = _timeline.lastKeyframeBefore(data.time.j2000Seconds(), true);
    auto firstAfter = _timeline.firstKeyframeAfter(data.time.j2000Seconds(), false);
    if (lastBefore && firstAfter) {
        // We're inbetween first and last value.
        double timelineDiff = firstAfter->timestamp - lastBefore->timestamp;
        double timeDiff = data.time.j2000Seconds() - lastBefore->timestamp;
        double diff = (timelineDiff > DBL_EPSILON) ? timeDiff / timelineDiff : 0.0;

        glm::dvec3 dir = firstAfter->data - lastBefore->data;
        interpolatedPos = lastBefore->data + dir * diff;
    }
    else if (lastBefore) {
        // Requesting a time after last value. Return last known position.
        interpolatedPos = lastBefore->data;
    }
    else if (firstAfter) {
        // Requesting a time before first value. Return last known position.
        interpolatedPos = firstAfter->data;
    }

    return interpolatedPos;
}

void HorizonsTranslation::loadData() {
<<<<<<< HEAD
    for (const std::string file : _horizonsTextFiles.value()) {
        if (!FileSys.fileExists(absPath(file))) {
            return;
        }

        std::string cachedFile = FileSys.cacheManager()->cachedFilename(
            file,
            ghoul::filesystem::CacheManager::Persistent::Yes
        );

        bool hasCachedFile = FileSys.fileExists(cachedFile);
        if (hasCachedFile) {
            LINFO(fmt::format(
                "Cached file '{}' used for Horizon file '{}'", cachedFile, file
            ));
=======
    std::string file = _horizonsTextFile;
    if (!std::filesystem::is_regular_file(absPath(file))) {
        return;
    }

    std::string cachedFile = FileSys.cacheManager()->cachedFilename(file);
    bool hasCachedFile = std::filesystem::is_regular_file(cachedFile);
    if (hasCachedFile) {
        LINFO(fmt::format(
            "Cached file '{}' used for Horizon file '{}'", cachedFile, file
        ));
>>>>>>> 92c4837c

            bool success = loadCachedFile(cachedFile);
            if (success) {
                return;
            }
            else {
                FileSys.cacheManager()->removeCacheFile(file);
                // Intentional fall-through to the 'else' computation to generate the cache
                // file for the next run
            }
        }
        else {
            LINFO(fmt::format("Cache for Horizon file '{}' not found", file));
        }
        LINFO(fmt::format("Loading Horizon file '{}'", file));

        readHorizonsTextFile(file);

        LINFO("Saving cache");
        saveCachedFile(cachedFile);
    }
}

void HorizonsTranslation::readHorizonsTextFile(const std::string& file) {
    std::ifstream fileStream(file);

    if (!fileStream.good()) {
        LERROR(fmt::format(
            "Failed to open Horizons text file '{}'", file
        ));
        return;
    }

    // The beginning of a Horizons file has a header with a lot of information about the
    // query that we do not care about. Ignore everything until data starts, including
    // the row marked by $$SOE (i.e. Start Of Ephemerides).
    std::string line;
    while (line[0] != '$') {
        std::getline(fileStream, line);
    }

    // Read data line by line until $$EOE (i.e. End Of Ephemerides).
    // Skip the rest of the file.
    std::getline(fileStream, line);
    while (line[0] != '$') {
        std::stringstream str(line);
        std::string date;
        std::string time;
        double range = 0;
        double gLon = 0;
        double gLat = 0;

        // File is structured by:
        // YYYY-MM-DD
        // HH:MM:SS
        // Range-to-observer (km)
        // Range-delta (km/s) -- suppressed!
        // Galactic Longitude (degrees)
        // Galactic Latitude (degrees)
        str >> date >> time >> range >> gLon >> gLat;

        // Convert date and time to seconds after 2000
        // and pos to Galactic positions in meter from Observer.
        std::string timeString = date + " " + time;
        double timeInJ2000 = Time::convertTime(timeString);
        glm::dvec3 gPos = glm::dvec3(
            1000 * range * cos(glm::radians(gLat)) * cos(glm::radians(gLon)),
            1000 * range * cos(glm::radians(gLat)) * sin(glm::radians(gLon)),
            1000 * range * sin(glm::radians(gLat))
        );

        // Add position to stored timeline.
        _timeline.addKeyframe(timeInJ2000, std::move(gPos));

        std::getline(fileStream, line);
    }
    fileStream.close();
}

bool HorizonsTranslation::loadCachedFile(const std::string& file) {
    std::ifstream fileStream(file, std::ifstream::binary);

    if (!fileStream.good()) {
        LERROR(fmt::format("Error opening file '{}' for loading cache file", file));
        return false;
    }

    // Check the caching version
    int8_t version = 0;
    fileStream.read(reinterpret_cast<char*>(&version), sizeof(int8_t));
    if (version != CurrentCacheVersion) {
        LINFO("The format of the cached file has changed: deleting old cache");
        fileStream.close();
        FileSys.deleteFile(file);
        return false;
    }

    // Read how many keyframes to read
    int32_t nKeyframes = 0;

    fileStream.read(reinterpret_cast<char*>(&nKeyframes), sizeof(int32_t));
    if (nKeyframes == 0) {
        throw ghoul::RuntimeError("Error reading cache: No values were loaded");
    }

    // Read the values in same order as they were written
    for (int i = 0; i < nKeyframes; ++i) {
        double timestamp, x, y, z;
        glm::dvec3 gPos;

        // Timestamp
        fileStream.read(reinterpret_cast<char*>(&timestamp), sizeof(double));

        // Position vector components
        fileStream.read(reinterpret_cast<char*>(&x), sizeof(double));
        fileStream.read(reinterpret_cast<char*>(&y), sizeof(double));
        fileStream.read(reinterpret_cast<char*>(&z), sizeof(double));

        // Recreate the position vector
        gPos = glm::dvec3(x, y, z);

        // Add keyframe in timeline
        _timeline.addKeyframe(timestamp, std::move(gPos));
    }

    return fileStream.good();
}

void HorizonsTranslation::saveCachedFile(const std::string& file) const {
    std::ofstream fileStream(file, std::ofstream::binary);
    if (!fileStream.good()) {
        LERROR(fmt::format("Error opening file '{}' for save cache file", file));
        return;
    }

    // Write which version of caching that is used
    fileStream.write(
        reinterpret_cast<const char*>(&CurrentCacheVersion),
        sizeof(int8_t)
    );

    // Write how many keyframes are to be written
    int32_t nKeyframes = static_cast<int32_t>(_timeline.nKeyframes());
    if (nKeyframes == 0) {
        throw ghoul::RuntimeError("Error writing cache: No values were loaded");
    }
    fileStream.write(reinterpret_cast<const char*>(&nKeyframes), sizeof(int32_t));

    // Write data
    std::deque<Keyframe<glm::dvec3>> keyframes = _timeline.keyframes();
    for (int i = 0; i < nKeyframes; i++) {
        // First write timestamp
        fileStream.write(reinterpret_cast<const char*>(
            &keyframes[i].timestamp),
            sizeof(double)
        );

        // and then the components of the position vector one by one
        fileStream.write(reinterpret_cast<const char*>(
            &keyframes[i].data.x),
            sizeof(double)
        );
        fileStream.write(reinterpret_cast<const char*>(
            &keyframes[i].data.y),
            sizeof(double)
        );
        fileStream.write(reinterpret_cast<const char*>(
            &keyframes[i].data.z),
            sizeof(double)
        );
    }
}
} // namespace openspace<|MERGE_RESOLUTION|>--- conflicted
+++ resolved
@@ -51,7 +51,7 @@
 
     struct [[codegen::Dictionary(HorizonsTranslation)]] Parameters {
         // [[codegen::verbatim(HorizonsTextFileInfo.description)]]
-        std::string horizonsTextFile;
+        std::variant<std::string, std::vector<std::string>> horizonsTextFile;
     };
 #include "horizonstranslation_codegen.cpp"
 } // namespace
@@ -59,28 +59,7 @@
 namespace openspace {
 
 documentation::Documentation HorizonsTranslation::Documentation() {
-<<<<<<< HEAD
-    using namespace documentation;
-    return {
-        "Horizons Translation",
-        "base_transform_translation_horizons",
-        {
-            {
-                "Type",
-                new StringEqualVerifier("HorizonsTranslation"),
-                Optional::No
-            },
-            {
-                HorizonsTextFileInfo.identifier,
-                new OrVerifier({ new StringVerifier, new StringListVerifier }),
-                Optional::No,
-                HorizonsTextFileInfo.description
-            }
-        }
-    };
-=======
     return codegen::doc<Parameters>("base_transform_translation_horizons");
->>>>>>> 92c4837c
 }
 
 HorizonsTranslation::HorizonsTranslation()
@@ -90,16 +69,6 @@
 
     _horizonsTextFiles.onChange([&](){
         requireUpdate();
-<<<<<<< HEAD
-=======
-        _fileHandle = std::make_unique<ghoul::filesystem::File>(
-            _horizonsTextFile.value()
-        );
-        _fileHandle->setCallback([this]() {
-             requireUpdate();
-             notifyObservers();
-         });
->>>>>>> 92c4837c
         loadData();
     });
 }
@@ -107,39 +76,37 @@
 HorizonsTranslation::HorizonsTranslation(const ghoul::Dictionary& dictionary)
     : HorizonsTranslation()
 {
-<<<<<<< HEAD
-    documentation::testSpecificationAndThrow(
-        Documentation(),
-        dictionary,
-        "HorizonsTranslation"
-    );
-
-    if (dictionary.hasValue<std::string>(HorizonsTextFileInfo.identifier)) {
-        std::vector<std::string> file;
-        file.reserve(1);
-        file.push_back(
-            absPath(dictionary.value<std::string>(HorizonsTextFileInfo.identifier))
-        );
-        _horizonsTextFiles.set(file);
-    }
-    else if (dictionary.hasValue<ghoul::Dictionary>(HorizonsTextFileInfo.identifier)) {
-        ghoul::Dictionary fileDictionary = dictionary.value<ghoul::Dictionary>(
-            HorizonsTextFileInfo.identifier
-        );
+    const Parameters p = codegen::bake<Parameters>(dictionary);
+
+    if (std::holds_alternative<std::string>(p.horizonsTextFile)) {
+        std::string file = std::get<std::string>(p.horizonsTextFile);
+        if (!std::filesystem::is_regular_file(absPath(file))) {
+            LWARNING(fmt::format("The Horizons text file '{}' could not be found"), file);
+            return;
+        }
+
         std::vector<std::string> files;
-        files.reserve(fileDictionary.keys().size());
-
-        for (std::string_view k : fileDictionary.keys()) {
-            files.push_back(
-                absPath(fileDictionary.value<std::string>(k))
-            );
-        }
+        files.reserve(1);
+        files.push_back(file);
         _horizonsTextFiles.set(files);
     }
-=======
-    const Parameters p = codegen::bake<Parameters>(dictionary);
-    _horizonsTextFile = absPath(p.horizonsTextFile).string();
->>>>>>> 92c4837c
+    else if (std::holds_alternative<std::vector<std::string>>(p.horizonsTextFile)) {
+        std::vector<std::string> files =
+            std::get<std::vector<std::string>>(p.horizonsTextFile);
+
+        for (std::string file : files) {
+            if (!std::filesystem::is_regular_file(absPath(file))) {
+                LWARNING(fmt::format("The Horizons text file '{}' could not be found"),
+                    file
+                );
+                return;
+            }
+        }
+        _horizonsTextFiles.set(files);
+    }
+    else {
+        throw ghoul::MissingCaseException();
+    }
 }
 
 glm::dvec3 HorizonsTranslation::position(const UpdateData& data) const {
@@ -169,44 +136,26 @@
 }
 
 void HorizonsTranslation::loadData() {
-<<<<<<< HEAD
     for (const std::string file : _horizonsTextFiles.value()) {
-        if (!FileSys.fileExists(absPath(file))) {
+        if (!std::filesystem::is_regular_file(absPath(file))) {
+            LWARNING(fmt::format("The Horizons text file '{}' could not be found"), file);
             return;
         }
 
-        std::string cachedFile = FileSys.cacheManager()->cachedFilename(
-            file,
-            ghoul::filesystem::CacheManager::Persistent::Yes
-        );
-
-        bool hasCachedFile = FileSys.fileExists(cachedFile);
+        std::string cachedFile = FileSys.cacheManager()->cachedFilename(file);
+        bool hasCachedFile = std::filesystem::is_regular_file(cachedFile);
         if (hasCachedFile) {
             LINFO(fmt::format(
                 "Cached file '{}' used for Horizon file '{}'", cachedFile, file
             ));
-=======
-    std::string file = _horizonsTextFile;
-    if (!std::filesystem::is_regular_file(absPath(file))) {
-        return;
-    }
-
-    std::string cachedFile = FileSys.cacheManager()->cachedFilename(file);
-    bool hasCachedFile = std::filesystem::is_regular_file(cachedFile);
-    if (hasCachedFile) {
-        LINFO(fmt::format(
-            "Cached file '{}' used for Horizon file '{}'", cachedFile, file
-        ));
->>>>>>> 92c4837c
-
-            bool success = loadCachedFile(cachedFile);
-            if (success) {
+
+            if (loadCachedFile(cachedFile)) {
                 return;
             }
             else {
                 FileSys.cacheManager()->removeCacheFile(file);
-                // Intentional fall-through to the 'else' computation to generate the cache
-                // file for the next run
+                // Intentional fall-through to the 'else' computation to generate the
+                // cache file for the next run
             }
         }
         else {
@@ -291,7 +240,7 @@
     if (version != CurrentCacheVersion) {
         LINFO("The format of the cached file has changed: deleting old cache");
         fileStream.close();
-        FileSys.deleteFile(file);
+        FileSys.cacheManager()->removeCacheFile(file);
         return false;
     }
 
