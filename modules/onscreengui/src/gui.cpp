/*****************************************************************************************
 *                                                                                       *
 * OpenSpace                                                                             *
 *                                                                                       *
 * Copyright (c) 2014-2017                                                               *
 *                                                                                       *
 * Permission is hereby granted, free of charge, to any person obtaining a copy of this  *
 * software and associated documentation files (the "Software"), to deal in the Software *
 * without restriction, including without limitation the rights to use, copy, modify,    *
 * merge, publish, distribute, sublicense, and/or sell copies of the Software, and to    *
 * permit persons to whom the Software is furnished to do so, subject to the following   *
 * conditions:                                                                           *
 *                                                                                       *
 * The above copyright notice and this permission notice shall be included in all copies *
 * or substantial portions of the Software.                                              *
 *                                                                                       *
 * THE SOFTWARE IS PROVIDED "AS IS", WITHOUT WARRANTY OF ANY KIND, EXPRESS OR IMPLIED,   *
 * INCLUDING BUT NOT LIMITED TO THE WARRANTIES OF MERCHANTABILITY, FITNESS FOR A         *
 * PARTICULAR PURPOSE AND NONINFRINGEMENT. IN NO EVENT SHALL THE AUTHORS OR COPYRIGHT    *
 * HOLDERS BE LIABLE FOR ANY CLAIM, DAMAGES OR OTHER LIABILITY, WHETHER IN AN ACTION OF  *
 * CONTRACT, TORT OR OTHERWISE, ARISING FROM, OUT OF OR IN CONNECTION WITH THE SOFTWARE  *
 * OR THE USE OR OTHER DEALINGS IN THE SOFTWARE.                                         *
 ****************************************************************************************/

#include <modules/onscreengui/include/gui.h>

#include <modules/onscreengui/onscreenguimodule.h>

#include <openspace/engine/openspaceengine.h>
#include <openspace/rendering/renderengine.h>
#include <openspace/util/keys.h>

#include <ghoul/filesystem/cachemanager.h>
#include <ghoul/filesystem/filesystem.h>
#include <ghoul/opengl/ghoul_gl.h>
#include <ghoul/opengl/programobject.h>
#include <ghoul/opengl/texture.h>
#include <ghoul/opengl/textureunit.h>

#include <imgui.h>

#include "gui_lua.inl"

//#define SHOW_IMGUI_HELPERS

namespace {

const std::string _loggerCat = "GUI";
const char* configurationFile = "imgui.ini";
const char* GuiFont = "${FONTS}/Roboto/Roboto-Regular.ttf";
const ImVec2 size = ImVec2(350, 500);

//GLuint fontTex = 0;
// A VBO max size of 0 will cause a lazy instantiation of the buffer
size_t vboMaxSize = 0;
GLuint vao = 0;
GLuint vbo = 0;
GLuint vboElements = 0;
std::unique_ptr<ghoul::opengl::ProgramObject> _program;
std::unique_ptr<ghoul::opengl::Texture> _fontTexture;
char* iniFileBuffer = nullptr;

static void RenderDrawLists(ImDrawData* drawData) {
    // Avoid rendering when minimized, scale coordinates for retina displays
    // (screen coordinates != framebuffer coordinates)
    ImGuiIO& io = ImGui::GetIO();
    int fb_width = (int)(io.DisplaySize.x * io.DisplayFramebufferScale.x);
    int fb_height = (int)(io.DisplaySize.y * io.DisplayFramebufferScale.y);
    if (fb_width == 0 || fb_height == 0)
        return;
    drawData->ScaleClipRects(io.DisplayFramebufferScale);

    // Setup render state:
    // alpha-blending enabled, no face culling, no depth testing, scissor enabled
    glEnable(GL_BLEND);
    glBlendEquation(GL_FUNC_ADD);
    glBlendFunc(GL_SRC_ALPHA, GL_ONE_MINUS_SRC_ALPHA);
    glDisable(GL_CULL_FACE);
    glDisable(GL_DEPTH_TEST);
    glEnable(GL_SCISSOR_TEST);

    ghoul::opengl::TextureUnit unit;
    unit.activate();
    _fontTexture->bind();

    // Setup orthographic projection matrix
    const float width = ImGui::GetIO().DisplaySize.x;
    const float height = ImGui::GetIO().DisplaySize.y;
    glViewport(0, 0, (GLsizei)fb_width, (GLsizei)fb_height);
    const glm::mat4 ortho(
        2.f / width, 0.0f, 0.0f, 0.f,
        0.0f, 2.0f / -height, 0.0f, 0.f,
        0.0f, 0.0f, -1.0f, 0.0f,
        -1.0f, 1.0f, 0.0f, 1.0f
    );
    _program->activate();

    _program->setUniform("tex", unit);
    _program->setUniform("ortho", ortho);

    glBindVertexArray(vao);

    for (int i = 0; i < drawData->CmdListsCount; ++i) {
        const ImDrawList* cmdList = drawData->CmdLists[i];
        const ImDrawIdx* indexBufferOffset = 0;

        glBindBuffer(GL_ARRAY_BUFFER, vbo);
        glBufferData(
            GL_ARRAY_BUFFER,
            (GLsizeiptr)cmdList->VtxBuffer.size() * sizeof(ImDrawVert),
            (GLvoid*)&cmdList->VtxBuffer.front(),
            GL_STREAM_DRAW
        );

        glBindBuffer(GL_ELEMENT_ARRAY_BUFFER, vboElements);
        glBufferData(
            GL_ELEMENT_ARRAY_BUFFER,
            (GLsizeiptr)cmdList->IdxBuffer.size() * sizeof(ImDrawIdx),
            (GLvoid*)&cmdList->IdxBuffer.front(),
            GL_STREAM_DRAW
        );

        for (const ImDrawCmd* pcmd = cmdList->CmdBuffer.begin(); pcmd != cmdList->CmdBuffer.end(); pcmd++) {
            if (pcmd->UserCallback) {
                pcmd->UserCallback(cmdList, pcmd);
            }
            else {
                glBindTexture(GL_TEXTURE_2D, (GLuint)(intptr_t)pcmd->TextureId);
                glScissor(
                    (int)pcmd->ClipRect.x,
                    (int)(fb_height - pcmd->ClipRect.w),
                    (int)(pcmd->ClipRect.z - pcmd->ClipRect.x),
                    (int)(pcmd->ClipRect.w - pcmd->ClipRect.y)
                );
                glDrawElements(
                    GL_TRIANGLES,
                    (GLsizei)pcmd->ElemCount,
                    sizeof(ImDrawIdx) == 2 ? GL_UNSIGNED_SHORT : GL_UNSIGNED_INT,
                    indexBufferOffset
                );
            }
            indexBufferOffset += pcmd->ElemCount;
        }
    }


    //// Grow our buffer according to what we need
    //size_t totalVertexCount = 0;
    //for (int i = 0; i < nCommandLists; ++i)
    //    totalVertexCount += commandLists[i]->vtx_buffer.size();

    //glBindBuffer(GL_ARRAY_BUFFER, vbo);
    //size_t neededBufferSize = totalVertexCount * sizeof(ImDrawVert);
    //if (neededBufferSize > vboMaxSize) {
    //    // Grow buffer
    //    vboMaxSize = neededBufferSize * 1.25f;
    //    glBufferData(GL_ARRAY_BUFFER, vboMaxSize, NULL, GL_STREAM_DRAW);
    //}

    //// Copy and convert all vertices into a single contiguous buffer
    //unsigned char* bufferData = reinterpret_cast<unsigned char*>(
    //    glMapBuffer(GL_ARRAY_BUFFER, GL_WRITE_ONLY)
    //    );

    //if (!bufferData) {
    //    LFATAL("Error mapping ImGui buffer");
    //    return;
    //}

    //for (int i = 0; i < nCommandLists; ++i) {
    //    const ImDrawList* cmd_list = commandLists[i];
    //    memcpy(
    //        bufferData,
    //        &cmd_list->vtx_buffer[0],
    //        cmd_list->vtx_buffer.size() * sizeof(ImDrawVert)
    //    );
    //    bufferData += (cmd_list->vtx_buffer.size() * sizeof(ImDrawVert));
    //}
    //glUnmapBuffer(GL_ARRAY_BUFFER);
    //glBindBuffer(GL_ARRAY_BUFFER, 0);
    //glBindVertexArray(vao);

    //int cmdOffset = 0;
    //for (int i = 0; i < nCommandLists; ++i) {
    //    const ImDrawList* cmd_list = commandLists[i];
    //    int vtxOffset = cmdOffset;
    //    for (const auto& pcmd : cmd_list->commands) {
    //        glScissor(
    //            static_cast<int>(pcmd.clip_rect.x),
    //            static_cast<int>(height - pcmd.clip_rect.w),
    //            static_cast<int>(pcmd.clip_rect.z - pcmd.clip_rect.x),
    //            static_cast<int>(pcmd.clip_rect.w - pcmd.clip_rect.y)
    //        );
    //        glDrawArrays(GL_TRIANGLES, vtxOffset, pcmd.vtx_count);
    //        vtxOffset += pcmd.vtx_count;
    //    }
    //    cmdOffset = vtxOffset;
    //}

    glBindVertexArray(0);
    _program->deactivate();
    glDisable(GL_SCISSOR_TEST);
}


void addScreenSpaceRenderable(std::string texturePath) {
    if (!FileSys.fileExists(texturePath)) {
        LWARNING("Could not find image '" << texturePath << "'");
        return;
    }

    texturePath = absPath(texturePath);
    texturePath = FileSys.convertPathSeparator(texturePath, '/');

    std::string luaTable =
        "{Type = 'ScreenSpaceImage', TexturePath = '" + texturePath + "' }";
    std::string script = "openspace.registerScreenSpaceRenderable(" + luaTable + ");";
    OsEng.scriptEngine().queueScript(script, openspace::scripting::ScriptEngine::RemoteScripting::Yes);
}
} // namespace 

namespace openspace {
namespace gui {

GUI::GUI() 
    : GuiComponent("Main")
    , _globalProperty("Global")
    , _property("Properties")
    , _screenSpaceProperty("ScreenSpace Properties")
    , _virtualProperty("Virtual Properties")
    , _currentVisibility(properties::Property::Visibility::All)
{
    addPropertySubOwner(_help);
    addPropertySubOwner(_origin);
    addPropertySubOwner(_performance);
    addPropertySubOwner(_globalProperty);
    addPropertySubOwner(_property);
    addPropertySubOwner(_screenSpaceProperty);
    addPropertySubOwner(_virtualProperty);
    addPropertySubOwner(_time);
    addPropertySubOwner(_iswa);
}

void GUI::initialize() {
    std::string cachedFile = FileSys.cacheManager()->cachedFilename(
        configurationFile, "", ghoul::filesystem::CacheManager::Persistent::Yes
    );

    iniFileBuffer = new char[cachedFile.size() + 1];

#ifdef WIN32
    strcpy_s(iniFileBuffer, cachedFile.size() + 1, cachedFile.c_str());
#else
    strcpy(iniFileBuffer, cachedFile.c_str());
#endif

    ImGuiIO& io = ImGui::GetIO();
    io.IniFilename = iniFileBuffer;
    io.DeltaTime = 1.f / 60.f;
    io.KeyMap[ImGuiKey_Tab] = static_cast<int>(Key::Tab);
    io.KeyMap[ImGuiKey_LeftArrow] = static_cast<int>(Key::Left);
    io.KeyMap[ImGuiKey_RightArrow] = static_cast<int>(Key::Right);
    io.KeyMap[ImGuiKey_UpArrow] = static_cast<int>(Key::Up);
    io.KeyMap[ImGuiKey_DownArrow] = static_cast<int>(Key::Down);
    io.KeyMap[ImGuiKey_Home] = static_cast<int>(Key::Home);
    io.KeyMap[ImGuiKey_End] = static_cast<int>(Key::End);
    io.KeyMap[ImGuiKey_Delete] = static_cast<int>(Key::Delete);
    io.KeyMap[ImGuiKey_Backspace] = static_cast<int>(Key::BackSpace);
    io.KeyMap[ImGuiKey_Enter] = static_cast<int>(Key::Enter);
    io.KeyMap[ImGuiKey_Escape] = static_cast<int>(Key::Escape);
    io.KeyMap[ImGuiKey_A] = static_cast<int>(Key::A);
    io.KeyMap[ImGuiKey_C] = static_cast<int>(Key::C);
    io.KeyMap[ImGuiKey_V] = static_cast<int>(Key::V);
    io.KeyMap[ImGuiKey_X] = static_cast<int>(Key::X);
    io.KeyMap[ImGuiKey_Y] = static_cast<int>(Key::Y);
    io.KeyMap[ImGuiKey_Z] = static_cast<int>(Key::Z);

    io.RenderDrawListsFn = RenderDrawLists;
    io.Fonts->AddFontFromFileTTF(
        absPath(GuiFont).c_str(),
        16.f
    );

    ImGuiStyle& style = ImGui::GetStyle();
    style.WindowPadding = { 4.f, 4.f };
    style.WindowRounding = 0.f;
    style.FramePadding = { 3.f, 3.f };
    style.FrameRounding = 0.f;
    style.ScrollbarSize = 15.f;
    style.ScrollbarRounding = 0.f;
    style.IndentSpacing = 25;
    style.ItemSpacing = { 4.f, 2.f };

    style.Colors[ImGuiCol_WindowBg] = ImVec4(0.0f, 0.21f, 0.24f, 1.0f);
    style.Colors[ImGuiCol_Border] = ImVec4(0.1f, 0.39f, 0.42f, 0.59f);
    style.Colors[ImGuiCol_BorderShadow] = ImVec4(0.0f, 0.0f, 0.0f, 0.0f);
    style.Colors[ImGuiCol_TitleBg] = ImVec4(0.5f, 0.94f, 1.0f, 0.45f);
    style.Colors[ImGuiCol_TitleBgCollapsed] = ImVec4(0.5f, 0.94f, 1.0f, 0.45f);
    style.Colors[ImGuiCol_ScrollbarBg] = ImVec4(0.0f, 0.0f, 0.0f, 0.0f);
    style.Colors[ImGuiCol_ScrollbarGrab] = ImVec4(0.12f, 0.71f, 0.8f, 0.43f);
    style.Colors[ImGuiCol_ScrollbarGrabHovered] = ImVec4(0.4f, 0.75f, 0.8f, 0.65f);
    style.Colors[ImGuiCol_ScrollbarGrabActive] = ImVec4(0.4f, 0.75f, 0.8f, 0.65f);
    style.Colors[ImGuiCol_ComboBg] = ImVec4(0.18f, 0.51f, 0.78f, 1.f);
    style.Colors[ImGuiCol_SliderGrabActive] = ImVec4(0.5f, 0.8f, 0.76f, 1.0f);
    style.Colors[ImGuiCol_Button] = ImVec4(0.0f, 0.36f, 0.67f, 0.6f);
    style.Colors[ImGuiCol_ButtonHovered] = ImVec4(0.0f, 0.51f, 0.94f, 1.0f);
    style.Colors[ImGuiCol_ButtonActive] = ImVec4(0.0f, 0.43f, 0.8f, 1.0f);
    style.Colors[ImGuiCol_Header] = ImVec4(0.f, 0.36f, 0.67f, 0.45f);
    style.Colors[ImGuiCol_HeaderHovered] = ImVec4(0.f, 0.54f, 1.0f, 0.8f);
    style.Colors[ImGuiCol_HeaderActive] = ImVec4(0.53f, 0.63f, 0.87f, 0.8f);
    style.Colors[ImGuiCol_ResizeGrip] = ImVec4(1.0f, 1.0f, 1.0f, 1.0f);
    style.Colors[ImGuiCol_CloseButton] = ImVec4(0.75f, 0.75f, 0.75f, 1.0f);
    style.Colors[ImGuiCol_CloseButtonHovered] = ImVec4(0.52f, 0.52f, 0.52f, 0.6f);
    style.Colors[ImGuiCol_CloseButtonActive] = ImVec4(0.52f, 0.52f, 0.52f, 1.0f);

    _property.initialize();
    _property.setHasRegularProperties(true);
    _screenSpaceProperty.initialize();
    _screenSpaceProperty.setHasRegularProperties(true);
    _globalProperty.initialize();
    _globalProperty.setHasRegularProperties(true);
    _virtualProperty.initialize();
    _performance.initialize();
    _help.initialize();
    _parallel.initialize();
    _iswa.initialize(); 
}

void GUI::deinitialize() {
    ImGui::Shutdown();

    _iswa.deinitialize();
    _parallel.deinitialize();
    _help.deinitialize();
    _performance.deinitialize();
    _globalProperty.deinitialize();
    _screenSpaceProperty.deinitialize();
    _virtualProperty.deinitialize();
    _property.deinitialize();

    delete iniFileBuffer;
}

void GUI::initializeGL() {
    _program = ghoul::opengl::ProgramObject::Build(
        "GUI",
        "${MODULE_ONSCREENGUI}/shaders/gui_vs.glsl",
        "${MODULE_ONSCREENGUI}/shaders/gui_fs.glsl"
    );
    if (!_program) {
        return;
    }

    unsigned char* pngData;
    glm::ivec2 textureSize;
    ImGui::GetIO().Fonts->GetTexDataAsRGBA32(&pngData, &textureSize.x, &textureSize.y);

    _fontTexture = std::make_unique<ghoul::opengl::Texture>(
        pngData,
        glm::uvec3(textureSize.x, textureSize.y, 1)
    );
    _fontTexture->setName("Gui Text");
    _fontTexture->setDataOwnership(ghoul::opengl::Texture::TakeOwnership::No);
    _fontTexture->uploadTexture();
    GLuint id = *_fontTexture;
    ImGui::GetIO().Fonts->TexID = (void*)(intptr_t)id;

    glGenBuffers(1, &vbo);
    glBindBuffer(GL_ARRAY_BUFFER, vbo);
    glBufferData(GL_ARRAY_BUFFER, vboMaxSize, NULL, GL_DYNAMIC_DRAW);
    
    glGenBuffers(1, &vboElements);
    
    glGenVertexArrays(1, &vao);
    glBindVertexArray(vao);
    glBindBuffer(GL_ARRAY_BUFFER, vbo);
    glEnableVertexAttribArray(_program->attributeLocation("in_position"));
    glEnableVertexAttribArray(_program->attributeLocation("in_uv"));
    glEnableVertexAttribArray(_program->attributeLocation("in_color"));

    glVertexAttribPointer(
        _program->attributeLocation("in_position"),
        2,
        GL_FLOAT,
        GL_FALSE,
        sizeof(ImDrawVert),
        reinterpret_cast<GLvoid*>(offsetof(ImDrawVert, pos))
    );
    glVertexAttribPointer(
        _program->attributeLocation("in_uv"),
        2,
        GL_FLOAT,
        GL_FALSE,
        sizeof(ImDrawVert),
        reinterpret_cast<GLvoid*>(offsetof(ImDrawVert, uv))
    );
    glVertexAttribPointer(
        _program->attributeLocation("in_color"),
        4,
        GL_UNSIGNED_BYTE,
        GL_TRUE,
        sizeof(ImDrawVert),
        reinterpret_cast<GLvoid*>(offsetof(ImDrawVert, col))
    );
    glBindVertexArray(0);
    glBindBuffer(GL_ARRAY_BUFFER, 0);

    _property.initializeGL();
    _screenSpaceProperty.initializeGL();
    _globalProperty.initializeGL();
    _performance.initializeGL();
    _help.initializeGL();
    _parallel.initializeGL();
    _iswa.initializeGL();
}

void GUI::deinitializeGL() {
    _program = nullptr;
    _fontTexture = nullptr;

    if (vao) {
        glDeleteVertexArrays(1, &vao);
    }
    if (vbo) {
        glDeleteBuffers(1, &vbo);
    }
    if (vboElements) {
        glDeleteBuffers(1, &vboElements);
    }

    _iswa.deinitializeGL();
    _parallel.deinitializeGL();
    _help.deinitializeGL();
    _performance.deinitializeGL();
    _globalProperty.deinitializeGL();
    _screenSpaceProperty.deinitializeGL();
    _property.deinitializeGL();
}

void GUI::startFrame(float deltaTime, const glm::vec2& windowSize,
                     const glm::vec2& dpiScaling, const glm::vec2& mousePos,
                     uint32_t mouseButtonsPressed)
{
    ImGuiIO& io = ImGui::GetIO();
    io.DisplaySize = ImVec2(windowSize.x, windowSize.y);
    io.DisplayFramebufferScale = ImVec2(dpiScaling.x, dpiScaling.y);
    io.DeltaTime = deltaTime;

    io.MousePos = ImVec2(mousePos.x, mousePos.y);

    io.MouseDown[0] = mouseButtonsPressed & (1 << 0);
    io.MouseDown[1] = mouseButtonsPressed & (1 << 1);

    ImGui::NewFrame();
}

void GUI::endFrame() {
    if (_program->isDirty()) {
        _program->rebuildFromFile();
    }

    if (OsEng.renderEngine().doesPerformanceMeasurements()) {
        _performance.render();
    }

    if (_isEnabled) {
        render();

        if (_globalProperty.isEnabled()) {
            _globalProperty.render();
        }
        if (_property.isEnabled()) {
            _property.render();
        }
        if (_screenSpaceProperty.isEnabled()) {
            _screenSpaceProperty.render();
        }
<<<<<<< HEAD
=======

        if (_virtualProperty.isEnabled()) {
            _virtualProperty.render();
        }

>>>>>>> a2af6278
        if (_help.isEnabled()) {
            _help.render();
        }
        if (_parallel.isEnabled()) {
            _parallel.render();
        }
        if (_iswa.isEnabled()) {
            _iswa.render();
        }
    }

    ImGui::Render();
}

bool GUI::mouseButtonCallback(MouseButton button, MouseAction action) {
    ImGuiIO& io = ImGui::GetIO();
    bool consumeEvent = io.WantCaptureMouse;
    return consumeEvent;
}

bool GUI::mouseWheelCallback(double position) {
    ImGuiIO& io = ImGui::GetIO();
    bool consumeEvent = io.WantCaptureMouse;
    if (consumeEvent) {
        io.MouseWheel = static_cast<float>(position);
    }

    return consumeEvent;
}

bool GUI::keyCallback(Key key, KeyModifier modifier, KeyAction action) {
    const int keyIndex = static_cast<int>(key);
    if (keyIndex < 0) {
        LERROR("Key of index '" << keyIndex << "' was negative");
        return false;
    }

    const bool hasShift = hasKeyModifier(modifier, KeyModifier::Shift);
    const bool hasCtrl = hasKeyModifier(modifier, KeyModifier::Control);
    const bool hasAlt = hasKeyModifier(modifier, KeyModifier::Alt);

    ImGuiIO& io = ImGui::GetIO();

    const bool consumeEvent = io.WantCaptureKeyboard;
    if (consumeEvent) {
        if (action == KeyAction::Press) {
            io.KeysDown[keyIndex] = true; 
        }
        io.KeyShift = hasShift;
        io.KeyCtrl = hasCtrl;
        io.KeyAlt = hasAlt;
    }

    // Even if the event is not consumed,
    // set keys and modifiers to false when they are released.
    if (action == KeyAction::Release) {
        io.KeysDown[keyIndex] = false;
    }
    if (!hasShift) {
        io.KeyShift = false;
    }
    if (!hasCtrl) {
        io.KeyCtrl = false;
    }
    if (!hasAlt) {
        io.KeyAlt = false;
    }

    return consumeEvent;
}

bool GUI::charCallback(unsigned int character, KeyModifier modifier) {
    ImGuiIO& io = ImGui::GetIO();
    bool consumeEvent = io.WantCaptureKeyboard;

    if (consumeEvent) {
        io.AddInputCharacter(static_cast<unsigned short>(character));
    }

    return consumeEvent;
}

void GUI::render() {
    ImGui::Begin("OpenSpace GUI", nullptr);

    bool property = _property.isEnabled();
    ImGui::Checkbox("Scene Graph Properties", &property);
    _property.setEnabled(property);

    bool screenSpaceProperty = _screenSpaceProperty.isEnabled();
    ImGui::Checkbox("ScreenSpace Properties", &screenSpaceProperty);
    _screenSpaceProperty.setEnabled(screenSpaceProperty);

    bool globalProperty = _globalProperty.isEnabled();
    ImGui::Checkbox("Global Properties", &globalProperty);
    _globalProperty.setEnabled(globalProperty);

<<<<<<< HEAD
    bool parallel = _parallel.isEnabled();
    ImGui::Checkbox("Parallel Connection", &parallel);
    _parallel.setEnabled(parallel);
=======
    bool virtualProperty = _virtualProperty.isEnabled();
    ImGui::Checkbox("Virtual Properties", &virtualProperty);
    _virtualProperty.setEnabled(virtualProperty);
>>>>>>> a2af6278

#ifdef OPENSPACE_MODULE_ISWA_ENABLED
    bool iswa = _iswa.isEnabled();
    ImGui::Checkbox("iSWA", &iswa);
    _iswa.setEnabled(iswa);
#endif

    _origin.render();
    _time.render();

    bool help = _help.isEnabled();
    ImGui::Checkbox("Help", &help);
    _help.setEnabled(help);

    renderAndUpdatePropertyVisibility();

    static const int addImageBufferSize = 256;
    static char addImageBuffer[addImageBufferSize];

    bool addImage = ImGui::InputText(
        "addImage",
        addImageBuffer,
        addImageBufferSize,
        ImGuiInputTextFlags_EnterReturnsTrue
    );
    if (addImage) {
        addScreenSpaceRenderable(std::string(addImageBuffer));
    }

#ifdef SHOW_IMGUI_HELPERS
    ImGui::Begin("Style Editor");
    ImGui::ShowStyleEditor();
    ImGui::End();

    ImGui::Begin("Test Window");
    ImGui::ShowTestWindow();
    ImGui::End();

    ImGui::Begin("Metrics Window");
    ImGui::ShowMetricsWindow();
    ImGui::End();
#endif

    ImGui::End();
}
    
void GUI::renderAndUpdatePropertyVisibility() {
    // Fragile! Keep this in sync with properties::Property::Visibility
    using V = properties::Property::Visibility;
    int t = static_cast<std::underlying_type_t<V>>(_currentVisibility);

    // Array is sorted by importance
    std::array<const char*, 4> items = {  "None", "User", "Developer", "All"};
    ImGui::Combo("PropertyVisibility", &t, items.data(), static_cast<int>(items.size()));

    _currentVisibility = static_cast<V>(t);
    _globalProperty.setVisibility(_currentVisibility);
    _property.setVisibility(_currentVisibility);
    _screenSpaceProperty.setVisibility(_currentVisibility);
    _virtualProperty.setVisibility(_currentVisibility);
}


} // namespace gui
} // namespace openspace<|MERGE_RESOLUTION|>--- conflicted
+++ resolved
@@ -475,14 +475,9 @@
         if (_screenSpaceProperty.isEnabled()) {
             _screenSpaceProperty.render();
         }
-<<<<<<< HEAD
-=======
-
         if (_virtualProperty.isEnabled()) {
             _virtualProperty.render();
         }
-
->>>>>>> a2af6278
         if (_help.isEnabled()) {
             _help.render();
         }
@@ -580,15 +575,13 @@
     ImGui::Checkbox("Global Properties", &globalProperty);
     _globalProperty.setEnabled(globalProperty);
 
-<<<<<<< HEAD
     bool parallel = _parallel.isEnabled();
     ImGui::Checkbox("Parallel Connection", &parallel);
     _parallel.setEnabled(parallel);
-=======
+
     bool virtualProperty = _virtualProperty.isEnabled();
     ImGui::Checkbox("Virtual Properties", &virtualProperty);
     _virtualProperty.setEnabled(virtualProperty);
->>>>>>> a2af6278
 
 #ifdef OPENSPACE_MODULE_ISWA_ENABLED
     bool iswa = _iswa.isEnabled();
